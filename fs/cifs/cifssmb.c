--- conflicted
+++ resolved
@@ -1400,13 +1400,9 @@
  * current bigbuf.
  */
 int
-<<<<<<< HEAD
-cifs_discard_remaining_data(struct TCP_Server_Info *server, char *buf)
-=======
 cifs_discard_remaining_data(struct TCP_Server_Info *server)
->>>>>>> c2a9c7ab
-{
-	unsigned int rfclen = get_rfc1002_length(buf);
+{
+	unsigned int rfclen = get_rfc1002_length(server->smallbuf);
 	int remaining = rfclen + 4 - server->total_read;
 
 	while (remaining > 0) {
@@ -1430,11 +1426,7 @@
 	int length;
 	struct cifs_readdata *rdata = mid->callback_data;
 
-<<<<<<< HEAD
-	length = cifs_discard_remaining_data(server, mid->resp_buf);
-=======
 	length = cifs_discard_remaining_data(server);
->>>>>>> c2a9c7ab
 	dequeue_mid(mid, rdata->result);
 	mid->resp_buf = server->smallbuf;
 	server->smallbuf = NULL;
@@ -1469,11 +1461,7 @@
 
 	if (server->ops->is_status_pending &&
 	    server->ops->is_status_pending(buf, server, 0)) {
-<<<<<<< HEAD
-		cifs_discard_remaining_data(server, buf);
-=======
 		cifs_discard_remaining_data(server);
->>>>>>> c2a9c7ab
 		return -1;
 	}
 
@@ -1532,12 +1520,6 @@
 	rdata->iov[1].iov_len = server->total_read - 4;
 	cifs_dbg(FYI, "0: iov_base=%p iov_len=%u\n",
 		 rdata->iov[0].iov_base, server->total_read);
-<<<<<<< HEAD
-
-	mid->resp_buf = server->smallbuf;
-	server->smallbuf = NULL;
-=======
->>>>>>> c2a9c7ab
 
 	/* how much data is in the response? */
 	data_len = server->ops->read_data_length(buf);
