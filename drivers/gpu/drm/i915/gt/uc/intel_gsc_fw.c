--- conflicted
+++ resolved
@@ -45,24 +45,6 @@
 	       HECI1_FWSTS1_PROXY_STATE_NORMAL;
 }
 
-<<<<<<< HEAD
-static u32 gsc_uc_get_fw_status(struct intel_uncore *uncore)
-{
-	intel_wakeref_t wakeref;
-	u32 fw_status = 0;
-
-	with_intel_runtime_pm(uncore->rpm, wakeref)
-		fw_status = intel_uncore_read(uncore, GSC_FW_STATUS_REG);
-
-	return fw_status;
-}
-
-bool intel_gsc_uc_fw_proxy_init_done(struct intel_gsc_uc *gsc)
-{
-	return REG_FIELD_GET(GSC_FW_CURRENT_STATE,
-			     gsc_uc_get_fw_status(gsc_uc_to_gt(gsc)->uncore)) ==
-	       GSC_FW_PROXY_STATE_NORMAL;
-=======
 int intel_gsc_uc_fw_proxy_get_status(struct intel_gsc_uc *gsc)
 {
 	if (!(IS_ENABLED(CONFIG_INTEL_MEI_GSC_PROXY)))
@@ -75,14 +57,10 @@
 		return -EAGAIN;
 
 	return 0;
->>>>>>> 28e67111
 }
 
 bool intel_gsc_uc_fw_init_done(struct intel_gsc_uc *gsc)
 {
-<<<<<<< HEAD
-	return gsc_uc_get_fw_status(gsc_uc_to_gt(gsc)->uncore) & GSC_FW_INIT_COMPLETE_BIT;
-=======
 	return gsc_uc_get_fw_status(gsc_uc_to_gt(gsc)->uncore, false) &
 	       HECI1_FWSTS1_INIT_COMPLETE;
 }
@@ -235,7 +213,6 @@
 	}
 
 	return 0;
->>>>>>> 28e67111
 }
 
 static int emit_gsc_fw_load(struct i915_request *rq, struct intel_gsc_uc *gsc)
