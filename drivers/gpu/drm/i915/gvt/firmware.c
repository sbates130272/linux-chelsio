--- conflicted
+++ resolved
@@ -79,11 +79,7 @@
 	int i;
 	int ret;
 
-<<<<<<< HEAD
-	size = sizeof(*h) + info->mmio_size + info->cfg_space_size - 1;
-=======
 	size = sizeof(*h) + info->mmio_size + info->cfg_space_size;
->>>>>>> c2a9c7ab
 	firmware = vzalloc(size);
 	if (!firmware)
 		return -ENOMEM;
@@ -241,11 +237,7 @@
 
 	firmware->mmio = mem;
 
-<<<<<<< HEAD
-	sprintf(path, "%s/vid_0x%04x_did_0x%04x_rid_0x%04x.golden_hw_state",
-=======
 	sprintf(path, "%s/vid_0x%04x_did_0x%04x_rid_0x%02x.golden_hw_state",
->>>>>>> c2a9c7ab
 		 GVT_FIRMWARE_PATH, pdev->vendor, pdev->device,
 		 pdev->revision);
 
