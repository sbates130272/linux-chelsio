/*
 * Copyright 2008 Advanced Micro Devices, Inc.
 * Copyright 2008 Red Hat Inc.
 * Copyright 2009 Jerome Glisse.
 *
 * Permission is hereby granted, free of charge, to any person obtaining a
 * copy of this software and associated documentation files (the "Software"),
 * to deal in the Software without restriction, including without limitation
 * the rights to use, copy, modify, merge, publish, distribute, sublicense,
 * and/or sell copies of the Software, and to permit persons to whom the
 * Software is furnished to do so, subject to the following conditions:
 *
 * The above copyright notice and this permission notice shall be included in
 * all copies or substantial portions of the Software.
 *
 * THE SOFTWARE IS PROVIDED "AS IS", WITHOUT WARRANTY OF ANY KIND, EXPRESS OR
 * IMPLIED, INCLUDING BUT NOT LIMITED TO THE WARRANTIES OF MERCHANTABILITY,
 * FITNESS FOR A PARTICULAR PURPOSE AND NONINFRINGEMENT.  IN NO EVENT SHALL
 * THE COPYRIGHT HOLDER(S) OR AUTHOR(S) BE LIABLE FOR ANY CLAIM, DAMAGES OR
 * OTHER LIABILITY, WHETHER IN AN ACTION OF CONTRACT, TORT OR OTHERWISE,
 * ARISING FROM, OUT OF OR IN CONNECTION WITH THE SOFTWARE OR THE USE OR
 * OTHER DEALINGS IN THE SOFTWARE.
 *
 * Authors: Dave Airlie
 *          Alex Deucher
 *          Jerome Glisse
 */
#include <linux/ktime.h>
#include <linux/pagemap.h>
#include <drm/drmP.h>
#include <drm/amdgpu_drm.h>
#include "amdgpu.h"

void amdgpu_gem_object_free(struct drm_gem_object *gobj)
{
	struct amdgpu_bo *robj = gem_to_amdgpu_bo(gobj);

	if (robj) {
		if (robj->gem_base.import_attach)
			drm_prime_gem_destroy(&robj->gem_base, robj->tbo.sg);
		amdgpu_mn_unregister(robj);
		amdgpu_bo_unref(&robj);
	}
}

int amdgpu_gem_object_create(struct amdgpu_device *adev, unsigned long size,
				int alignment, u32 initial_domain,
				u64 flags, bool kernel,
				struct drm_gem_object **obj)
{
	struct amdgpu_bo *robj;
	int r;

	*obj = NULL;
	/* At least align on page size */
	if (alignment < PAGE_SIZE) {
		alignment = PAGE_SIZE;
	}

retry:
	r = amdgpu_bo_create(adev, size, alignment, kernel, initial_domain,
			     flags, NULL, NULL, 0, &robj);
	if (r) {
		if (r != -ERESTARTSYS) {
			if (initial_domain == AMDGPU_GEM_DOMAIN_VRAM) {
				initial_domain |= AMDGPU_GEM_DOMAIN_GTT;
				goto retry;
			}
			DRM_ERROR("Failed to allocate GEM object (%ld, %d, %u, %d)\n",
				  size, initial_domain, alignment, r);
		}
		return r;
	}
	*obj = &robj->gem_base;

	return 0;
}

void amdgpu_gem_force_release(struct amdgpu_device *adev)
{
	struct drm_device *ddev = adev->ddev;
	struct drm_file *file;

	mutex_lock(&ddev->filelist_mutex);

	list_for_each_entry(file, &ddev->filelist, lhead) {
		struct drm_gem_object *gobj;
		int handle;

		WARN_ONCE(1, "Still active user space clients!\n");
		spin_lock(&file->table_lock);
		idr_for_each_entry(&file->object_idr, gobj, handle) {
			WARN_ONCE(1, "And also active allocations!\n");
			drm_gem_object_put_unlocked(gobj);
		}
		idr_destroy(&file->object_idr);
		spin_unlock(&file->table_lock);
	}

	mutex_unlock(&ddev->filelist_mutex);
}

/*
 * Call from drm_gem_handle_create which appear in both new and open ioctl
 * case.
 */
int amdgpu_gem_object_open(struct drm_gem_object *obj,
			   struct drm_file *file_priv)
{
	struct amdgpu_bo *abo = gem_to_amdgpu_bo(obj);
	struct amdgpu_device *adev = amdgpu_ttm_adev(abo->tbo.bdev);
	struct amdgpu_fpriv *fpriv = file_priv->driver_priv;
	struct amdgpu_vm *vm = &fpriv->vm;
	struct amdgpu_bo_va *bo_va;
	int r;
	r = amdgpu_bo_reserve(abo, false);
	if (r)
		return r;

	bo_va = amdgpu_vm_bo_find(vm, abo);
	if (!bo_va) {
		bo_va = amdgpu_vm_bo_add(adev, vm, abo);
	} else {
		++bo_va->ref_count;
	}
	amdgpu_bo_unreserve(abo);
	return 0;
}

static int amdgpu_gem_vm_check(void *param, struct amdgpu_bo *bo)
{
	/* if anything is swapped out don't swap it in here,
	   just abort and wait for the next CS */
	if (!amdgpu_bo_gpu_accessible(bo))
		return -ERESTARTSYS;

	if (bo->shadow && !amdgpu_bo_gpu_accessible(bo->shadow))
		return -ERESTARTSYS;

	return 0;
}

static bool amdgpu_gem_vm_ready(struct amdgpu_device *adev,
				struct amdgpu_vm *vm,
				struct list_head *list)
{
	struct ttm_validate_buffer *entry;

	list_for_each_entry(entry, list, head) {
		struct amdgpu_bo *bo =
			container_of(entry->bo, struct amdgpu_bo, tbo);
		if (amdgpu_gem_vm_check(NULL, bo))
			return false;
	}

	return !amdgpu_vm_validate_pt_bos(adev, vm, amdgpu_gem_vm_check, NULL);
}

void amdgpu_gem_object_close(struct drm_gem_object *obj,
			     struct drm_file *file_priv)
{
	struct amdgpu_bo *bo = gem_to_amdgpu_bo(obj);
	struct amdgpu_device *adev = amdgpu_ttm_adev(bo->tbo.bdev);
	struct amdgpu_fpriv *fpriv = file_priv->driver_priv;
	struct amdgpu_vm *vm = &fpriv->vm;

	struct amdgpu_bo_list_entry vm_pd;
	struct list_head list;
	struct ttm_validate_buffer tv;
	struct ww_acquire_ctx ticket;
	struct amdgpu_bo_va *bo_va;
	int r;

	INIT_LIST_HEAD(&list);

	tv.bo = &bo->tbo;
	tv.shared = true;
	list_add(&tv.head, &list);

	amdgpu_vm_get_pd_bo(vm, &list, &vm_pd);

	r = ttm_eu_reserve_buffers(&ticket, &list, false, NULL);
	if (r) {
		dev_err(adev->dev, "leaking bo va because "
			"we fail to reserve bo (%d)\n", r);
		return;
	}
	bo_va = amdgpu_vm_bo_find(vm, bo);
	if (bo_va && --bo_va->ref_count == 0) {
		amdgpu_vm_bo_rmv(adev, bo_va);

		if (amdgpu_gem_vm_ready(adev, vm, &list)) {
			struct dma_fence *fence = NULL;

			r = amdgpu_vm_clear_freed(adev, vm, &fence);
			if (unlikely(r)) {
				dev_err(adev->dev, "failed to clear page "
					"tables on GEM object close (%d)\n", r);
			}

			if (fence) {
				amdgpu_bo_fence(bo, fence, true);
				dma_fence_put(fence);
			}
		}
	}
	ttm_eu_backoff_reservation(&ticket, &list);
}

/*
 * GEM ioctls.
 */
int amdgpu_gem_create_ioctl(struct drm_device *dev, void *data,
			    struct drm_file *filp)
{
	struct amdgpu_device *adev = dev->dev_private;
	union drm_amdgpu_gem_create *args = data;
	uint64_t size = args->in.bo_size;
	struct drm_gem_object *gobj;
	uint32_t handle;
	bool kernel = false;
	int r;

	/* reject invalid gem flags */
	if (args->in.domain_flags & ~(AMDGPU_GEM_CREATE_CPU_ACCESS_REQUIRED |
				      AMDGPU_GEM_CREATE_NO_CPU_ACCESS |
				      AMDGPU_GEM_CREATE_CPU_GTT_USWC |
<<<<<<< HEAD
				      AMDGPU_GEM_CREATE_VRAM_CLEARED|
				      AMDGPU_GEM_CREATE_SHADOW |
				      AMDGPU_GEM_CREATE_VRAM_CONTIGUOUS))
=======
				      AMDGPU_GEM_CREATE_VRAM_CLEARED))
>>>>>>> bb176f67
		return -EINVAL;

	/* reject invalid gem domains */
	if (args->in.domains & ~(AMDGPU_GEM_DOMAIN_CPU |
				 AMDGPU_GEM_DOMAIN_GTT |
				 AMDGPU_GEM_DOMAIN_VRAM |
				 AMDGPU_GEM_DOMAIN_GDS |
				 AMDGPU_GEM_DOMAIN_GWS |
				 AMDGPU_GEM_DOMAIN_OA))
		return -EINVAL;

	/* create a gem object to contain this object in */
	if (args->in.domains & (AMDGPU_GEM_DOMAIN_GDS |
	    AMDGPU_GEM_DOMAIN_GWS | AMDGPU_GEM_DOMAIN_OA)) {
		kernel = true;
		if (args->in.domains == AMDGPU_GEM_DOMAIN_GDS)
			size = size << AMDGPU_GDS_SHIFT;
		else if (args->in.domains == AMDGPU_GEM_DOMAIN_GWS)
			size = size << AMDGPU_GWS_SHIFT;
		else if (args->in.domains == AMDGPU_GEM_DOMAIN_OA)
			size = size << AMDGPU_OA_SHIFT;
		else
			return -EINVAL;
	}
	size = roundup(size, PAGE_SIZE);

	r = amdgpu_gem_object_create(adev, size, args->in.alignment,
				     (u32)(0xffffffff & args->in.domains),
				     args->in.domain_flags,
				     kernel, &gobj);
	if (r)
		return r;

	r = drm_gem_handle_create(filp, gobj, &handle);
	/* drop reference from allocate - handle holds it now */
	drm_gem_object_put_unlocked(gobj);
	if (r)
		return r;

	memset(args, 0, sizeof(*args));
	args->out.handle = handle;
	return 0;
}

int amdgpu_gem_userptr_ioctl(struct drm_device *dev, void *data,
			     struct drm_file *filp)
{
	struct amdgpu_device *adev = dev->dev_private;
	struct drm_amdgpu_gem_userptr *args = data;
	struct drm_gem_object *gobj;
	struct amdgpu_bo *bo;
	uint32_t handle;
	int r;

	if (offset_in_page(args->addr | args->size))
		return -EINVAL;

	/* reject unknown flag values */
	if (args->flags & ~(AMDGPU_GEM_USERPTR_READONLY |
	    AMDGPU_GEM_USERPTR_ANONONLY | AMDGPU_GEM_USERPTR_VALIDATE |
	    AMDGPU_GEM_USERPTR_REGISTER))
		return -EINVAL;

	if (!(args->flags & AMDGPU_GEM_USERPTR_READONLY) &&
	     !(args->flags & AMDGPU_GEM_USERPTR_REGISTER)) {

		/* if we want to write to it we must install a MMU notifier */
		return -EACCES;
	}

	/* create a gem object to contain this object in */
	r = amdgpu_gem_object_create(adev, args->size, 0,
				     AMDGPU_GEM_DOMAIN_CPU, 0,
				     0, &gobj);
	if (r)
		return r;

	bo = gem_to_amdgpu_bo(gobj);
	bo->preferred_domains = AMDGPU_GEM_DOMAIN_GTT;
	bo->allowed_domains = AMDGPU_GEM_DOMAIN_GTT;
	r = amdgpu_ttm_tt_set_userptr(bo->tbo.ttm, args->addr, args->flags);
	if (r)
		goto release_object;

	if (args->flags & AMDGPU_GEM_USERPTR_REGISTER) {
		r = amdgpu_mn_register(bo, args->addr);
		if (r)
			goto release_object;
	}

	if (args->flags & AMDGPU_GEM_USERPTR_VALIDATE) {
		down_read(&current->mm->mmap_sem);

		r = amdgpu_ttm_tt_get_user_pages(bo->tbo.ttm,
						 bo->tbo.ttm->pages);
		if (r)
			goto unlock_mmap_sem;

		r = amdgpu_bo_reserve(bo, true);
		if (r)
			goto free_pages;

		amdgpu_ttm_placement_from_domain(bo, AMDGPU_GEM_DOMAIN_GTT);
		r = ttm_bo_validate(&bo->tbo, &bo->placement, true, false);
		amdgpu_bo_unreserve(bo);
		if (r)
			goto free_pages;

		up_read(&current->mm->mmap_sem);
	}

	r = drm_gem_handle_create(filp, gobj, &handle);
	/* drop reference from allocate - handle holds it now */
	drm_gem_object_put_unlocked(gobj);
	if (r)
		return r;

	args->handle = handle;
	return 0;

free_pages:
	release_pages(bo->tbo.ttm->pages, bo->tbo.ttm->num_pages, false);

unlock_mmap_sem:
	up_read(&current->mm->mmap_sem);

release_object:
<<<<<<< HEAD
	drm_gem_object_unreference_unlocked(gobj);
=======
	drm_gem_object_put_unlocked(gobj);
>>>>>>> bb176f67

	return r;
}

int amdgpu_mode_dumb_mmap(struct drm_file *filp,
			  struct drm_device *dev,
			  uint32_t handle, uint64_t *offset_p)
{
	struct drm_gem_object *gobj;
	struct amdgpu_bo *robj;

	gobj = drm_gem_object_lookup(filp, handle);
	if (gobj == NULL) {
		return -ENOENT;
	}
	robj = gem_to_amdgpu_bo(gobj);
	if (amdgpu_ttm_tt_get_usermm(robj->tbo.ttm) ||
	    (robj->flags & AMDGPU_GEM_CREATE_NO_CPU_ACCESS)) {
		drm_gem_object_put_unlocked(gobj);
		return -EPERM;
	}
	*offset_p = amdgpu_bo_mmap_offset(robj);
	drm_gem_object_put_unlocked(gobj);
	return 0;
}

int amdgpu_gem_mmap_ioctl(struct drm_device *dev, void *data,
			  struct drm_file *filp)
{
	union drm_amdgpu_gem_mmap *args = data;
	uint32_t handle = args->in.handle;
	memset(args, 0, sizeof(*args));
	return amdgpu_mode_dumb_mmap(filp, dev, handle, &args->out.addr_ptr);
}

/**
 * amdgpu_gem_timeout - calculate jiffies timeout from absolute value
 *
 * @timeout_ns: timeout in ns
 *
 * Calculate the timeout in jiffies from an absolute timeout in ns.
 */
unsigned long amdgpu_gem_timeout(uint64_t timeout_ns)
{
	unsigned long timeout_jiffies;
	ktime_t timeout;

	/* clamp timeout if it's to large */
	if (((int64_t)timeout_ns) < 0)
		return MAX_SCHEDULE_TIMEOUT;

	timeout = ktime_sub(ns_to_ktime(timeout_ns), ktime_get());
	if (ktime_to_ns(timeout) < 0)
		return 0;

	timeout_jiffies = nsecs_to_jiffies(ktime_to_ns(timeout));
	/*  clamp timeout to avoid unsigned-> signed overflow */
	if (timeout_jiffies > MAX_SCHEDULE_TIMEOUT )
		return MAX_SCHEDULE_TIMEOUT - 1;

	return timeout_jiffies;
}

int amdgpu_gem_wait_idle_ioctl(struct drm_device *dev, void *data,
			      struct drm_file *filp)
{
	union drm_amdgpu_gem_wait_idle *args = data;
	struct drm_gem_object *gobj;
	struct amdgpu_bo *robj;
	uint32_t handle = args->in.handle;
	unsigned long timeout = amdgpu_gem_timeout(args->in.timeout);
	int r = 0;
	long ret;

	gobj = drm_gem_object_lookup(filp, handle);
	if (gobj == NULL) {
		return -ENOENT;
	}
	robj = gem_to_amdgpu_bo(gobj);
	ret = reservation_object_wait_timeout_rcu(robj->tbo.resv, true, true,
						  timeout);

	/* ret == 0 means not signaled,
	 * ret > 0 means signaled
	 * ret < 0 means interrupted before timeout
	 */
	if (ret >= 0) {
		memset(args, 0, sizeof(*args));
		args->out.status = (ret == 0);
	} else
		r = ret;

<<<<<<< HEAD
	drm_gem_object_unreference_unlocked(gobj);
=======
	drm_gem_object_put_unlocked(gobj);
>>>>>>> bb176f67
	return r;
}

int amdgpu_gem_metadata_ioctl(struct drm_device *dev, void *data,
				struct drm_file *filp)
{
	struct drm_amdgpu_gem_metadata *args = data;
	struct drm_gem_object *gobj;
	struct amdgpu_bo *robj;
	int r = -1;

	DRM_DEBUG("%d \n", args->handle);
	gobj = drm_gem_object_lookup(filp, args->handle);
	if (gobj == NULL)
		return -ENOENT;
	robj = gem_to_amdgpu_bo(gobj);

	r = amdgpu_bo_reserve(robj, false);
	if (unlikely(r != 0))
		goto out;

	if (args->op == AMDGPU_GEM_METADATA_OP_GET_METADATA) {
		amdgpu_bo_get_tiling_flags(robj, &args->data.tiling_info);
		r = amdgpu_bo_get_metadata(robj, args->data.data,
					   sizeof(args->data.data),
					   &args->data.data_size_bytes,
					   &args->data.flags);
	} else if (args->op == AMDGPU_GEM_METADATA_OP_SET_METADATA) {
		if (args->data.data_size_bytes > sizeof(args->data.data)) {
			r = -EINVAL;
			goto unreserve;
		}
		r = amdgpu_bo_set_tiling_flags(robj, args->data.tiling_info);
		if (!r)
			r = amdgpu_bo_set_metadata(robj, args->data.data,
						   args->data.data_size_bytes,
						   args->data.flags);
	}

unreserve:
	amdgpu_bo_unreserve(robj);
out:
	drm_gem_object_put_unlocked(gobj);
	return r;
}

/**
 * amdgpu_gem_va_update_vm -update the bo_va in its VM
 *
 * @adev: amdgpu_device pointer
 * @vm: vm to update
 * @bo_va: bo_va to update
 * @list: validation list
 * @operation: map, unmap or clear
 *
 * Update the bo_va directly after setting its address. Errors are not
 * vital here, so they are not reported back to userspace.
 */
static void amdgpu_gem_va_update_vm(struct amdgpu_device *adev,
				    struct amdgpu_vm *vm,
				    struct amdgpu_bo_va *bo_va,
				    struct list_head *list,
				    uint32_t operation)
{
	int r = -ERESTARTSYS;

	if (!amdgpu_gem_vm_ready(adev, vm, list))
		goto error;

	r = amdgpu_vm_update_directories(adev, vm);
	if (r)
		goto error;

	r = amdgpu_vm_clear_freed(adev, vm, NULL);
	if (r)
		goto error;

	if (operation == AMDGPU_VA_OP_MAP ||
	    operation == AMDGPU_VA_OP_REPLACE)
		r = amdgpu_vm_bo_update(adev, bo_va, false);

error:
	if (r && r != -ERESTARTSYS)
		DRM_ERROR("Couldn't update BO_VA (%d)\n", r);
}

int amdgpu_gem_va_ioctl(struct drm_device *dev, void *data,
			  struct drm_file *filp)
{
	const uint32_t valid_flags = AMDGPU_VM_DELAY_UPDATE |
		AMDGPU_VM_PAGE_READABLE | AMDGPU_VM_PAGE_WRITEABLE |
		AMDGPU_VM_PAGE_EXECUTABLE | AMDGPU_VM_MTYPE_MASK;
	const uint32_t prt_flags = AMDGPU_VM_DELAY_UPDATE |
		AMDGPU_VM_PAGE_PRT;

	struct drm_amdgpu_gem_va *args = data;
	struct drm_gem_object *gobj;
	struct amdgpu_device *adev = dev->dev_private;
	struct amdgpu_fpriv *fpriv = filp->driver_priv;
	struct amdgpu_bo *abo;
	struct amdgpu_bo_va *bo_va;
	struct amdgpu_bo_list_entry vm_pd;
	struct ttm_validate_buffer tv;
	struct ww_acquire_ctx ticket;
	struct list_head list;
	uint64_t va_flags;
	int r = 0;

	if (args->va_address < AMDGPU_VA_RESERVED_SIZE) {
		dev_err(&dev->pdev->dev,
			"va_address 0x%lX is in reserved area 0x%X\n",
			(unsigned long)args->va_address,
			AMDGPU_VA_RESERVED_SIZE);
		return -EINVAL;
	}

	if ((args->flags & ~valid_flags) && (args->flags & ~prt_flags)) {
		dev_err(&dev->pdev->dev, "invalid flags combination 0x%08X\n",
			args->flags);
		return -EINVAL;
	}

	switch (args->operation) {
	case AMDGPU_VA_OP_MAP:
	case AMDGPU_VA_OP_UNMAP:
	case AMDGPU_VA_OP_CLEAR:
	case AMDGPU_VA_OP_REPLACE:
		break;
	default:
		dev_err(&dev->pdev->dev, "unsupported operation %d\n",
			args->operation);
		return -EINVAL;
	}
	if ((args->operation == AMDGPU_VA_OP_MAP) ||
	    (args->operation == AMDGPU_VA_OP_REPLACE)) {
		if (amdgpu_kms_vram_lost(adev, fpriv))
			return -ENODEV;
	}

	INIT_LIST_HEAD(&list);
	if ((args->operation != AMDGPU_VA_OP_CLEAR) &&
	    !(args->flags & AMDGPU_VM_PAGE_PRT)) {
		gobj = drm_gem_object_lookup(filp, args->handle);
		if (gobj == NULL)
			return -ENOENT;
		abo = gem_to_amdgpu_bo(gobj);
		tv.bo = &abo->tbo;
		tv.shared = false;
		list_add(&tv.head, &list);
	} else {
		gobj = NULL;
		abo = NULL;
	}

	amdgpu_vm_get_pd_bo(&fpriv->vm, &list, &vm_pd);

	r = ttm_eu_reserve_buffers(&ticket, &list, true, NULL);
	if (r)
		goto error_unref;

	if (abo) {
		bo_va = amdgpu_vm_bo_find(&fpriv->vm, abo);
		if (!bo_va) {
			r = -ENOENT;
			goto error_backoff;
		}
	} else if (args->operation != AMDGPU_VA_OP_CLEAR) {
		bo_va = fpriv->prt_va;
	} else {
		bo_va = NULL;
	}

	switch (args->operation) {
	case AMDGPU_VA_OP_MAP:
		r = amdgpu_vm_alloc_pts(adev, bo_va->base.vm, args->va_address,
					args->map_size);
		if (r)
			goto error_backoff;

		va_flags = amdgpu_vm_get_pte_flags(adev, args->flags);
		r = amdgpu_vm_bo_map(adev, bo_va, args->va_address,
				     args->offset_in_bo, args->map_size,
				     va_flags);
		break;
	case AMDGPU_VA_OP_UNMAP:
		r = amdgpu_vm_bo_unmap(adev, bo_va, args->va_address);
		break;

	case AMDGPU_VA_OP_CLEAR:
		r = amdgpu_vm_bo_clear_mappings(adev, &fpriv->vm,
						args->va_address,
						args->map_size);
		break;
	case AMDGPU_VA_OP_REPLACE:
		r = amdgpu_vm_alloc_pts(adev, bo_va->base.vm, args->va_address,
					args->map_size);
		if (r)
			goto error_backoff;

		va_flags = amdgpu_vm_get_pte_flags(adev, args->flags);
		r = amdgpu_vm_bo_replace_map(adev, bo_va, args->va_address,
					     args->offset_in_bo, args->map_size,
					     va_flags);
		break;
	default:
		break;
	}
	if (!r && !(args->flags & AMDGPU_VM_DELAY_UPDATE) && !amdgpu_vm_debug)
		amdgpu_gem_va_update_vm(adev, &fpriv->vm, bo_va, &list,
					args->operation);

error_backoff:
	ttm_eu_backoff_reservation(&ticket, &list);

error_unref:
	drm_gem_object_put_unlocked(gobj);
	return r;
}

int amdgpu_gem_op_ioctl(struct drm_device *dev, void *data,
			struct drm_file *filp)
{
	struct drm_amdgpu_gem_op *args = data;
	struct drm_gem_object *gobj;
	struct amdgpu_bo *robj;
	int r;

	gobj = drm_gem_object_lookup(filp, args->handle);
	if (gobj == NULL) {
		return -ENOENT;
	}
	robj = gem_to_amdgpu_bo(gobj);

	r = amdgpu_bo_reserve(robj, false);
	if (unlikely(r))
		goto out;

	switch (args->op) {
	case AMDGPU_GEM_OP_GET_GEM_CREATE_INFO: {
		struct drm_amdgpu_gem_create_in info;
		void __user *out = u64_to_user_ptr(args->value);

		info.bo_size = robj->gem_base.size;
		info.alignment = robj->tbo.mem.page_alignment << PAGE_SHIFT;
		info.domains = robj->preferred_domains;
		info.domain_flags = robj->flags;
		amdgpu_bo_unreserve(robj);
		if (copy_to_user(out, &info, sizeof(info)))
			r = -EFAULT;
		break;
	}
	case AMDGPU_GEM_OP_SET_PLACEMENT:
		if (robj->prime_shared_count && (args->value & AMDGPU_GEM_DOMAIN_VRAM)) {
			r = -EINVAL;
			amdgpu_bo_unreserve(robj);
			break;
		}
		if (amdgpu_ttm_tt_get_usermm(robj->tbo.ttm)) {
			r = -EPERM;
			amdgpu_bo_unreserve(robj);
			break;
		}
		robj->preferred_domains = args->value & (AMDGPU_GEM_DOMAIN_VRAM |
							AMDGPU_GEM_DOMAIN_GTT |
							AMDGPU_GEM_DOMAIN_CPU);
		robj->allowed_domains = robj->preferred_domains;
		if (robj->allowed_domains == AMDGPU_GEM_DOMAIN_VRAM)
			robj->allowed_domains |= AMDGPU_GEM_DOMAIN_GTT;

		amdgpu_bo_unreserve(robj);
		break;
	default:
		amdgpu_bo_unreserve(robj);
		r = -EINVAL;
	}

out:
	drm_gem_object_put_unlocked(gobj);
	return r;
}

int amdgpu_mode_dumb_create(struct drm_file *file_priv,
			    struct drm_device *dev,
			    struct drm_mode_create_dumb *args)
{
	struct amdgpu_device *adev = dev->dev_private;
	struct drm_gem_object *gobj;
	uint32_t handle;
	int r;

	args->pitch = amdgpu_align_pitch(adev, args->width,
					 DIV_ROUND_UP(args->bpp, 8), 0);
	args->size = (u64)args->pitch * args->height;
	args->size = ALIGN(args->size, PAGE_SIZE);

	r = amdgpu_gem_object_create(adev, args->size, 0,
				     AMDGPU_GEM_DOMAIN_VRAM,
				     AMDGPU_GEM_CREATE_CPU_ACCESS_REQUIRED,
				     ttm_bo_type_device,
				     &gobj);
	if (r)
		return -ENOMEM;

	r = drm_gem_handle_create(file_priv, gobj, &handle);
	/* drop reference from allocate - handle holds it now */
	drm_gem_object_put_unlocked(gobj);
	if (r) {
		return r;
	}
	args->handle = handle;
	return 0;
}

#if defined(CONFIG_DEBUG_FS)
static int amdgpu_debugfs_gem_bo_info(int id, void *ptr, void *data)
{
	struct drm_gem_object *gobj = ptr;
	struct amdgpu_bo *bo = gem_to_amdgpu_bo(gobj);
	struct seq_file *m = data;

	unsigned domain;
	const char *placement;
	unsigned pin_count;
	uint64_t offset;

	domain = amdgpu_mem_type_to_domain(bo->tbo.mem.mem_type);
	switch (domain) {
	case AMDGPU_GEM_DOMAIN_VRAM:
		placement = "VRAM";
		break;
	case AMDGPU_GEM_DOMAIN_GTT:
		placement = " GTT";
		break;
	case AMDGPU_GEM_DOMAIN_CPU:
	default:
		placement = " CPU";
		break;
	}
	seq_printf(m, "\t0x%08x: %12ld byte %s",
		   id, amdgpu_bo_size(bo), placement);

	offset = ACCESS_ONCE(bo->tbo.mem.start);
	if (offset != AMDGPU_BO_INVALID_OFFSET)
		seq_printf(m, " @ 0x%010Lx", offset);

	pin_count = ACCESS_ONCE(bo->pin_count);
	if (pin_count)
		seq_printf(m, " pin count %d", pin_count);
	seq_printf(m, "\n");

	return 0;
}

static int amdgpu_debugfs_gem_info(struct seq_file *m, void *data)
{
	struct drm_info_node *node = (struct drm_info_node *)m->private;
	struct drm_device *dev = node->minor->dev;
	struct drm_file *file;
	int r;

	r = mutex_lock_interruptible(&dev->filelist_mutex);
	if (r)
		return r;

	list_for_each_entry(file, &dev->filelist, lhead) {
		struct task_struct *task;

		/*
		 * Although we have a valid reference on file->pid, that does
		 * not guarantee that the task_struct who called get_pid() is
		 * still alive (e.g. get_pid(current) => fork() => exit()).
		 * Therefore, we need to protect this ->comm access using RCU.
		 */
		rcu_read_lock();
		task = pid_task(file->pid, PIDTYPE_PID);
		seq_printf(m, "pid %8d command %s:\n", pid_nr(file->pid),
			   task ? task->comm : "<unknown>");
		rcu_read_unlock();

		spin_lock(&file->table_lock);
		idr_for_each(&file->object_idr, amdgpu_debugfs_gem_bo_info, m);
		spin_unlock(&file->table_lock);
	}

	mutex_unlock(&dev->filelist_mutex);
	return 0;
}

static const struct drm_info_list amdgpu_debugfs_gem_list[] = {
	{"amdgpu_gem_info", &amdgpu_debugfs_gem_info, 0, NULL},
};
#endif

int amdgpu_gem_debugfs_init(struct amdgpu_device *adev)
{
#if defined(CONFIG_DEBUG_FS)
	return amdgpu_debugfs_add_files(adev, amdgpu_debugfs_gem_list, 1);
#endif
	return 0;
}<|MERGE_RESOLUTION|>--- conflicted
+++ resolved
@@ -225,13 +225,7 @@
 	if (args->in.domain_flags & ~(AMDGPU_GEM_CREATE_CPU_ACCESS_REQUIRED |
 				      AMDGPU_GEM_CREATE_NO_CPU_ACCESS |
 				      AMDGPU_GEM_CREATE_CPU_GTT_USWC |
-<<<<<<< HEAD
-				      AMDGPU_GEM_CREATE_VRAM_CLEARED|
-				      AMDGPU_GEM_CREATE_SHADOW |
-				      AMDGPU_GEM_CREATE_VRAM_CONTIGUOUS))
-=======
 				      AMDGPU_GEM_CREATE_VRAM_CLEARED))
->>>>>>> bb176f67
 		return -EINVAL;
 
 	/* reject invalid gem domains */
@@ -359,11 +353,7 @@
 	up_read(&current->mm->mmap_sem);
 
 release_object:
-<<<<<<< HEAD
-	drm_gem_object_unreference_unlocked(gobj);
-=======
 	drm_gem_object_put_unlocked(gobj);
->>>>>>> bb176f67
 
 	return r;
 }
@@ -456,11 +446,7 @@
 	} else
 		r = ret;
 
-<<<<<<< HEAD
-	drm_gem_object_unreference_unlocked(gobj);
-=======
 	drm_gem_object_put_unlocked(gobj);
->>>>>>> bb176f67
 	return r;
 }
 
