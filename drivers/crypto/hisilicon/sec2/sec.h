--- conflicted
+++ resolved
@@ -11,11 +11,8 @@
 
 /* Algorithm resource per hardware SEC queue */
 struct sec_alg_res {
-<<<<<<< HEAD
-=======
 	u8 *pbuf;
 	dma_addr_t pbuf_dma;
->>>>>>> 04d5ce62
 	u8 *c_ivin;
 	dma_addr_t c_ivin_dma;
 	u8 *out_mac;
@@ -28,6 +25,8 @@
 	dma_addr_t c_in_dma;
 	struct hisi_acc_hw_sgl *c_out;
 	dma_addr_t c_out_dma;
+	u8 *c_ivin;
+	dma_addr_t c_ivin_dma;
 	struct skcipher_request *sk_req;
 	u32 c_len;
 	bool encrypt;
@@ -53,10 +52,7 @@
 
 	/* Status of the SEC request */
 	bool fake_busy;
-<<<<<<< HEAD
-=======
 	bool use_pbuf;
->>>>>>> 04d5ce62
 };
 
 /**
@@ -138,10 +134,7 @@
 	atomic_t dec_qcyclic;
 
 	enum sec_alg_type alg_type;
-<<<<<<< HEAD
-=======
 	bool pbuf_supported;
->>>>>>> 04d5ce62
 	struct sec_cipher_ctx c_ctx;
 	struct sec_auth_ctx a_ctx;
 };
