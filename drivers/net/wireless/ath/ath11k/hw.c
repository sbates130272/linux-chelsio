--- conflicted
+++ resolved
@@ -10,11 +10,8 @@
 #include "core.h"
 #include "ce.h"
 #include "hif.h"
-<<<<<<< HEAD
-=======
 #include "hal.h"
 #include "hw.h"
->>>>>>> df0cc57e
 
 /* Map from pdev index to hw mac index */
 static u8 ath11k_hw_ipq8074_mac_from_pdev_id(int pdev_idx)
@@ -150,52 +147,6 @@
 				      ring_hash_map));
 }
 
-static void ath11k_hw_ipq8074_reo_setup(struct ath11k_base *ab)
-{
-	u32 reo_base = HAL_SEQ_WCSS_UMAC_REO_REG;
-	u32 val;
-	/* Each hash entry uses three bits to map to a particular ring. */
-	u32 ring_hash_map = HAL_HASH_ROUTING_RING_SW1 << 0 |
-		HAL_HASH_ROUTING_RING_SW2 << 3 |
-		HAL_HASH_ROUTING_RING_SW3 << 6 |
-		HAL_HASH_ROUTING_RING_SW4 << 9 |
-		HAL_HASH_ROUTING_RING_SW1 << 12 |
-		HAL_HASH_ROUTING_RING_SW2 << 15 |
-		HAL_HASH_ROUTING_RING_SW3 << 18 |
-		HAL_HASH_ROUTING_RING_SW4 << 21;
-
-	val = ath11k_hif_read32(ab, reo_base + HAL_REO1_GEN_ENABLE);
-
-	val &= ~HAL_REO1_GEN_ENABLE_FRAG_DST_RING;
-	val |= FIELD_PREP(HAL_REO1_GEN_ENABLE_FRAG_DST_RING,
-			HAL_SRNG_RING_ID_REO2SW1) |
-		FIELD_PREP(HAL_REO1_GEN_ENABLE_AGING_LIST_ENABLE, 1) |
-		FIELD_PREP(HAL_REO1_GEN_ENABLE_AGING_FLUSH_ENABLE, 1);
-	ath11k_hif_write32(ab, reo_base + HAL_REO1_GEN_ENABLE, val);
-
-	ath11k_hif_write32(ab, reo_base + HAL_REO1_AGING_THRESH_IX_0(ab),
-			   HAL_DEFAULT_REO_TIMEOUT_USEC);
-	ath11k_hif_write32(ab, reo_base + HAL_REO1_AGING_THRESH_IX_1(ab),
-			   HAL_DEFAULT_REO_TIMEOUT_USEC);
-	ath11k_hif_write32(ab, reo_base + HAL_REO1_AGING_THRESH_IX_2(ab),
-			   HAL_DEFAULT_REO_TIMEOUT_USEC);
-	ath11k_hif_write32(ab, reo_base + HAL_REO1_AGING_THRESH_IX_3(ab),
-			   HAL_DEFAULT_REO_TIMEOUT_USEC);
-
-	ath11k_hif_write32(ab, reo_base + HAL_REO1_DEST_RING_CTRL_IX_0,
-			   FIELD_PREP(HAL_REO_DEST_RING_CTRL_HASH_RING_MAP,
-				      ring_hash_map));
-	ath11k_hif_write32(ab, reo_base + HAL_REO1_DEST_RING_CTRL_IX_1,
-			   FIELD_PREP(HAL_REO_DEST_RING_CTRL_HASH_RING_MAP,
-				      ring_hash_map));
-	ath11k_hif_write32(ab, reo_base + HAL_REO1_DEST_RING_CTRL_IX_2,
-			   FIELD_PREP(HAL_REO_DEST_RING_CTRL_HASH_RING_MAP,
-				      ring_hash_map));
-	ath11k_hif_write32(ab, reo_base + HAL_REO1_DEST_RING_CTRL_IX_3,
-			   FIELD_PREP(HAL_REO_DEST_RING_CTRL_HASH_RING_MAP,
-				      ring_hash_map));
-}
-
 static void ath11k_init_wmi_config_ipq8074(struct ath11k_base *ab,
 					   struct target_resource_config *config)
 {
@@ -606,8 +557,6 @@
 	return &desc->u.qcn9074.msdu_payload[0];
 }
 
-<<<<<<< HEAD
-=======
 static bool ath11k_hw_ipq9074_rx_desc_mac_addr2_valid(struct hal_rx_desc *desc)
 {
 	return __le32_to_cpu(desc->u.qcn9074.mpdu_start.info11) &
@@ -619,7 +568,6 @@
 	return desc->u.qcn9074.mpdu_start.addr2;
 }
 
->>>>>>> df0cc57e
 static bool ath11k_hw_wcn6855_rx_desc_get_first_msdu(struct hal_rx_desc *desc)
 {
 	return !!FIELD_GET(RX_MSDU_END_INFO2_FIRST_MSDU_WCN6855,
@@ -780,8 +728,6 @@
 	return &desc->u.wcn6855.msdu_payload[0];
 }
 
-<<<<<<< HEAD
-=======
 static bool ath11k_hw_wcn6855_rx_desc_mac_addr2_valid(struct hal_rx_desc *desc)
 {
 	return __le32_to_cpu(desc->u.wcn6855.mpdu_start.info1) &
@@ -793,7 +739,6 @@
 	return desc->u.wcn6855.mpdu_start.addr2;
 }
 
->>>>>>> df0cc57e
 static void ath11k_hw_wcn6855_reo_setup(struct ath11k_base *ab)
 {
 	u32 reo_base = HAL_SEQ_WCSS_UMAC_REO_REG;
@@ -890,11 +835,8 @@
 	.rx_desc_get_msdu_payload = ath11k_hw_ipq8074_rx_desc_get_msdu_payload,
 	.reo_setup = ath11k_hw_ipq8074_reo_setup,
 	.mpdu_info_get_peerid = ath11k_hw_ipq8074_mpdu_info_get_peerid,
-<<<<<<< HEAD
-=======
 	.rx_desc_mac_addr2_valid = ath11k_hw_ipq8074_rx_desc_mac_addr2_valid,
 	.rx_desc_mpdu_start_addr2 = ath11k_hw_ipq8074_rx_desc_mpdu_start_addr2,
->>>>>>> df0cc57e
 };
 
 const struct ath11k_hw_ops ipq6018_ops = {
@@ -931,11 +873,8 @@
 	.rx_desc_get_msdu_payload = ath11k_hw_ipq8074_rx_desc_get_msdu_payload,
 	.reo_setup = ath11k_hw_ipq8074_reo_setup,
 	.mpdu_info_get_peerid = ath11k_hw_ipq8074_mpdu_info_get_peerid,
-<<<<<<< HEAD
-=======
 	.rx_desc_mac_addr2_valid = ath11k_hw_ipq8074_rx_desc_mac_addr2_valid,
 	.rx_desc_mpdu_start_addr2 = ath11k_hw_ipq8074_rx_desc_mpdu_start_addr2,
->>>>>>> df0cc57e
 };
 
 const struct ath11k_hw_ops qca6390_ops = {
@@ -972,11 +911,8 @@
 	.rx_desc_get_msdu_payload = ath11k_hw_ipq8074_rx_desc_get_msdu_payload,
 	.reo_setup = ath11k_hw_ipq8074_reo_setup,
 	.mpdu_info_get_peerid = ath11k_hw_ipq8074_mpdu_info_get_peerid,
-<<<<<<< HEAD
-=======
 	.rx_desc_mac_addr2_valid = ath11k_hw_ipq8074_rx_desc_mac_addr2_valid,
 	.rx_desc_mpdu_start_addr2 = ath11k_hw_ipq8074_rx_desc_mpdu_start_addr2,
->>>>>>> df0cc57e
 };
 
 const struct ath11k_hw_ops qcn9074_ops = {
@@ -1013,11 +949,8 @@
 	.rx_desc_get_msdu_payload = ath11k_hw_qcn9074_rx_desc_get_msdu_payload,
 	.reo_setup = ath11k_hw_ipq8074_reo_setup,
 	.mpdu_info_get_peerid = ath11k_hw_ipq8074_mpdu_info_get_peerid,
-<<<<<<< HEAD
-=======
 	.rx_desc_mac_addr2_valid = ath11k_hw_ipq9074_rx_desc_mac_addr2_valid,
 	.rx_desc_mpdu_start_addr2 = ath11k_hw_ipq9074_rx_desc_mpdu_start_addr2,
->>>>>>> df0cc57e
 };
 
 const struct ath11k_hw_ops wcn6855_ops = {
@@ -1054,11 +987,8 @@
 	.rx_desc_get_msdu_payload = ath11k_hw_wcn6855_rx_desc_get_msdu_payload,
 	.reo_setup = ath11k_hw_wcn6855_reo_setup,
 	.mpdu_info_get_peerid = ath11k_hw_wcn6855_mpdu_info_get_peerid,
-<<<<<<< HEAD
-=======
 	.rx_desc_mac_addr2_valid = ath11k_hw_wcn6855_rx_desc_mac_addr2_valid,
 	.rx_desc_mpdu_start_addr2 = ath11k_hw_wcn6855_rx_desc_mpdu_start_addr2,
->>>>>>> df0cc57e
 };
 
 #define ATH11K_TX_RING_MASK_0 0x1
@@ -2194,8 +2124,6 @@
 	/* PCIe base address */
 	.pcie_qserdes_sysclk_en_sel = 0x01e0c0ac,
 	.pcie_pcs_osc_dtct_config_base = 0x01e0c628,
-<<<<<<< HEAD
-=======
 };
 
 const struct ath11k_hw_hal_params ath11k_hw_hal_params_ipq8074 = {
@@ -2204,5 +2132,4 @@
 
 const struct ath11k_hw_hal_params ath11k_hw_hal_params_qca6390 = {
 	.rx_buf_rbm = HAL_RX_BUF_RBM_SW1_BM,
->>>>>>> df0cc57e
 };