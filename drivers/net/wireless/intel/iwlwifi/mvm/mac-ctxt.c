--- conflicted
+++ resolved
@@ -1763,10 +1763,7 @@
 	u32 id;
 	u8 notif_ver = iwl_fw_lookup_notif_ver(mvm->fw, MAC_CONF_GROUP,
 					       CHANNEL_SWITCH_START_NOTIF, 0);
-<<<<<<< HEAD
-=======
 	bool csa_active;
->>>>>>> 31b5a547
 
 	rcu_read_lock();
 
@@ -1782,10 +1779,7 @@
 			goto out_unlock;
 
 		id = mac_id;
-<<<<<<< HEAD
-=======
 		csa_active = vif->bss_conf.csa_active;
->>>>>>> 31b5a547
 	} else {
 		struct iwl_channel_switch_start_notif *notif = (void *)pkt->data;
 		u32 link_id = le32_to_cpu(notif->link_id);
@@ -1797,10 +1791,7 @@
 
 		id = link_id;
 		vif = bss_conf->vif;
-<<<<<<< HEAD
-=======
 		csa_active = bss_conf->csa_active;
->>>>>>> 31b5a547
 	}
 
 	mvmvif = iwl_mvm_vif_from_mac80211(vif);
