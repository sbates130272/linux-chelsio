// SPDX-License-Identifier: GPL-2.0
/* Copyright (c) 2018, Intel Corporation. */

#include "ice_sched.h"

/**
 * ice_sched_add_root_node - Insert the Tx scheduler root node in SW DB
 * @pi: port information structure
 * @info: Scheduler element information from firmware
 *
 * This function inserts the root node of the scheduling tree topology
 * to the SW DB.
 */
static enum ice_status
ice_sched_add_root_node(struct ice_port_info *pi,
			struct ice_aqc_txsched_elem_data *info)
{
	struct ice_sched_node *root;
	struct ice_hw *hw;

	if (!pi)
		return ICE_ERR_PARAM;

	hw = pi->hw;

	root = devm_kzalloc(ice_hw_to_dev(hw), sizeof(*root), GFP_KERNEL);
	if (!root)
		return ICE_ERR_NO_MEMORY;

	/* coverity[suspicious_sizeof] */
	root->children = devm_kcalloc(ice_hw_to_dev(hw), hw->max_children[0],
				      sizeof(*root), GFP_KERNEL);
	if (!root->children) {
		devm_kfree(ice_hw_to_dev(hw), root);
		return ICE_ERR_NO_MEMORY;
	}

	memcpy(&root->info, info, sizeof(*info));
	pi->root = root;
	return 0;
}

/**
 * ice_sched_find_node_by_teid - Find the Tx scheduler node in SW DB
 * @start_node: pointer to the starting ice_sched_node struct in a sub-tree
 * @teid: node teid to search
 *
 * This function searches for a node matching the teid in the scheduling tree
 * from the SW DB. The search is recursive and is restricted by the number of
 * layers it has searched through; stopping at the max supported layer.
 *
 * This function needs to be called when holding the port_info->sched_lock
 */
struct ice_sched_node *
ice_sched_find_node_by_teid(struct ice_sched_node *start_node, u32 teid)
{
	u16 i;

	/* The TEID is same as that of the start_node */
	if (ICE_TXSCHED_GET_NODE_TEID(start_node) == teid)
		return start_node;

	/* The node has no children or is at the max layer */
	if (!start_node->num_children ||
	    start_node->tx_sched_layer >= ICE_AQC_TOPO_MAX_LEVEL_NUM ||
	    start_node->info.data.elem_type == ICE_AQC_ELEM_TYPE_LEAF)
		return NULL;

	/* Check if teid matches to any of the children nodes */
	for (i = 0; i < start_node->num_children; i++)
		if (ICE_TXSCHED_GET_NODE_TEID(start_node->children[i]) == teid)
			return start_node->children[i];

	/* Search within each child's sub-tree */
	for (i = 0; i < start_node->num_children; i++) {
		struct ice_sched_node *tmp;

		tmp = ice_sched_find_node_by_teid(start_node->children[i],
						  teid);
		if (tmp)
			return tmp;
	}

	return NULL;
}

/**
 * ice_aq_query_sched_elems - query scheduler elements
 * @hw: pointer to the hw struct
 * @elems_req: number of elements to query
 * @buf: pointer to buffer
 * @buf_size: buffer size in bytes
 * @elems_ret: returns total number of elements returned
 * @cd: pointer to command details structure or NULL
 *
 * Query scheduling elements (0x0404)
 */
static enum ice_status
ice_aq_query_sched_elems(struct ice_hw *hw, u16 elems_req,
			 struct ice_aqc_get_elem *buf, u16 buf_size,
			 u16 *elems_ret, struct ice_sq_cd *cd)
{
	struct ice_aqc_get_cfg_elem *cmd;
	struct ice_aq_desc desc;
	enum ice_status status;

	cmd = &desc.params.get_update_elem;
	ice_fill_dflt_direct_cmd_desc(&desc, ice_aqc_opc_get_sched_elems);
	cmd->num_elem_req = cpu_to_le16(elems_req);
	desc.flags |= cpu_to_le16(ICE_AQ_FLAG_RD);
	status = ice_aq_send_cmd(hw, &desc, buf, buf_size, cd);
	if (!status && elems_ret)
		*elems_ret = le16_to_cpu(cmd->num_elem_resp);

	return status;
}

/**
 * ice_sched_query_elem - query element information from hw
 * @hw: pointer to the hw struct
 * @node_teid: node teid to be queried
 * @buf: buffer to element information
 *
 * This function queries HW element information
 */
static enum ice_status
ice_sched_query_elem(struct ice_hw *hw, u32 node_teid,
		     struct ice_aqc_get_elem *buf)
{
	u16 buf_size, num_elem_ret = 0;
	enum ice_status status;

	buf_size = sizeof(*buf);
	memset(buf, 0, buf_size);
	buf->generic[0].node_teid = cpu_to_le32(node_teid);
	status = ice_aq_query_sched_elems(hw, 1, buf, buf_size, &num_elem_ret,
					  NULL);
	if (status || num_elem_ret != 1)
		ice_debug(hw, ICE_DBG_SCHED, "query element failed\n");
	return status;
}

/**
 * ice_sched_add_node - Insert the Tx scheduler node in SW DB
 * @pi: port information structure
 * @layer: Scheduler layer of the node
 * @info: Scheduler element information from firmware
 *
 * This function inserts a scheduler node to the SW DB.
 */
enum ice_status
ice_sched_add_node(struct ice_port_info *pi, u8 layer,
		   struct ice_aqc_txsched_elem_data *info)
{
	struct ice_sched_node *parent;
	struct ice_aqc_get_elem elem;
	struct ice_sched_node *node;
	enum ice_status status;
	struct ice_hw *hw;

	if (!pi)
		return ICE_ERR_PARAM;

	hw = pi->hw;

	/* A valid parent node should be there */
	parent = ice_sched_find_node_by_teid(pi->root,
					     le32_to_cpu(info->parent_teid));
	if (!parent) {
		ice_debug(hw, ICE_DBG_SCHED,
			  "Parent Node not found for parent_teid=0x%x\n",
			  le32_to_cpu(info->parent_teid));
		return ICE_ERR_PARAM;
	}

	/* query the current node information from FW  before additing it
	 * to the SW DB
	 */
	status = ice_sched_query_elem(hw, le32_to_cpu(info->node_teid), &elem);
	if (status)
		return status;

	node = devm_kzalloc(ice_hw_to_dev(hw), sizeof(*node), GFP_KERNEL);
	if (!node)
		return ICE_ERR_NO_MEMORY;
	if (hw->max_children[layer]) {
		/* coverity[suspicious_sizeof] */
		node->children = devm_kcalloc(ice_hw_to_dev(hw),
					      hw->max_children[layer],
					      sizeof(*node), GFP_KERNEL);
		if (!node->children) {
			devm_kfree(ice_hw_to_dev(hw), node);
			return ICE_ERR_NO_MEMORY;
		}
	}

	node->in_use = true;
	node->parent = parent;
	node->tx_sched_layer = layer;
	parent->children[parent->num_children++] = node;
	memcpy(&node->info, &elem.generic[0], sizeof(node->info));
	return 0;
}

/**
 * ice_aq_delete_sched_elems - delete scheduler elements
 * @hw: pointer to the hw struct
 * @grps_req: number of groups to delete
 * @buf: pointer to buffer
 * @buf_size: buffer size in bytes
 * @grps_del: returns total number of elements deleted
 * @cd: pointer to command details structure or NULL
 *
 * Delete scheduling elements (0x040F)
 */
static enum ice_status
ice_aq_delete_sched_elems(struct ice_hw *hw, u16 grps_req,
			  struct ice_aqc_delete_elem *buf, u16 buf_size,
			  u16 *grps_del, struct ice_sq_cd *cd)
{
	struct ice_aqc_add_move_delete_elem *cmd;
	struct ice_aq_desc desc;
	enum ice_status status;

	cmd = &desc.params.add_move_delete_elem;
	ice_fill_dflt_direct_cmd_desc(&desc, ice_aqc_opc_delete_sched_elems);
	desc.flags |= cpu_to_le16(ICE_AQ_FLAG_RD);
	cmd->num_grps_req = cpu_to_le16(grps_req);

	status = ice_aq_send_cmd(hw, &desc, buf, buf_size, cd);
	if (!status && grps_del)
		*grps_del = le16_to_cpu(cmd->num_grps_updated);

	return status;
}

/**
 * ice_sched_remove_elems - remove nodes from hw
 * @hw: pointer to the hw struct
 * @parent: pointer to the parent node
 * @num_nodes: number of nodes
 * @node_teids: array of node teids to be deleted
 *
 * This function remove nodes from hw
 */
static enum ice_status
ice_sched_remove_elems(struct ice_hw *hw, struct ice_sched_node *parent,
		       u16 num_nodes, u32 *node_teids)
{
	struct ice_aqc_delete_elem *buf;
	u16 i, num_groups_removed = 0;
	enum ice_status status;
	u16 buf_size;

	buf_size = sizeof(*buf) + sizeof(u32) * (num_nodes - 1);
	buf = devm_kzalloc(ice_hw_to_dev(hw), buf_size, GFP_KERNEL);
	if (!buf)
		return ICE_ERR_NO_MEMORY;

	buf->hdr.parent_teid = parent->info.node_teid;
	buf->hdr.num_elems = cpu_to_le16(num_nodes);
	for (i = 0; i < num_nodes; i++)
		buf->teid[i] = cpu_to_le32(node_teids[i]);

	status = ice_aq_delete_sched_elems(hw, 1, buf, buf_size,
					   &num_groups_removed, NULL);
	if (status || num_groups_removed != 1)
		ice_debug(hw, ICE_DBG_SCHED, "remove elements failed\n");

	devm_kfree(ice_hw_to_dev(hw), buf);
	return status;
}

/**
 * ice_sched_get_first_node - get the first node of the given layer
 * @hw: pointer to the hw struct
 * @parent: pointer the base node of the subtree
 * @layer: layer number
 *
 * This function retrieves the first node of the given layer from the subtree
 */
static struct ice_sched_node *
ice_sched_get_first_node(struct ice_hw *hw, struct ice_sched_node *parent,
			 u8 layer)
{
	u8 i;

	if (layer < hw->sw_entry_point_layer)
		return NULL;
	for (i = 0; i < parent->num_children; i++) {
		struct ice_sched_node *node = parent->children[i];

		if (node) {
			if (node->tx_sched_layer == layer)
				return node;
			/* this recursion is intentional, and wouldn't
			 * go more than 9 calls
			 */
			return ice_sched_get_first_node(hw, node, layer);
		}
	}
	return NULL;
}

/**
 * ice_sched_get_tc_node - get pointer to TC node
 * @pi: port information structure
 * @tc: TC number
 *
 * This function returns the TC node pointer
 */
struct ice_sched_node *ice_sched_get_tc_node(struct ice_port_info *pi, u8 tc)
{
	u8 i;

	if (!pi)
		return NULL;
	for (i = 0; i < pi->root->num_children; i++)
		if (pi->root->children[i]->tc_num == tc)
			return pi->root->children[i];
	return NULL;
}

/**
 * ice_free_sched_node - Free a Tx scheduler node from SW DB
 * @pi: port information structure
 * @node: pointer to the ice_sched_node struct
 *
 * This function frees up a node from SW DB as well as from HW
 *
 * This function needs to be called with the port_info->sched_lock held
 */
void ice_free_sched_node(struct ice_port_info *pi, struct ice_sched_node *node)
{
	struct ice_sched_node *parent;
	struct ice_hw *hw = pi->hw;
	u8 i, j;

	/* Free the children before freeing up the parent node
	 * The parent array is updated below and that shifts the nodes
	 * in the array. So always pick the first child if num children > 0
	 */
	while (node->num_children)
		ice_free_sched_node(pi, node->children[0]);

	/* Leaf, TC and root nodes can't be deleted by SW */
	if (node->tx_sched_layer >= hw->sw_entry_point_layer &&
	    node->info.data.elem_type != ICE_AQC_ELEM_TYPE_TC &&
	    node->info.data.elem_type != ICE_AQC_ELEM_TYPE_ROOT_PORT &&
	    node->info.data.elem_type != ICE_AQC_ELEM_TYPE_LEAF) {
		u32 teid = le32_to_cpu(node->info.node_teid);
		enum ice_status status;

		status = ice_sched_remove_elems(hw, node->parent, 1, &teid);
		if (status)
			ice_debug(hw, ICE_DBG_SCHED,
				  "remove element failed %d\n", status);
	}
	parent = node->parent;
	/* root has no parent */
	if (parent) {
		struct ice_sched_node *p, *tc_node;

		/* update the parent */
		for (i = 0; i < parent->num_children; i++)
			if (parent->children[i] == node) {
				for (j = i + 1; j < parent->num_children; j++)
					parent->children[j - 1] =
						parent->children[j];
				parent->num_children--;
				break;
			}

		/* search for previous sibling that points to this node and
		 * remove the reference
		 */
		tc_node = ice_sched_get_tc_node(pi, node->tc_num);
		if (!tc_node) {
			ice_debug(hw, ICE_DBG_SCHED,
				  "Invalid TC number %d\n", node->tc_num);
			goto err_exit;
		}
		p = ice_sched_get_first_node(hw, tc_node, node->tx_sched_layer);
		while (p) {
			if (p->sibling == node) {
				p->sibling = node->sibling;
				break;
			}
			p = p->sibling;
		}
	}
err_exit:
	/* leaf nodes have no children */
	if (node->children)
		devm_kfree(ice_hw_to_dev(hw), node->children);
	devm_kfree(ice_hw_to_dev(hw), node);
}

/**
 * ice_aq_get_dflt_topo - gets default scheduler topology
 * @hw: pointer to the hw struct
 * @lport: logical port number
 * @buf: pointer to buffer
 * @buf_size: buffer size in bytes
 * @num_branches: returns total number of queue to port branches
 * @cd: pointer to command details structure or NULL
 *
 * Get default scheduler topology (0x400)
 */
static enum ice_status
ice_aq_get_dflt_topo(struct ice_hw *hw, u8 lport,
		     struct ice_aqc_get_topo_elem *buf, u16 buf_size,
		     u8 *num_branches, struct ice_sq_cd *cd)
{
	struct ice_aqc_get_topo *cmd;
	struct ice_aq_desc desc;
	enum ice_status status;

	cmd = &desc.params.get_topo;
	ice_fill_dflt_direct_cmd_desc(&desc, ice_aqc_opc_get_dflt_topo);
	cmd->port_num = lport;
	status = ice_aq_send_cmd(hw, &desc, buf, buf_size, cd);
	if (!status && num_branches)
		*num_branches = cmd->num_branches;

	return status;
}

/**
 * ice_aq_add_sched_elems - adds scheduling element
 * @hw: pointer to the hw struct
 * @grps_req: the number of groups that are requested to be added
 * @buf: pointer to buffer
 * @buf_size: buffer size in bytes
 * @grps_added: returns total number of groups added
 * @cd: pointer to command details structure or NULL
 *
 * Add scheduling elements (0x0401)
 */
static enum ice_status
ice_aq_add_sched_elems(struct ice_hw *hw, u16 grps_req,
		       struct ice_aqc_add_elem *buf, u16 buf_size,
		       u16 *grps_added, struct ice_sq_cd *cd)
{
	struct ice_aqc_add_move_delete_elem *cmd;
	struct ice_aq_desc desc;
	enum ice_status status;

	cmd = &desc.params.add_move_delete_elem;
	ice_fill_dflt_direct_cmd_desc(&desc, ice_aqc_opc_add_sched_elems);
	desc.flags |= cpu_to_le16(ICE_AQ_FLAG_RD);

	cmd->num_grps_req = cpu_to_le16(grps_req);
	status = ice_aq_send_cmd(hw, &desc, buf, buf_size, cd);
	if (!status && grps_added)
		*grps_added = le16_to_cpu(cmd->num_grps_updated);

	return status;
}

/**
 * ice_suspend_resume_elems - suspend/resume scheduler elements
 * @hw: pointer to the hw struct
 * @elems_req: number of elements to suspend
 * @buf: pointer to buffer
 * @buf_size: buffer size in bytes
 * @elems_ret: returns total number of elements suspended
 * @cd: pointer to command details structure or NULL
 * @cmd_code: command code for suspend or resume
 *
 * suspend/resume scheduler elements
 */
static enum ice_status
ice_suspend_resume_elems(struct ice_hw *hw, u16 elems_req,
			 struct ice_aqc_suspend_resume_elem *buf, u16 buf_size,
			 u16 *elems_ret, struct ice_sq_cd *cd,
			 enum ice_adminq_opc cmd_code)
{
	struct ice_aqc_get_cfg_elem *cmd;
	struct ice_aq_desc desc;
	enum ice_status status;

	cmd = &desc.params.get_update_elem;
	ice_fill_dflt_direct_cmd_desc(&desc, cmd_code);
	cmd->num_elem_req = cpu_to_le16(elems_req);
	desc.flags |= cpu_to_le16(ICE_AQ_FLAG_RD);
	status = ice_aq_send_cmd(hw, &desc, buf, buf_size, cd);
	if (!status && elems_ret)
		*elems_ret = le16_to_cpu(cmd->num_elem_resp);
	return status;
}

/**
 * ice_aq_suspend_sched_elems - suspend scheduler elements
 * @hw: pointer to the hw struct
 * @elems_req: number of elements to suspend
 * @buf: pointer to buffer
 * @buf_size: buffer size in bytes
 * @elems_ret: returns total number of elements suspended
 * @cd: pointer to command details structure or NULL
 *
 * Suspend scheduling elements (0x0409)
 */
static enum ice_status
ice_aq_suspend_sched_elems(struct ice_hw *hw, u16 elems_req,
			   struct ice_aqc_suspend_resume_elem *buf,
			   u16 buf_size, u16 *elems_ret, struct ice_sq_cd *cd)
{
	return ice_suspend_resume_elems(hw, elems_req, buf, buf_size, elems_ret,
					cd, ice_aqc_opc_suspend_sched_elems);
}

/**
 * ice_aq_resume_sched_elems - resume scheduler elements
 * @hw: pointer to the hw struct
 * @elems_req: number of elements to resume
 * @buf: pointer to buffer
 * @buf_size: buffer size in bytes
 * @elems_ret: returns total number of elements resumed
 * @cd: pointer to command details structure or NULL
 *
 * resume scheduling elements (0x040A)
 */
static enum ice_status
ice_aq_resume_sched_elems(struct ice_hw *hw, u16 elems_req,
			  struct ice_aqc_suspend_resume_elem *buf,
			  u16 buf_size, u16 *elems_ret, struct ice_sq_cd *cd)
{
	return ice_suspend_resume_elems(hw, elems_req, buf, buf_size, elems_ret,
					cd, ice_aqc_opc_resume_sched_elems);
}

/**
 * ice_aq_query_sched_res - query scheduler resource
 * @hw: pointer to the hw struct
 * @buf_size: buffer size in bytes
 * @buf: pointer to buffer
 * @cd: pointer to command details structure or NULL
 *
 * Query scheduler resource allocation (0x0412)
 */
static enum ice_status
ice_aq_query_sched_res(struct ice_hw *hw, u16 buf_size,
		       struct ice_aqc_query_txsched_res_resp *buf,
		       struct ice_sq_cd *cd)
{
	struct ice_aq_desc desc;

	ice_fill_dflt_direct_cmd_desc(&desc, ice_aqc_opc_query_sched_res);
	return ice_aq_send_cmd(hw, &desc, buf, buf_size, cd);
}

/**
 * ice_sched_suspend_resume_elems - suspend or resume hw nodes
 * @hw: pointer to the hw struct
 * @num_nodes: number of nodes
 * @node_teids: array of node teids to be suspended or resumed
 * @suspend: true means suspend / false means resume
 *
 * This function suspends or resumes hw nodes
 */
static enum ice_status
ice_sched_suspend_resume_elems(struct ice_hw *hw, u8 num_nodes, u32 *node_teids,
			       bool suspend)
{
	struct ice_aqc_suspend_resume_elem *buf;
	u16 i, buf_size, num_elem_ret = 0;
	enum ice_status status;

	buf_size = sizeof(*buf) * num_nodes;
	buf = devm_kzalloc(ice_hw_to_dev(hw), buf_size, GFP_KERNEL);
	if (!buf)
		return ICE_ERR_NO_MEMORY;

	for (i = 0; i < num_nodes; i++)
		buf->teid[i] = cpu_to_le32(node_teids[i]);

	if (suspend)
		status = ice_aq_suspend_sched_elems(hw, num_nodes, buf,
						    buf_size, &num_elem_ret,
						    NULL);
	else
		status = ice_aq_resume_sched_elems(hw, num_nodes, buf,
						   buf_size, &num_elem_ret,
						   NULL);
	if (status || num_elem_ret != num_nodes)
		ice_debug(hw, ICE_DBG_SCHED, "suspend/resume failed\n");

	devm_kfree(ice_hw_to_dev(hw), buf);
	return status;
}

/**
 * ice_sched_clear_tx_topo - clears the schduler tree nodes
 * @pi: port information structure
 *
 * This function removes all the nodes from HW as well as from SW DB.
 */
static void ice_sched_clear_tx_topo(struct ice_port_info *pi)
{
	struct ice_sched_agg_info *agg_info;
	struct ice_sched_agg_info *atmp;
	struct ice_hw *hw;

	if (!pi)
		return;

	hw = pi->hw;

	list_for_each_entry_safe(agg_info, atmp, &pi->agg_list, list_entry) {
		struct ice_sched_agg_vsi_info *agg_vsi_info;
		struct ice_sched_agg_vsi_info *vtmp;

		list_for_each_entry_safe(agg_vsi_info, vtmp,
					 &agg_info->agg_vsi_list, list_entry) {
			list_del(&agg_vsi_info->list_entry);
			devm_kfree(ice_hw_to_dev(hw), agg_vsi_info);
		}
	}

	if (pi->root) {
		ice_free_sched_node(pi, pi->root);
		pi->root = NULL;
	}
}

/**
 * ice_sched_clear_port - clear the scheduler elements from SW DB for a port
 * @pi: port information structure
 *
 * Cleanup scheduling elements from SW DB
 */
static void ice_sched_clear_port(struct ice_port_info *pi)
{
	if (!pi || pi->port_state != ICE_SCHED_PORT_STATE_READY)
		return;

	pi->port_state = ICE_SCHED_PORT_STATE_INIT;
	mutex_lock(&pi->sched_lock);
	ice_sched_clear_tx_topo(pi);
	mutex_unlock(&pi->sched_lock);
	mutex_destroy(&pi->sched_lock);
}

/**
 * ice_sched_cleanup_all - cleanup scheduler elements from SW DB for all ports
 * @hw: pointer to the hw struct
 *
 * Cleanup scheduling elements from SW DB for all the ports
 */
void ice_sched_cleanup_all(struct ice_hw *hw)
{
	if (!hw)
		return;

	if (hw->layer_info) {
		devm_kfree(ice_hw_to_dev(hw), hw->layer_info);
		hw->layer_info = NULL;
	}

	if (hw->port_info)
		ice_sched_clear_port(hw->port_info);

	hw->num_tx_sched_layers = 0;
	hw->num_tx_sched_phys_layers = 0;
	hw->flattened_layers = 0;
	hw->max_cgds = 0;
}

/**
 * ice_sched_add_elems - add nodes to hw and SW DB
 * @pi: port information structure
 * @tc_node: pointer to the branch node
 * @parent: pointer to the parent node
 * @layer: layer number to add nodes
 * @num_nodes: number of nodes
 * @num_nodes_added: pointer to num nodes added
 * @first_node_teid: if new nodes are added then return the teid of first node
 *
 * This function add nodes to hw as well as to SW DB for a given layer
 */
static enum ice_status
ice_sched_add_elems(struct ice_port_info *pi, struct ice_sched_node *tc_node,
		    struct ice_sched_node *parent, u8 layer, u16 num_nodes,
		    u16 *num_nodes_added, u32 *first_node_teid)
{
	struct ice_sched_node *prev, *new_node;
	struct ice_aqc_add_elem *buf;
	u16 i, num_groups_added = 0;
	enum ice_status status = 0;
	struct ice_hw *hw = pi->hw;
	u16 buf_size;
	u32 teid;

	buf_size = sizeof(*buf) + sizeof(*buf->generic) * (num_nodes - 1);
	buf = devm_kzalloc(ice_hw_to_dev(hw), buf_size, GFP_KERNEL);
	if (!buf)
		return ICE_ERR_NO_MEMORY;

	buf->hdr.parent_teid = parent->info.node_teid;
	buf->hdr.num_elems = cpu_to_le16(num_nodes);
	for (i = 0; i < num_nodes; i++) {
		buf->generic[i].parent_teid = parent->info.node_teid;
		buf->generic[i].data.elem_type = ICE_AQC_ELEM_TYPE_SE_GENERIC;
		buf->generic[i].data.valid_sections =
			ICE_AQC_ELEM_VALID_GENERIC | ICE_AQC_ELEM_VALID_CIR |
			ICE_AQC_ELEM_VALID_EIR;
		buf->generic[i].data.generic = 0;
		buf->generic[i].data.cir_bw.bw_profile_idx =
			cpu_to_le16(ICE_SCHED_DFLT_RL_PROF_ID);
		buf->generic[i].data.cir_bw.bw_alloc =
			cpu_to_le16(ICE_SCHED_DFLT_BW_WT);
		buf->generic[i].data.eir_bw.bw_profile_idx =
			cpu_to_le16(ICE_SCHED_DFLT_RL_PROF_ID);
		buf->generic[i].data.eir_bw.bw_alloc =
			cpu_to_le16(ICE_SCHED_DFLT_BW_WT);
	}

	status = ice_aq_add_sched_elems(hw, 1, buf, buf_size,
					&num_groups_added, NULL);
	if (status || num_groups_added != 1) {
		ice_debug(hw, ICE_DBG_SCHED, "add elements failed\n");
		devm_kfree(ice_hw_to_dev(hw), buf);
		return ICE_ERR_CFG;
	}

	*num_nodes_added = num_nodes;
	/* add nodes to the SW DB */
	for (i = 0; i < num_nodes; i++) {
		status = ice_sched_add_node(pi, layer, &buf->generic[i]);
		if (status) {
			ice_debug(hw, ICE_DBG_SCHED,
				  "add nodes in SW DB failed status =%d\n",
				  status);
			break;
		}

		teid = le32_to_cpu(buf->generic[i].node_teid);
		new_node = ice_sched_find_node_by_teid(parent, teid);
		if (!new_node) {
			ice_debug(hw, ICE_DBG_SCHED,
				  "Node is missing for teid =%d\n", teid);
			break;
		}

		new_node->sibling = NULL;
		new_node->tc_num = tc_node->tc_num;

		/* add it to previous node sibling pointer */
		/* Note: siblings are not linked across branches */
		prev = ice_sched_get_first_node(hw, tc_node, layer);
		if (prev && prev != new_node) {
			while (prev->sibling)
				prev = prev->sibling;
			prev->sibling = new_node;
		}

		if (i == 0)
			*first_node_teid = teid;
	}

	devm_kfree(ice_hw_to_dev(hw), buf);
	return status;
}

/**
 * ice_sched_add_nodes_to_layer - Add nodes to a given layer
 * @pi: port information structure
 * @tc_node: pointer to TC node
 * @parent: pointer to parent node
 * @layer: layer number to add nodes
 * @num_nodes: number of nodes to be added
 * @first_node_teid: pointer to the first node teid
 * @num_nodes_added: pointer to number of nodes added
 *
 * This function add nodes to a given layer.
 */
static enum ice_status
ice_sched_add_nodes_to_layer(struct ice_port_info *pi,
			     struct ice_sched_node *tc_node,
			     struct ice_sched_node *parent, u8 layer,
			     u16 num_nodes, u32 *first_node_teid,
			     u16 *num_nodes_added)
{
	u32 *first_teid_ptr = first_node_teid;
	u16 new_num_nodes, max_child_nodes;
	enum ice_status status = 0;
	struct ice_hw *hw = pi->hw;
	u16 num_added = 0;
	u32 temp;

	*num_nodes_added = 0;

	if (!num_nodes)
		return status;

	if (!parent || layer < hw->sw_entry_point_layer)
		return ICE_ERR_PARAM;

	/* max children per node per layer */
	max_child_nodes = hw->max_children[parent->tx_sched_layer];

	/* current number of children + required nodes exceed max children ? */
	if ((parent->num_children + num_nodes) > max_child_nodes) {
		/* Fail if the parent is a TC node */
		if (parent == tc_node)
			return ICE_ERR_CFG;

		/* utilize all the spaces if the parent is not full */
		if (parent->num_children < max_child_nodes) {
			new_num_nodes = max_child_nodes - parent->num_children;
			/* this recursion is intentional, and wouldn't
			 * go more than 2 calls
			 */
			status = ice_sched_add_nodes_to_layer(pi, tc_node,
							      parent, layer,
							      new_num_nodes,
							      first_node_teid,
							      &num_added);
			if (status)
				return status;

			*num_nodes_added += num_added;
		}
		/* Don't modify the first node teid memory if the first node was
		 * added already in the above call. Instead send some temp
		 * memory for all other recursive calls.
		 */
		if (num_added)
			first_teid_ptr = &temp;

		new_num_nodes = num_nodes - num_added;

		/* This parent is full, try the next sibling */
		parent = parent->sibling;

		/* this recursion is intentional, for 1024 queues
		 * per VSI, it goes max of 16 iterations.
		 * 1024 / 8 = 128 layer 8 nodes
		 * 128 /8 = 16 (add 8 nodes per iteration)
		 */
		status = ice_sched_add_nodes_to_layer(pi, tc_node, parent,
						      layer, new_num_nodes,
						      first_teid_ptr,
						      &num_added);
		*num_nodes_added += num_added;
		return status;
	}

	status = ice_sched_add_elems(pi, tc_node, parent, layer, num_nodes,
				     num_nodes_added, first_node_teid);
	return status;
}

/**
 * ice_sched_get_qgrp_layer - get the current queue group layer number
 * @hw: pointer to the hw struct
 *
 * This function returns the current queue group layer number
 */
static u8 ice_sched_get_qgrp_layer(struct ice_hw *hw)
{
	/* It's always total layers - 1, the array is 0 relative so -2 */
	return hw->num_tx_sched_layers - ICE_QGRP_LAYER_OFFSET;
}

/**
 * ice_sched_get_vsi_layer - get the current VSI layer number
 * @hw: pointer to the hw struct
 *
 * This function returns the current VSI layer number
 */
static u8 ice_sched_get_vsi_layer(struct ice_hw *hw)
{
	/* Num Layers       VSI layer
	 *     9               6
	 *     7               4
	 *     5 or less       sw_entry_point_layer
	 */
	/* calculate the vsi layer based on number of layers. */
	if (hw->num_tx_sched_layers > ICE_VSI_LAYER_OFFSET + 1) {
		u8 layer = hw->num_tx_sched_layers - ICE_VSI_LAYER_OFFSET;

		if (layer > hw->sw_entry_point_layer)
			return layer;
	}
	return hw->sw_entry_point_layer;
}

/**
 * ice_rm_dflt_leaf_node - remove the default leaf node in the tree
 * @pi: port information structure
 *
 * This function removes the leaf node that was created by the FW
 * during initialization
 */
static void
ice_rm_dflt_leaf_node(struct ice_port_info *pi)
{
	struct ice_sched_node *node;

	node = pi->root;
	while (node) {
		if (!node->num_children)
			break;
		node = node->children[0];
	}
	if (node && node->info.data.elem_type == ICE_AQC_ELEM_TYPE_LEAF) {
		u32 teid = le32_to_cpu(node->info.node_teid);
		enum ice_status status;

		/* remove the default leaf node */
		status = ice_sched_remove_elems(pi->hw, node->parent, 1, &teid);
		if (!status)
			ice_free_sched_node(pi, node);
	}
}

/**
 * ice_sched_rm_dflt_nodes - free the default nodes in the tree
 * @pi: port information structure
 *
 * This function frees all the nodes except root and TC that were created by
 * the FW during initialization
 */
static void
ice_sched_rm_dflt_nodes(struct ice_port_info *pi)
{
	struct ice_sched_node *node;

	ice_rm_dflt_leaf_node(pi);

	/* remove the default nodes except TC and root nodes */
	node = pi->root;
	while (node) {
		if (node->tx_sched_layer >= pi->hw->sw_entry_point_layer &&
		    node->info.data.elem_type != ICE_AQC_ELEM_TYPE_TC &&
		    node->info.data.elem_type != ICE_AQC_ELEM_TYPE_ROOT_PORT) {
			ice_free_sched_node(pi, node);
			break;
		}

		if (!node->num_children)
			break;
		node = node->children[0];
	}
}

/**
 * ice_sched_init_port - Initialize scheduler by querying information from FW
 * @pi: port info structure for the tree to cleanup
 *
 * This function is the initial call to find the total number of Tx scheduler
 * resources, default topology created by firmware and storing the information
 * in SW DB.
 */
enum ice_status ice_sched_init_port(struct ice_port_info *pi)
{
	struct ice_aqc_get_topo_elem *buf;
	enum ice_status status;
	struct ice_hw *hw;
	u8 num_branches;
	u16 num_elems;
	u8 i, j;

	if (!pi)
		return ICE_ERR_PARAM;
	hw = pi->hw;

	/* Query the Default Topology from FW */
	buf = devm_kzalloc(ice_hw_to_dev(hw), ICE_AQ_MAX_BUF_LEN, GFP_KERNEL);
	if (!buf)
		return ICE_ERR_NO_MEMORY;

	/* Query default scheduling tree topology */
	status = ice_aq_get_dflt_topo(hw, pi->lport, buf, ICE_AQ_MAX_BUF_LEN,
				      &num_branches, NULL);
	if (status)
		goto err_init_port;

	/* num_branches should be between 1-8 */
	if (num_branches < 1 || num_branches > ICE_TXSCHED_MAX_BRANCHES) {
		ice_debug(hw, ICE_DBG_SCHED, "num_branches unexpected %d\n",
			  num_branches);
		status = ICE_ERR_PARAM;
		goto err_init_port;
	}

	/* get the number of elements on the default/first branch */
	num_elems = le16_to_cpu(buf[0].hdr.num_elems);

	/* num_elems should always be between 1-9 */
	if (num_elems < 1 || num_elems > ICE_AQC_TOPO_MAX_LEVEL_NUM) {
		ice_debug(hw, ICE_DBG_SCHED, "num_elems unexpected %d\n",
			  num_elems);
		status = ICE_ERR_PARAM;
		goto err_init_port;
	}

	/* If the last node is a leaf node then the index of the Q group
	 * layer is two less than the number of elements.
	 */
	if (num_elems > 2 && buf[0].generic[num_elems - 1].data.elem_type ==
	    ICE_AQC_ELEM_TYPE_LEAF)
		pi->last_node_teid =
			le32_to_cpu(buf[0].generic[num_elems - 2].node_teid);
	else
		pi->last_node_teid =
			le32_to_cpu(buf[0].generic[num_elems - 1].node_teid);

	/* Insert the Tx Sched root node */
	status = ice_sched_add_root_node(pi, &buf[0].generic[0]);
	if (status)
		goto err_init_port;

	/* Parse the default tree and cache the information */
	for (i = 0; i < num_branches; i++) {
		num_elems = le16_to_cpu(buf[i].hdr.num_elems);

		/* Skip root element as already inserted */
		for (j = 1; j < num_elems; j++) {
			/* update the sw entry point */
			if (buf[0].generic[j].data.elem_type ==
			    ICE_AQC_ELEM_TYPE_ENTRY_POINT)
				hw->sw_entry_point_layer = j;

			status = ice_sched_add_node(pi, j, &buf[i].generic[j]);
			if (status)
				goto err_init_port;
		}
	}

	/* Remove the default nodes. */
	if (pi->root)
		ice_sched_rm_dflt_nodes(pi);

	/* initialize the port for handling the scheduler tree */
	pi->port_state = ICE_SCHED_PORT_STATE_READY;
	mutex_init(&pi->sched_lock);
	INIT_LIST_HEAD(&pi->agg_list);

err_init_port:
	if (status && pi->root) {
		ice_free_sched_node(pi, pi->root);
		pi->root = NULL;
	}

	devm_kfree(ice_hw_to_dev(hw), buf);
	return status;
}

/**
 * ice_sched_query_res_alloc - query the FW for num of logical sched layers
 * @hw: pointer to the HW struct
 *
 * query FW for allocated scheduler resources and store in HW struct
 */
enum ice_status ice_sched_query_res_alloc(struct ice_hw *hw)
{
	struct ice_aqc_query_txsched_res_resp *buf;
	enum ice_status status = 0;
	__le16 max_sibl;
	u8 i;

	if (hw->layer_info)
		return status;

	buf = devm_kzalloc(ice_hw_to_dev(hw), sizeof(*buf), GFP_KERNEL);
	if (!buf)
		return ICE_ERR_NO_MEMORY;

	status = ice_aq_query_sched_res(hw, sizeof(*buf), buf, NULL);
	if (status)
		goto sched_query_out;

	hw->num_tx_sched_layers = le16_to_cpu(buf->sched_props.logical_levels);
	hw->num_tx_sched_phys_layers =
		le16_to_cpu(buf->sched_props.phys_levels);
	hw->flattened_layers = buf->sched_props.flattening_bitmap;
	hw->max_cgds = buf->sched_props.max_pf_cgds;

	/* max sibling group size of current layer refers to the max children
	 * of the below layer node.
	 * layer 1 node max children will be layer 2 max sibling group size
	 * layer 2 node max children will be layer 3 max sibling group size
	 * and so on. This array will be populated from root (index 0) to
	 * qgroup layer 7. Leaf node has no children.
	 */
	for (i = 0; i < hw->num_tx_sched_layers; i++) {
		max_sibl = buf->layer_props[i].max_sibl_grp_sz;
		hw->max_children[i] = le16_to_cpu(max_sibl);
	}

	hw->layer_info = (struct ice_aqc_layer_props *)
			  devm_kmemdup(ice_hw_to_dev(hw), buf->layer_props,
				       (hw->num_tx_sched_layers *
					sizeof(*hw->layer_info)),
				       GFP_KERNEL);
	if (!hw->layer_info) {
		status = ICE_ERR_NO_MEMORY;
		goto sched_query_out;
	}

sched_query_out:
	devm_kfree(ice_hw_to_dev(hw), buf);
	return status;
}

/**
 * ice_sched_find_node_in_subtree - Find node in part of base node subtree
 * @hw: pointer to the hw struct
 * @base: pointer to the base node
 * @node: pointer to the node to search
 *
 * This function checks whether a given node is part of the base node
 * subtree or not
 */
static bool
ice_sched_find_node_in_subtree(struct ice_hw *hw, struct ice_sched_node *base,
			       struct ice_sched_node *node)
{
	u8 i;

	for (i = 0; i < base->num_children; i++) {
		struct ice_sched_node *child = base->children[i];

		if (node == child)
			return true;

		if (child->tx_sched_layer > node->tx_sched_layer)
			return false;

		/* this recursion is intentional, and wouldn't
		 * go more than 8 calls
		 */
		if (ice_sched_find_node_in_subtree(hw, child, node))
			return true;
	}
	return false;
}

/**
 * ice_sched_get_free_qparent - Get a free lan or rdma q group node
 * @pi: port information structure
 * @vsi_handle: software VSI handle
 * @tc: branch number
 * @owner: lan or rdma
 *
 * This function retrieves a free lan or rdma q group node
 */
struct ice_sched_node *
ice_sched_get_free_qparent(struct ice_port_info *pi, u16 vsi_handle, u8 tc,
			   u8 owner)
{
	struct ice_sched_node *vsi_node, *qgrp_node = NULL;
	struct ice_vsi_ctx *vsi_ctx;
	u16 max_children;
	u8 qgrp_layer;

	qgrp_layer = ice_sched_get_qgrp_layer(pi->hw);
	max_children = pi->hw->max_children[qgrp_layer];

	vsi_ctx = ice_get_vsi_ctx(pi->hw, vsi_handle);
	if (!vsi_ctx)
		return NULL;
	vsi_node = vsi_ctx->sched.vsi_node[tc];
	/* validate invalid VSI id */
	if (!vsi_node)
		goto lan_q_exit;

	/* get the first q group node from VSI sub-tree */
	qgrp_node = ice_sched_get_first_node(pi->hw, vsi_node, qgrp_layer);
	while (qgrp_node) {
		/* make sure the qgroup node is part of the VSI subtree */
		if (ice_sched_find_node_in_subtree(pi->hw, vsi_node, qgrp_node))
			if (qgrp_node->num_children < max_children &&
			    qgrp_node->owner == owner)
				break;
		qgrp_node = qgrp_node->sibling;
	}

lan_q_exit:
	return qgrp_node;
}

/**
 * ice_sched_get_vsi_node - Get a VSI node based on VSI id
 * @hw: pointer to the hw struct
 * @tc_node: pointer to the TC node
 * @vsi_handle: software VSI handle
 *
 * This function retrieves a VSI node for a given VSI id from a given
 * TC branch
 */
static struct ice_sched_node *
ice_sched_get_vsi_node(struct ice_hw *hw, struct ice_sched_node *tc_node,
		       u16 vsi_handle)
{
	struct ice_sched_node *node;
	u8 vsi_layer;

	vsi_layer = ice_sched_get_vsi_layer(hw);
	node = ice_sched_get_first_node(hw, tc_node, vsi_layer);

	/* Check whether it already exists */
	while (node) {
		if (node->vsi_handle == vsi_handle)
			return node;
		node = node->sibling;
	}

	return node;
}

/**
 * ice_sched_calc_vsi_child_nodes - calculate number of VSI child nodes
 * @hw: pointer to the hw struct
 * @num_qs: number of queues
 * @num_nodes: num nodes array
 *
 * This function calculates the number of VSI child nodes based on the
 * number of queues.
 */
static void
ice_sched_calc_vsi_child_nodes(struct ice_hw *hw, u16 num_qs, u16 *num_nodes)
{
	u16 num = num_qs;
	u8 i, qgl, vsil;

	qgl = ice_sched_get_qgrp_layer(hw);
	vsil = ice_sched_get_vsi_layer(hw);

	/* calculate num nodes from q group to VSI layer */
	for (i = qgl; i > vsil; i--) {
		/* round to the next integer if there is a remainder */
		num = DIV_ROUND_UP(num, hw->max_children[i]);

		/* need at least one node */
		num_nodes[i] = num ? num : 1;
	}
}

/**
 * ice_sched_add_vsi_child_nodes - add VSI child nodes to tree
 * @pi: port information structure
 * @vsi_handle: software VSI handle
 * @tc_node: pointer to the TC node
 * @num_nodes: pointer to the num nodes that needs to be added per layer
 * @owner: node owner (lan or rdma)
 *
 * This function adds the VSI child nodes to tree. It gets called for
 * lan and rdma separately.
 */
static enum ice_status
ice_sched_add_vsi_child_nodes(struct ice_port_info *pi, u16 vsi_handle,
			      struct ice_sched_node *tc_node, u16 *num_nodes,
			      u8 owner)
{
	struct ice_sched_node *parent, *node;
	struct ice_hw *hw = pi->hw;
	enum ice_status status;
	u32 first_node_teid;
	u16 num_added = 0;
	u8 i, qgl, vsil;

	qgl = ice_sched_get_qgrp_layer(hw);
	vsil = ice_sched_get_vsi_layer(hw);
	parent = ice_sched_get_vsi_node(hw, tc_node, vsi_handle);
	for (i = vsil + 1; i <= qgl; i++) {
		if (!parent)
			return ICE_ERR_CFG;

		status = ice_sched_add_nodes_to_layer(pi, tc_node, parent, i,
						      num_nodes[i],
						      &first_node_teid,
						      &num_added);
		if (status || num_nodes[i] != num_added)
			return ICE_ERR_CFG;

		/* The newly added node can be a new parent for the next
		 * layer nodes
		 */
		if (num_added) {
			parent = ice_sched_find_node_by_teid(tc_node,
							     first_node_teid);
			node = parent;
			while (node) {
				node->owner = owner;
				node = node->sibling;
			}
		} else {
			parent = parent->children[0];
		}
	}

	return 0;
}

/**
 * ice_sched_rm_vsi_child_nodes - remove VSI child nodes from the tree
 * @pi: port information structure
 * @vsi_node: pointer to the VSI node
 * @num_nodes: pointer to the num nodes that needs to be removed per layer
 * @owner: node owner (lan or rdma)
 *
 * This function removes the VSI child nodes from the tree. It gets called for
 * lan and rdma separately.
 */
static void
ice_sched_rm_vsi_child_nodes(struct ice_port_info *pi,
			     struct ice_sched_node *vsi_node, u16 *num_nodes,
			     u8 owner)
{
	struct ice_sched_node *node, *next;
	u8 i, qgl, vsil;
	u16 num;

	qgl = ice_sched_get_qgrp_layer(pi->hw);
	vsil = ice_sched_get_vsi_layer(pi->hw);

	for (i = qgl; i > vsil; i--) {
		num = num_nodes[i];
		node = ice_sched_get_first_node(pi->hw, vsi_node, i);
		while (node && num) {
			next = node->sibling;
			if (node->owner == owner && !node->num_children) {
				ice_free_sched_node(pi, node);
				num--;
			}
			node = next;
		}
	}
}

/**
 * ice_sched_calc_vsi_support_nodes - calculate number of VSI support nodes
 * @hw: pointer to the hw struct
 * @tc_node: pointer to TC node
 * @num_nodes: pointer to num nodes array
 *
 * This function calculates the number of supported nodes needed to add this
 * VSI into tx tree including the VSI, parent and intermediate nodes in below
 * layers
 */
static void
ice_sched_calc_vsi_support_nodes(struct ice_hw *hw,
				 struct ice_sched_node *tc_node, u16 *num_nodes)
{
	struct ice_sched_node *node;
	u8 vsil;
	int i;

	vsil = ice_sched_get_vsi_layer(hw);
	for (i = vsil; i >= hw->sw_entry_point_layer; i--)
		/* Add intermediate nodes if TC has no children and
		 * need at least one node for VSI
		 */
		if (!tc_node->num_children || i == vsil) {
			num_nodes[i]++;
		} else {
			/* If intermediate nodes are reached max children
			 * then add a new one.
			 */
			node = ice_sched_get_first_node(hw, tc_node, (u8)i);
			/* scan all the siblings */
			while (node) {
				if (node->num_children < hw->max_children[i])
					break;
				node = node->sibling;
			}

			/* all the nodes are full, allocate a new one */
			if (!node)
				num_nodes[i]++;
		}
}

/**
 * ice_sched_add_vsi_support_nodes - add VSI supported nodes into tx tree
 * @pi: port information structure
 * @vsi_handle: software VSI handle
 * @tc_node: pointer to TC node
 * @num_nodes: pointer to num nodes array
 *
 * This function adds the VSI supported nodes into tx tree including the
 * VSI, its parent and intermediate nodes in below layers
 */
static enum ice_status
ice_sched_add_vsi_support_nodes(struct ice_port_info *pi, u16 vsi_handle,
				struct ice_sched_node *tc_node, u16 *num_nodes)
{
	struct ice_sched_node *parent = tc_node;
	enum ice_status status;
	u32 first_node_teid;
	u16 num_added = 0;
	u8 i, vsil;

	if (!pi)
		return ICE_ERR_PARAM;

	vsil = ice_sched_get_vsi_layer(pi->hw);
	for (i = pi->hw->sw_entry_point_layer; i <= vsil; i++) {
		status = ice_sched_add_nodes_to_layer(pi, tc_node, parent,
						      i, num_nodes[i],
						      &first_node_teid,
						      &num_added);
		if (status || num_nodes[i] != num_added)
			return ICE_ERR_CFG;

		/* The newly added node can be a new parent for the next
		 * layer nodes
		 */
		if (num_added)
			parent = ice_sched_find_node_by_teid(tc_node,
							     first_node_teid);
		else
			parent = parent->children[0];

		if (!parent)
			return ICE_ERR_CFG;

		if (i == vsil)
			parent->vsi_handle = vsi_handle;
	}

	return 0;
}

/**
 * ice_sched_add_vsi_to_topo - add a new VSI into tree
 * @pi: port information structure
 * @vsi_handle: software VSI handle
 * @tc: TC number
 *
 * This function adds a new VSI into scheduler tree
 */
static enum ice_status
ice_sched_add_vsi_to_topo(struct ice_port_info *pi, u16 vsi_handle, u8 tc)
{
	u16 num_nodes[ICE_AQC_TOPO_MAX_LEVEL_NUM] = { 0 };
	struct ice_sched_node *tc_node;
	struct ice_hw *hw = pi->hw;

	tc_node = ice_sched_get_tc_node(pi, tc);
	if (!tc_node)
		return ICE_ERR_PARAM;

	/* calculate number of supported nodes needed for this VSI */
	ice_sched_calc_vsi_support_nodes(hw, tc_node, num_nodes);

	/* add vsi supported nodes to tc subtree */
	return ice_sched_add_vsi_support_nodes(pi, vsi_handle, tc_node,
					       num_nodes);
}

/**
 * ice_sched_update_vsi_child_nodes - update VSI child nodes
 * @pi: port information structure
 * @vsi_handle: software VSI handle
 * @tc: TC number
 * @new_numqs: new number of max queues
 * @owner: owner of this subtree
 *
 * This function updates the VSI child nodes based on the number of queues
 */
static enum ice_status
ice_sched_update_vsi_child_nodes(struct ice_port_info *pi, u16 vsi_handle,
				 u8 tc, u16 new_numqs, u8 owner)
{
	u16 prev_num_nodes[ICE_AQC_TOPO_MAX_LEVEL_NUM] = { 0 };
	u16 new_num_nodes[ICE_AQC_TOPO_MAX_LEVEL_NUM] = { 0 };
	struct ice_sched_node *vsi_node;
	struct ice_sched_node *tc_node;
	struct ice_vsi_ctx *vsi_ctx;
	enum ice_status status = 0;
	struct ice_hw *hw = pi->hw;
	u16 prev_numqs;
	u8 i;

	tc_node = ice_sched_get_tc_node(pi, tc);
	if (!tc_node)
		return ICE_ERR_CFG;

	vsi_node = ice_sched_get_vsi_node(hw, tc_node, vsi_handle);
	if (!vsi_node)
		return ICE_ERR_CFG;

	vsi_ctx = ice_get_vsi_ctx(hw, vsi_handle);
	if (!vsi_ctx)
		return ICE_ERR_PARAM;

	if (owner == ICE_SCHED_NODE_OWNER_LAN)
		prev_numqs = vsi_ctx->sched.max_lanq[tc];
	else
		return ICE_ERR_PARAM;

	/* num queues are not changed */
	if (prev_numqs == new_numqs)
		return status;

	/* calculate number of nodes based on prev/new number of qs */
	if (prev_numqs)
		ice_sched_calc_vsi_child_nodes(hw, prev_numqs, prev_num_nodes);

	if (new_numqs)
		ice_sched_calc_vsi_child_nodes(hw, new_numqs, new_num_nodes);

	if (prev_numqs > new_numqs) {
		for (i = 0; i < ICE_AQC_TOPO_MAX_LEVEL_NUM; i++)
			new_num_nodes[i] = prev_num_nodes[i] - new_num_nodes[i];

		ice_sched_rm_vsi_child_nodes(pi, vsi_node, new_num_nodes,
					     owner);
	} else {
		for (i = 0; i < ICE_AQC_TOPO_MAX_LEVEL_NUM; i++)
			new_num_nodes[i] -= prev_num_nodes[i];

		status = ice_sched_add_vsi_child_nodes(pi, vsi_handle, tc_node,
						       new_num_nodes, owner);
		if (status)
			return status;
	}

<<<<<<< HEAD
	vsi->max_lanq[tc] = new_numqs;
=======
	vsi_ctx->sched.max_lanq[tc] = new_numqs;
>>>>>>> 3bf0fb6f

	return status;
}

/**
 * ice_sched_cfg_vsi - configure the new/exisiting VSI
 * @pi: port information structure
 * @vsi_handle: software VSI handle
 * @tc: TC number
 * @maxqs: max number of queues
 * @owner: lan or rdma
 * @enable: TC enabled or disabled
 *
 * This function adds/updates VSI nodes based on the number of queues. If TC is
 * enabled and VSI is in suspended state then resume the VSI back. If TC is
 * disabled then suspend the VSI if it is not already.
 */
enum ice_status
ice_sched_cfg_vsi(struct ice_port_info *pi, u16 vsi_handle, u8 tc, u16 maxqs,
		  u8 owner, bool enable)
{
	struct ice_sched_node *vsi_node, *tc_node;
	struct ice_vsi_ctx *vsi_ctx;
	enum ice_status status = 0;
	struct ice_hw *hw = pi->hw;

	tc_node = ice_sched_get_tc_node(pi, tc);
	if (!tc_node)
		return ICE_ERR_PARAM;
	vsi_ctx = ice_get_vsi_ctx(hw, vsi_handle);
	if (!vsi_ctx)
		return ICE_ERR_PARAM;
	vsi_node = ice_sched_get_vsi_node(hw, tc_node, vsi_handle);

	/* suspend the VSI if tc is not enabled */
	if (!enable) {
		if (vsi_node && vsi_node->in_use) {
			u32 teid = le32_to_cpu(vsi_node->info.node_teid);

			status = ice_sched_suspend_resume_elems(hw, 1, &teid,
								true);
			if (!status)
				vsi_node->in_use = false;
		}
		return status;
	}

	/* TC is enabled, if it is a new VSI then add it to the tree */
	if (!vsi_node) {
		status = ice_sched_add_vsi_to_topo(pi, vsi_handle, tc);
		if (status)
			return status;

		vsi_node = ice_sched_get_vsi_node(hw, tc_node, vsi_handle);
		if (!vsi_node)
			return ICE_ERR_CFG;

		vsi_ctx->sched.vsi_node[tc] = vsi_node;
		vsi_node->in_use = true;
		/* invalidate the max queues whenever VSI gets added first time
		 * into the scheduler tree (boot or after reset). We need to
		 * recreate the child nodes all the time in these cases.
		 */
		vsi_ctx->sched.max_lanq[tc] = 0;
	}

	/* update the VSI child nodes */
	status = ice_sched_update_vsi_child_nodes(pi, vsi_handle, tc, maxqs,
						  owner);
	if (status)
		return status;

	/* TC is enabled, resume the VSI if it is in the suspend state */
	if (!vsi_node->in_use) {
		u32 teid = le32_to_cpu(vsi_node->info.node_teid);

		status = ice_sched_suspend_resume_elems(hw, 1, &teid, false);
		if (!status)
			vsi_node->in_use = true;
	}

	return status;
}<|MERGE_RESOLUTION|>--- conflicted
+++ resolved
@@ -1521,11 +1521,7 @@
 			return status;
 	}
 
-<<<<<<< HEAD
-	vsi->max_lanq[tc] = new_numqs;
-=======
 	vsi_ctx->sched.max_lanq[tc] = new_numqs;
->>>>>>> 3bf0fb6f
 
 	return status;
 }
