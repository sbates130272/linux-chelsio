<<<<<<< HEAD
// SPDX-License-Identifier: GPL-2.0
=======
// SPDX-License-Identifier: GPL-2.0-only
/*
 * Copyright (c) 2016 MediaTek Inc.
 * Author: PC Chen <pc.chen@mediatek.com>
 */
>>>>>>> d1fdb6d8

#include "mtk_vcodec_drv.h"
#include "mtk_vcodec_util.h"
#include "vdec_ipi_msg.h"
#include "vdec_vpu_if.h"

static void handle_init_ack_msg(struct vdec_vpu_ipi_init_ack *msg)
{
	struct vdec_vpu_inst *vpu = (struct vdec_vpu_inst *)
					(unsigned long)msg->ap_inst_addr;

	mtk_vcodec_debug(vpu, "+ ap_inst_addr = 0x%llx", msg->ap_inst_addr);

	/* mapping VPU address to kernel virtual address */
	/* the content in vsi is initialized to 0 in VPU */
	vpu->vsi = vpu_mapping_dm_addr(vpu->dev, msg->vpu_inst_addr);
	vpu->inst_addr = msg->vpu_inst_addr;

	mtk_vcodec_debug(vpu, "- vpu_inst_addr = 0x%x", vpu->inst_addr);
}

/*
 * This function runs in interrupt context and it means there's an IPI MSG
 * from VPU.
 */
void vpu_dec_ipi_handler(void *data, unsigned int len, void *priv)
{
	struct vdec_vpu_ipi_ack *msg = data;
	struct vdec_vpu_inst *vpu = (struct vdec_vpu_inst *)
					(unsigned long)msg->ap_inst_addr;

	mtk_vcodec_debug(vpu, "+ id=%X", msg->msg_id);

	if (msg->status == 0) {
		switch (msg->msg_id) {
		case VPU_IPIMSG_DEC_INIT_ACK:
			handle_init_ack_msg(data);
			break;

		case VPU_IPIMSG_DEC_START_ACK:
		case VPU_IPIMSG_DEC_END_ACK:
		case VPU_IPIMSG_DEC_DEINIT_ACK:
		case VPU_IPIMSG_DEC_RESET_ACK:
			break;

		default:
			mtk_vcodec_err(vpu, "invalid msg=%X", msg->msg_id);
			break;
		}
	}

	mtk_vcodec_debug(vpu, "- id=%X", msg->msg_id);
	vpu->failure = msg->status;
	vpu->signaled = 1;
}

static int vcodec_vpu_send_msg(struct vdec_vpu_inst *vpu, void *msg, int len)
{
	int err;

	mtk_vcodec_debug(vpu, "id=%X", *(uint32_t *)msg);

	vpu->failure = 0;
	vpu->signaled = 0;

	err = vpu_ipi_send(vpu->dev, vpu->id, msg, len);
	if (err) {
		mtk_vcodec_err(vpu, "send fail vpu_id=%d msg_id=%X status=%d",
			       vpu->id, *(uint32_t *)msg, err);
		return err;
	}

	return vpu->failure;
}

static int vcodec_send_ap_ipi(struct vdec_vpu_inst *vpu, unsigned int msg_id)
{
	struct vdec_ap_ipi_cmd msg;
	int err = 0;

	mtk_vcodec_debug(vpu, "+ id=%X", msg_id);

	memset(&msg, 0, sizeof(msg));
	msg.msg_id = msg_id;
	msg.vpu_inst_addr = vpu->inst_addr;

	err = vcodec_vpu_send_msg(vpu, &msg, sizeof(msg));
	mtk_vcodec_debug(vpu, "- id=%X ret=%d", msg_id, err);
	return err;
}

int vpu_dec_init(struct vdec_vpu_inst *vpu)
{
	struct vdec_ap_ipi_init msg;
	int err;

	mtk_vcodec_debug_enter(vpu);

	init_waitqueue_head(&vpu->wq);

	err = vpu_ipi_register(vpu->dev, vpu->id, vpu->handler, "vdec", NULL);
	if (err != 0) {
		mtk_vcodec_err(vpu, "vpu_ipi_register fail status=%d", err);
		return err;
	}

	memset(&msg, 0, sizeof(msg));
	msg.msg_id = AP_IPIMSG_DEC_INIT;
	msg.ap_inst_addr = (unsigned long)vpu;

	mtk_vcodec_debug(vpu, "vdec_inst=%p", vpu);

	err = vcodec_vpu_send_msg(vpu, (void *)&msg, sizeof(msg));
	mtk_vcodec_debug(vpu, "- ret=%d", err);
	return err;
}

int vpu_dec_start(struct vdec_vpu_inst *vpu, uint32_t *data, unsigned int len)
{
	struct vdec_ap_ipi_dec_start msg;
	int i;
	int err = 0;

	mtk_vcodec_debug_enter(vpu);

	if (len > ARRAY_SIZE(msg.data)) {
		mtk_vcodec_err(vpu, "invalid len = %d\n", len);
		return -EINVAL;
	}

	memset(&msg, 0, sizeof(msg));
	msg.msg_id = AP_IPIMSG_DEC_START;
	msg.vpu_inst_addr = vpu->inst_addr;

	for (i = 0; i < len; i++)
		msg.data[i] = data[i];

	err = vcodec_vpu_send_msg(vpu, (void *)&msg, sizeof(msg));
	mtk_vcodec_debug(vpu, "- ret=%d", err);
	return err;
}

int vpu_dec_end(struct vdec_vpu_inst *vpu)
{
	return vcodec_send_ap_ipi(vpu, AP_IPIMSG_DEC_END);
}

int vpu_dec_deinit(struct vdec_vpu_inst *vpu)
{
	return vcodec_send_ap_ipi(vpu, AP_IPIMSG_DEC_DEINIT);
}

int vpu_dec_reset(struct vdec_vpu_inst *vpu)
{
	return vcodec_send_ap_ipi(vpu, AP_IPIMSG_DEC_RESET);
}<|MERGE_RESOLUTION|>--- conflicted
+++ resolved
@@ -1,12 +1,8 @@
-<<<<<<< HEAD
 // SPDX-License-Identifier: GPL-2.0
-=======
-// SPDX-License-Identifier: GPL-2.0-only
 /*
  * Copyright (c) 2016 MediaTek Inc.
  * Author: PC Chen <pc.chen@mediatek.com>
  */
->>>>>>> d1fdb6d8
 
 #include "mtk_vcodec_drv.h"
 #include "mtk_vcodec_util.h"
