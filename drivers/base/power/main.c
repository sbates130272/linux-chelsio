/*
 * drivers/base/power/main.c - Where the driver meets power management.
 *
 * Copyright (c) 2003 Patrick Mochel
 * Copyright (c) 2003 Open Source Development Lab
 *
 * This file is released under the GPLv2
 *
 *
 * The driver model core calls device_pm_add() when a device is registered.
 * This will initialize the embedded device_pm_info object in the device
 * and add it to the list of power-controlled devices. sysfs entries for
 * controlling device power management will also be added.
 *
 * A separate list is used for keeping track of power info, because the power
 * domain dependencies may differ from the ancestral dependencies that the
 * subsystem list maintains.
 */

#include <linux/device.h>
#include <linux/export.h>
#include <linux/mutex.h>
#include <linux/pm.h>
#include <linux/pm_runtime.h>
#include <linux/pm-trace.h>
#include <linux/pm_wakeirq.h>
#include <linux/interrupt.h>
#include <linux/sched.h>
#include <linux/sched/debug.h>
#include <linux/async.h>
#include <linux/suspend.h>
#include <trace/events/power.h>
#include <linux/cpufreq.h>
#include <linux/cpuidle.h>
#include <linux/timer.h>

#include "../base.h"
#include "power.h"

typedef int (*pm_callback_t)(struct device *);

/*
 * The entries in the dpm_list list are in a depth first order, simply
 * because children are guaranteed to be discovered after parents, and
 * are inserted at the back of the list on discovery.
 *
 * Since device_pm_add() may be called with a device lock held,
 * we must never try to acquire a device lock while holding
 * dpm_list_mutex.
 */

LIST_HEAD(dpm_list);
static LIST_HEAD(dpm_prepared_list);
static LIST_HEAD(dpm_suspended_list);
static LIST_HEAD(dpm_late_early_list);
static LIST_HEAD(dpm_noirq_list);

struct suspend_stats suspend_stats;
static DEFINE_MUTEX(dpm_list_mtx);
static pm_message_t pm_transition;

static int async_error;

static const char *pm_verb(int event)
{
	switch (event) {
	case PM_EVENT_SUSPEND:
		return "suspend";
	case PM_EVENT_RESUME:
		return "resume";
	case PM_EVENT_FREEZE:
		return "freeze";
	case PM_EVENT_QUIESCE:
		return "quiesce";
	case PM_EVENT_HIBERNATE:
		return "hibernate";
	case PM_EVENT_THAW:
		return "thaw";
	case PM_EVENT_RESTORE:
		return "restore";
	case PM_EVENT_RECOVER:
		return "recover";
	default:
		return "(unknown PM event)";
	}
}

/**
 * device_pm_sleep_init - Initialize system suspend-related device fields.
 * @dev: Device object being initialized.
 */
void device_pm_sleep_init(struct device *dev)
{
	dev->power.is_prepared = false;
	dev->power.is_suspended = false;
	dev->power.is_noirq_suspended = false;
	dev->power.is_late_suspended = false;
	init_completion(&dev->power.completion);
	complete_all(&dev->power.completion);
	dev->power.wakeup = NULL;
	INIT_LIST_HEAD(&dev->power.entry);
}

/**
 * device_pm_lock - Lock the list of active devices used by the PM core.
 */
void device_pm_lock(void)
{
	mutex_lock(&dpm_list_mtx);
}

/**
 * device_pm_unlock - Unlock the list of active devices used by the PM core.
 */
void device_pm_unlock(void)
{
	mutex_unlock(&dpm_list_mtx);
}

/**
 * device_pm_add - Add a device to the PM core's list of active devices.
 * @dev: Device to add to the list.
 */
void device_pm_add(struct device *dev)
{
	pr_debug("PM: Adding info for %s:%s\n",
		 dev->bus ? dev->bus->name : "No Bus", dev_name(dev));
	device_pm_check_callbacks(dev);
	mutex_lock(&dpm_list_mtx);
	if (dev->parent && dev->parent->power.is_prepared)
		dev_warn(dev, "parent %s should not be sleeping\n",
			dev_name(dev->parent));
	list_add_tail(&dev->power.entry, &dpm_list);
	dev->power.in_dpm_list = true;
	mutex_unlock(&dpm_list_mtx);
}

/**
 * device_pm_remove - Remove a device from the PM core's list of active devices.
 * @dev: Device to be removed from the list.
 */
void device_pm_remove(struct device *dev)
{
	pr_debug("PM: Removing info for %s:%s\n",
		 dev->bus ? dev->bus->name : "No Bus", dev_name(dev));
	complete_all(&dev->power.completion);
	mutex_lock(&dpm_list_mtx);
	list_del_init(&dev->power.entry);
	dev->power.in_dpm_list = false;
	mutex_unlock(&dpm_list_mtx);
	device_wakeup_disable(dev);
	pm_runtime_remove(dev);
	device_pm_check_callbacks(dev);
}

/**
 * device_pm_move_before - Move device in the PM core's list of active devices.
 * @deva: Device to move in dpm_list.
 * @devb: Device @deva should come before.
 */
void device_pm_move_before(struct device *deva, struct device *devb)
{
	pr_debug("PM: Moving %s:%s before %s:%s\n",
		 deva->bus ? deva->bus->name : "No Bus", dev_name(deva),
		 devb->bus ? devb->bus->name : "No Bus", dev_name(devb));
	/* Delete deva from dpm_list and reinsert before devb. */
	list_move_tail(&deva->power.entry, &devb->power.entry);
}

/**
 * device_pm_move_after - Move device in the PM core's list of active devices.
 * @deva: Device to move in dpm_list.
 * @devb: Device @deva should come after.
 */
void device_pm_move_after(struct device *deva, struct device *devb)
{
	pr_debug("PM: Moving %s:%s after %s:%s\n",
		 deva->bus ? deva->bus->name : "No Bus", dev_name(deva),
		 devb->bus ? devb->bus->name : "No Bus", dev_name(devb));
	/* Delete deva from dpm_list and reinsert after devb. */
	list_move(&deva->power.entry, &devb->power.entry);
}

/**
 * device_pm_move_last - Move device to end of the PM core's list of devices.
 * @dev: Device to move in dpm_list.
 */
void device_pm_move_last(struct device *dev)
{
	pr_debug("PM: Moving %s:%s to end of list\n",
		 dev->bus ? dev->bus->name : "No Bus", dev_name(dev));
	list_move_tail(&dev->power.entry, &dpm_list);
}

static ktime_t initcall_debug_start(struct device *dev)
{
	ktime_t calltime = 0;

	if (pm_print_times_enabled) {
		pr_info("calling  %s+ @ %i, parent: %s\n",
			dev_name(dev), task_pid_nr(current),
			dev->parent ? dev_name(dev->parent) : "none");
		calltime = ktime_get();
	}

	return calltime;
}

static void initcall_debug_report(struct device *dev, ktime_t calltime,
				  int error, pm_message_t state,
				  const char *info)
{
	ktime_t rettime;
	s64 nsecs;

	rettime = ktime_get();
	nsecs = (s64) ktime_to_ns(ktime_sub(rettime, calltime));

	if (pm_print_times_enabled) {
		pr_info("call %s+ returned %d after %Ld usecs\n", dev_name(dev),
			error, (unsigned long long)nsecs >> 10);
	}
}

/**
 * dpm_wait - Wait for a PM operation to complete.
 * @dev: Device to wait for.
 * @async: If unset, wait only if the device's power.async_suspend flag is set.
 */
static void dpm_wait(struct device *dev, bool async)
{
	if (!dev)
		return;

	if (async || (pm_async_enabled && dev->power.async_suspend))
		wait_for_completion(&dev->power.completion);
}

static int dpm_wait_fn(struct device *dev, void *async_ptr)
{
	dpm_wait(dev, *((bool *)async_ptr));
	return 0;
}

static void dpm_wait_for_children(struct device *dev, bool async)
{
       device_for_each_child(dev, &async, dpm_wait_fn);
}

static void dpm_wait_for_suppliers(struct device *dev, bool async)
{
	struct device_link *link;
	int idx;

	idx = device_links_read_lock();

	/*
	 * If the supplier goes away right after we've checked the link to it,
	 * we'll wait for its completion to change the state, but that's fine,
	 * because the only things that will block as a result are the SRCU
	 * callbacks freeing the link objects for the links in the list we're
	 * walking.
	 */
	list_for_each_entry_rcu(link, &dev->links.suppliers, c_node)
		if (READ_ONCE(link->status) != DL_STATE_DORMANT)
			dpm_wait(link->supplier, async);

	device_links_read_unlock(idx);
}

static void dpm_wait_for_superior(struct device *dev, bool async)
{
	dpm_wait(dev->parent, async);
	dpm_wait_for_suppliers(dev, async);
}

static void dpm_wait_for_consumers(struct device *dev, bool async)
{
	struct device_link *link;
	int idx;

	idx = device_links_read_lock();

	/*
	 * The status of a device link can only be changed from "dormant" by a
	 * probe, but that cannot happen during system suspend/resume.  In
	 * theory it can change to "dormant" at that time, but then it is
	 * reasonable to wait for the target device anyway (eg. if it goes
	 * away, it's better to wait for it to go away completely and then
	 * continue instead of trying to continue in parallel with its
	 * unregistration).
	 */
	list_for_each_entry_rcu(link, &dev->links.consumers, s_node)
		if (READ_ONCE(link->status) != DL_STATE_DORMANT)
			dpm_wait(link->consumer, async);

	device_links_read_unlock(idx);
}

static void dpm_wait_for_subordinate(struct device *dev, bool async)
{
	dpm_wait_for_children(dev, async);
	dpm_wait_for_consumers(dev, async);
}

/**
 * pm_op - Return the PM operation appropriate for given PM event.
 * @ops: PM operations to choose from.
 * @state: PM transition of the system being carried out.
 */
static pm_callback_t pm_op(const struct dev_pm_ops *ops, pm_message_t state)
{
	switch (state.event) {
#ifdef CONFIG_SUSPEND
	case PM_EVENT_SUSPEND:
		return ops->suspend;
	case PM_EVENT_RESUME:
		return ops->resume;
#endif /* CONFIG_SUSPEND */
#ifdef CONFIG_HIBERNATE_CALLBACKS
	case PM_EVENT_FREEZE:
	case PM_EVENT_QUIESCE:
		return ops->freeze;
	case PM_EVENT_HIBERNATE:
		return ops->poweroff;
	case PM_EVENT_THAW:
	case PM_EVENT_RECOVER:
		return ops->thaw;
		break;
	case PM_EVENT_RESTORE:
		return ops->restore;
#endif /* CONFIG_HIBERNATE_CALLBACKS */
	}

	return NULL;
}

/**
 * pm_late_early_op - Return the PM operation appropriate for given PM event.
 * @ops: PM operations to choose from.
 * @state: PM transition of the system being carried out.
 *
 * Runtime PM is disabled for @dev while this function is being executed.
 */
static pm_callback_t pm_late_early_op(const struct dev_pm_ops *ops,
				      pm_message_t state)
{
	switch (state.event) {
#ifdef CONFIG_SUSPEND
	case PM_EVENT_SUSPEND:
		return ops->suspend_late;
	case PM_EVENT_RESUME:
		return ops->resume_early;
#endif /* CONFIG_SUSPEND */
#ifdef CONFIG_HIBERNATE_CALLBACKS
	case PM_EVENT_FREEZE:
	case PM_EVENT_QUIESCE:
		return ops->freeze_late;
	case PM_EVENT_HIBERNATE:
		return ops->poweroff_late;
	case PM_EVENT_THAW:
	case PM_EVENT_RECOVER:
		return ops->thaw_early;
	case PM_EVENT_RESTORE:
		return ops->restore_early;
#endif /* CONFIG_HIBERNATE_CALLBACKS */
	}

	return NULL;
}

/**
 * pm_noirq_op - Return the PM operation appropriate for given PM event.
 * @ops: PM operations to choose from.
 * @state: PM transition of the system being carried out.
 *
 * The driver of @dev will not receive interrupts while this function is being
 * executed.
 */
static pm_callback_t pm_noirq_op(const struct dev_pm_ops *ops, pm_message_t state)
{
	switch (state.event) {
#ifdef CONFIG_SUSPEND
	case PM_EVENT_SUSPEND:
		return ops->suspend_noirq;
	case PM_EVENT_RESUME:
		return ops->resume_noirq;
#endif /* CONFIG_SUSPEND */
#ifdef CONFIG_HIBERNATE_CALLBACKS
	case PM_EVENT_FREEZE:
	case PM_EVENT_QUIESCE:
		return ops->freeze_noirq;
	case PM_EVENT_HIBERNATE:
		return ops->poweroff_noirq;
	case PM_EVENT_THAW:
	case PM_EVENT_RECOVER:
		return ops->thaw_noirq;
	case PM_EVENT_RESTORE:
		return ops->restore_noirq;
#endif /* CONFIG_HIBERNATE_CALLBACKS */
	}

	return NULL;
}

static void pm_dev_dbg(struct device *dev, pm_message_t state, const char *info)
{
	dev_dbg(dev, "%s%s%s\n", info, pm_verb(state.event),
		((state.event & PM_EVENT_SLEEP) && device_may_wakeup(dev)) ?
		", may wakeup" : "");
}

static void pm_dev_err(struct device *dev, pm_message_t state, const char *info,
			int error)
{
	printk(KERN_ERR "PM: Device %s failed to %s%s: error %d\n",
		dev_name(dev), pm_verb(state.event), info, error);
}

static void dpm_show_time(ktime_t starttime, pm_message_t state, int error,
			  const char *info)
{
	ktime_t calltime;
	u64 usecs64;
	int usecs;

	calltime = ktime_get();
	usecs64 = ktime_to_ns(ktime_sub(calltime, starttime));
	do_div(usecs64, NSEC_PER_USEC);
	usecs = usecs64;
	if (usecs == 0)
		usecs = 1;

	pm_pr_dbg("%s%s%s of devices %s after %ld.%03ld msecs\n",
		  info ?: "", info ? " " : "", pm_verb(state.event),
		  error ? "aborted" : "complete",
		  usecs / USEC_PER_MSEC, usecs % USEC_PER_MSEC);
}

static int dpm_run_callback(pm_callback_t cb, struct device *dev,
			    pm_message_t state, const char *info)
{
	ktime_t calltime;
	int error;

	if (!cb)
		return 0;

	calltime = initcall_debug_start(dev);

	pm_dev_dbg(dev, state, info);
	trace_device_pm_callback_start(dev, info, state.event);
	error = cb(dev);
	trace_device_pm_callback_end(dev, error);
	suspend_report_result(cb, error);

	initcall_debug_report(dev, calltime, error, state, info);

	return error;
}

#ifdef CONFIG_DPM_WATCHDOG
struct dpm_watchdog {
	struct device		*dev;
	struct task_struct	*tsk;
	struct timer_list	timer;
};

#define DECLARE_DPM_WATCHDOG_ON_STACK(wd) \
	struct dpm_watchdog wd

/**
 * dpm_watchdog_handler - Driver suspend / resume watchdog handler.
 * @data: Watchdog object address.
 *
 * Called when a driver has timed out suspending or resuming.
 * There's not much we can do here to recover so panic() to
 * capture a crash-dump in pstore.
 */
static void dpm_watchdog_handler(struct timer_list *t)
{
	struct dpm_watchdog *wd = from_timer(wd, t, timer);

	dev_emerg(wd->dev, "**** DPM device timeout ****\n");
	show_stack(wd->tsk, NULL);
	panic("%s %s: unrecoverable failure\n",
		dev_driver_string(wd->dev), dev_name(wd->dev));
}

/**
 * dpm_watchdog_set - Enable pm watchdog for given device.
 * @wd: Watchdog. Must be allocated on the stack.
 * @dev: Device to handle.
 */
static void dpm_watchdog_set(struct dpm_watchdog *wd, struct device *dev)
{
	struct timer_list *timer = &wd->timer;

	wd->dev = dev;
	wd->tsk = current;

	timer_setup_on_stack(timer, dpm_watchdog_handler, 0);
	/* use same timeout value for both suspend and resume */
	timer->expires = jiffies + HZ * CONFIG_DPM_WATCHDOG_TIMEOUT;
	add_timer(timer);
}

/**
 * dpm_watchdog_clear - Disable suspend/resume watchdog.
 * @wd: Watchdog to disable.
 */
static void dpm_watchdog_clear(struct dpm_watchdog *wd)
{
	struct timer_list *timer = &wd->timer;

	del_timer_sync(timer);
	destroy_timer_on_stack(timer);
}
#else
#define DECLARE_DPM_WATCHDOG_ON_STACK(wd)
#define dpm_watchdog_set(x, y)
#define dpm_watchdog_clear(x)
#endif

/*------------------------- Resume routines -------------------------*/

/**
<<<<<<< HEAD
=======
 * dev_pm_skip_next_resume_phases - Skip next system resume phases for device.
 * @dev: Target device.
 *
 * Make the core skip the "early resume" and "resume" phases for @dev.
 *
 * This function can be called by middle-layer code during the "noirq" phase of
 * system resume if necessary, but not by device drivers.
 */
void dev_pm_skip_next_resume_phases(struct device *dev)
{
	dev->power.is_late_suspended = false;
	dev->power.is_suspended = false;
}

/**
 * suspend_event - Return a "suspend" message for given "resume" one.
 * @resume_msg: PM message representing a system-wide resume transition.
 */
static pm_message_t suspend_event(pm_message_t resume_msg)
{
	switch (resume_msg.event) {
	case PM_EVENT_RESUME:
		return PMSG_SUSPEND;
	case PM_EVENT_THAW:
	case PM_EVENT_RESTORE:
		return PMSG_FREEZE;
	case PM_EVENT_RECOVER:
		return PMSG_HIBERNATE;
	}
	return PMSG_ON;
}

/**
 * dev_pm_may_skip_resume - System-wide device resume optimization check.
 * @dev: Target device.
 *
 * Checks whether or not the device may be left in suspend after a system-wide
 * transition to the working state.
 */
bool dev_pm_may_skip_resume(struct device *dev)
{
	return !dev->power.must_resume && pm_transition.event != PM_EVENT_RESTORE;
}

static pm_callback_t dpm_subsys_resume_noirq_cb(struct device *dev,
						pm_message_t state,
						const char **info_p)
{
	pm_callback_t callback;
	const char *info;

	if (dev->pm_domain) {
		info = "noirq power domain ";
		callback = pm_noirq_op(&dev->pm_domain->ops, state);
	} else if (dev->type && dev->type->pm) {
		info = "noirq type ";
		callback = pm_noirq_op(dev->type->pm, state);
	} else if (dev->class && dev->class->pm) {
		info = "noirq class ";
		callback = pm_noirq_op(dev->class->pm, state);
	} else if (dev->bus && dev->bus->pm) {
		info = "noirq bus ";
		callback = pm_noirq_op(dev->bus->pm, state);
	} else {
		return NULL;
	}

	if (info_p)
		*info_p = info;

	return callback;
}

static pm_callback_t dpm_subsys_suspend_noirq_cb(struct device *dev,
						 pm_message_t state,
						 const char **info_p);

static pm_callback_t dpm_subsys_suspend_late_cb(struct device *dev,
						pm_message_t state,
						const char **info_p);

/**
>>>>>>> 5fa4ec9c
 * device_resume_noirq - Execute a "noirq resume" callback for given device.
 * @dev: Device to handle.
 * @state: PM transition of the system being carried out.
 * @async: If true, the device is being resumed asynchronously.
 *
 * The driver of @dev will not receive interrupts while this function is being
 * executed.
 */
static int device_resume_noirq(struct device *dev, pm_message_t state, bool async)
{
	pm_callback_t callback;
	const char *info;
	bool skip_resume;
	int error = 0;

	TRACE_DEVICE(dev);
	TRACE_RESUME(0);

	if (dev->power.syscore || dev->power.direct_complete)
		goto Out;

	if (!dev->power.is_noirq_suspended)
		goto Out;

	dpm_wait_for_superior(dev, async);

	skip_resume = dev_pm_may_skip_resume(dev);

	callback = dpm_subsys_resume_noirq_cb(dev, state, &info);
	if (callback)
		goto Run;

	if (skip_resume)
		goto Skip;

	if (dev_pm_smart_suspend_and_suspended(dev)) {
		pm_message_t suspend_msg = suspend_event(state);

		/*
		 * If "freeze" callbacks have been skipped during a transition
		 * related to hibernation, the subsequent "thaw" callbacks must
		 * be skipped too or bad things may happen.  Otherwise, resume
		 * callbacks are going to be run for the device, so its runtime
		 * PM status must be changed to reflect the new state after the
		 * transition under way.
		 */
		if (!dpm_subsys_suspend_late_cb(dev, suspend_msg, NULL) &&
		    !dpm_subsys_suspend_noirq_cb(dev, suspend_msg, NULL)) {
			if (state.event == PM_EVENT_THAW) {
				skip_resume = true;
				goto Skip;
			} else {
				pm_runtime_set_active(dev);
			}
		}
	}

	if (dev->driver && dev->driver->pm) {
		info = "noirq driver ";
		callback = pm_noirq_op(dev->driver->pm, state);
	}

Run:
	error = dpm_run_callback(callback, dev, state, info);

Skip:
	dev->power.is_noirq_suspended = false;

	if (skip_resume) {
		/*
		 * The device is going to be left in suspend, but it might not
		 * have been in runtime suspend before the system suspended, so
		 * its runtime PM status needs to be updated to avoid confusing
		 * the runtime PM framework when runtime PM is enabled for the
		 * device again.
		 */
		pm_runtime_set_suspended(dev);
		dev_pm_skip_next_resume_phases(dev);
	}

Out:
	complete_all(&dev->power.completion);
	TRACE_RESUME(error);
	return error;
}

static bool is_async(struct device *dev)
{
	return dev->power.async_suspend && pm_async_enabled
		&& !pm_trace_is_enabled();
}

static void async_resume_noirq(void *data, async_cookie_t cookie)
{
	struct device *dev = (struct device *)data;
	int error;

	error = device_resume_noirq(dev, pm_transition, true);
	if (error)
		pm_dev_err(dev, pm_transition, " async", error);

	put_device(dev);
}

void dpm_noirq_resume_devices(pm_message_t state)
{
	struct device *dev;
	ktime_t starttime = ktime_get();

	trace_suspend_resume(TPS("dpm_resume_noirq"), state.event, true);
	mutex_lock(&dpm_list_mtx);
	pm_transition = state;

	/*
	 * Advanced the async threads upfront,
	 * in case the starting of async threads is
	 * delayed by non-async resuming devices.
	 */
	list_for_each_entry(dev, &dpm_noirq_list, power.entry) {
		reinit_completion(&dev->power.completion);
		if (is_async(dev)) {
			get_device(dev);
			async_schedule(async_resume_noirq, dev);
		}
	}

	while (!list_empty(&dpm_noirq_list)) {
		dev = to_device(dpm_noirq_list.next);
		get_device(dev);
		list_move_tail(&dev->power.entry, &dpm_late_early_list);
		mutex_unlock(&dpm_list_mtx);

		if (!is_async(dev)) {
			int error;

			error = device_resume_noirq(dev, state, false);
			if (error) {
				suspend_stats.failed_resume_noirq++;
				dpm_save_failed_step(SUSPEND_RESUME_NOIRQ);
				dpm_save_failed_dev(dev_name(dev));
				pm_dev_err(dev, state, " noirq", error);
			}
		}

		mutex_lock(&dpm_list_mtx);
		put_device(dev);
	}
	mutex_unlock(&dpm_list_mtx);
	async_synchronize_full();
	dpm_show_time(starttime, state, 0, "noirq");
	trace_suspend_resume(TPS("dpm_resume_noirq"), state.event, false);
}

void dpm_noirq_end(void)
{
	resume_device_irqs();
	device_wakeup_disarm_wake_irqs();
	cpuidle_resume();
}

/**
 * dpm_resume_noirq - Execute "noirq resume" callbacks for all devices.
 * @state: PM transition of the system being carried out.
 *
 * Invoke the "noirq" resume callbacks for all devices in dpm_noirq_list and
 * allow device drivers' interrupt handlers to be called.
 */
void dpm_resume_noirq(pm_message_t state)
{
	dpm_noirq_resume_devices(state);
	dpm_noirq_end();
}

static pm_callback_t dpm_subsys_resume_early_cb(struct device *dev,
						pm_message_t state,
						const char **info_p)
{
	pm_callback_t callback;
	const char *info;

	if (dev->pm_domain) {
		info = "early power domain ";
		callback = pm_late_early_op(&dev->pm_domain->ops, state);
	} else if (dev->type && dev->type->pm) {
		info = "early type ";
		callback = pm_late_early_op(dev->type->pm, state);
	} else if (dev->class && dev->class->pm) {
		info = "early class ";
		callback = pm_late_early_op(dev->class->pm, state);
	} else if (dev->bus && dev->bus->pm) {
		info = "early bus ";
		callback = pm_late_early_op(dev->bus->pm, state);
	} else {
		return NULL;
	}

	if (info_p)
		*info_p = info;

	return callback;
}

/**
 * device_resume_early - Execute an "early resume" callback for given device.
 * @dev: Device to handle.
 * @state: PM transition of the system being carried out.
 * @async: If true, the device is being resumed asynchronously.
 *
 * Runtime PM is disabled for @dev while this function is being executed.
 */
static int device_resume_early(struct device *dev, pm_message_t state, bool async)
{
	pm_callback_t callback;
	const char *info;
	int error = 0;

	TRACE_DEVICE(dev);
	TRACE_RESUME(0);

	if (dev->power.syscore || dev->power.direct_complete)
		goto Out;

	if (!dev->power.is_late_suspended)
		goto Out;

	dpm_wait_for_superior(dev, async);

	callback = dpm_subsys_resume_early_cb(dev, state, &info);

	if (!callback && dev->driver && dev->driver->pm) {
		info = "early driver ";
		callback = pm_late_early_op(dev->driver->pm, state);
	}

	error = dpm_run_callback(callback, dev, state, info);
	dev->power.is_late_suspended = false;

 Out:
	TRACE_RESUME(error);

	pm_runtime_enable(dev);
	complete_all(&dev->power.completion);
	return error;
}

static void async_resume_early(void *data, async_cookie_t cookie)
{
	struct device *dev = (struct device *)data;
	int error;

	error = device_resume_early(dev, pm_transition, true);
	if (error)
		pm_dev_err(dev, pm_transition, " async", error);

	put_device(dev);
}

/**
 * dpm_resume_early - Execute "early resume" callbacks for all devices.
 * @state: PM transition of the system being carried out.
 */
void dpm_resume_early(pm_message_t state)
{
	struct device *dev;
	ktime_t starttime = ktime_get();

	trace_suspend_resume(TPS("dpm_resume_early"), state.event, true);
	mutex_lock(&dpm_list_mtx);
	pm_transition = state;

	/*
	 * Advanced the async threads upfront,
	 * in case the starting of async threads is
	 * delayed by non-async resuming devices.
	 */
	list_for_each_entry(dev, &dpm_late_early_list, power.entry) {
		reinit_completion(&dev->power.completion);
		if (is_async(dev)) {
			get_device(dev);
			async_schedule(async_resume_early, dev);
		}
	}

	while (!list_empty(&dpm_late_early_list)) {
		dev = to_device(dpm_late_early_list.next);
		get_device(dev);
		list_move_tail(&dev->power.entry, &dpm_suspended_list);
		mutex_unlock(&dpm_list_mtx);

		if (!is_async(dev)) {
			int error;

			error = device_resume_early(dev, state, false);
			if (error) {
				suspend_stats.failed_resume_early++;
				dpm_save_failed_step(SUSPEND_RESUME_EARLY);
				dpm_save_failed_dev(dev_name(dev));
				pm_dev_err(dev, state, " early", error);
			}
		}
		mutex_lock(&dpm_list_mtx);
		put_device(dev);
	}
	mutex_unlock(&dpm_list_mtx);
	async_synchronize_full();
	dpm_show_time(starttime, state, 0, "early");
	trace_suspend_resume(TPS("dpm_resume_early"), state.event, false);
}

/**
 * dpm_resume_start - Execute "noirq" and "early" device callbacks.
 * @state: PM transition of the system being carried out.
 */
void dpm_resume_start(pm_message_t state)
{
	dpm_resume_noirq(state);
	dpm_resume_early(state);
}
EXPORT_SYMBOL_GPL(dpm_resume_start);

/**
 * device_resume - Execute "resume" callbacks for given device.
 * @dev: Device to handle.
 * @state: PM transition of the system being carried out.
 * @async: If true, the device is being resumed asynchronously.
 */
static int device_resume(struct device *dev, pm_message_t state, bool async)
{
	pm_callback_t callback = NULL;
	const char *info = NULL;
	int error = 0;
	DECLARE_DPM_WATCHDOG_ON_STACK(wd);

	TRACE_DEVICE(dev);
	TRACE_RESUME(0);

	if (dev->power.syscore)
		goto Complete;

	if (dev->power.direct_complete) {
		/* Match the pm_runtime_disable() in __device_suspend(). */
		pm_runtime_enable(dev);
		goto Complete;
	}

	dpm_wait_for_superior(dev, async);
	dpm_watchdog_set(&wd, dev);
	device_lock(dev);

	/*
	 * This is a fib.  But we'll allow new children to be added below
	 * a resumed device, even if the device hasn't been completed yet.
	 */
	dev->power.is_prepared = false;

	if (!dev->power.is_suspended)
		goto Unlock;

	if (dev->pm_domain) {
		info = "power domain ";
		callback = pm_op(&dev->pm_domain->ops, state);
		goto Driver;
	}

	if (dev->type && dev->type->pm) {
		info = "type ";
		callback = pm_op(dev->type->pm, state);
		goto Driver;
	}

	if (dev->class && dev->class->pm) {
		info = "class ";
		callback = pm_op(dev->class->pm, state);
		goto Driver;
	}

	if (dev->bus) {
		if (dev->bus->pm) {
			info = "bus ";
			callback = pm_op(dev->bus->pm, state);
		} else if (dev->bus->resume) {
			info = "legacy bus ";
			callback = dev->bus->resume;
			goto End;
		}
	}

 Driver:
	if (!callback && dev->driver && dev->driver->pm) {
		info = "driver ";
		callback = pm_op(dev->driver->pm, state);
	}

 End:
	error = dpm_run_callback(callback, dev, state, info);
	dev->power.is_suspended = false;

 Unlock:
	device_unlock(dev);
	dpm_watchdog_clear(&wd);

 Complete:
	complete_all(&dev->power.completion);

	TRACE_RESUME(error);

	return error;
}

static void async_resume(void *data, async_cookie_t cookie)
{
	struct device *dev = (struct device *)data;
	int error;

	error = device_resume(dev, pm_transition, true);
	if (error)
		pm_dev_err(dev, pm_transition, " async", error);
	put_device(dev);
}

/**
 * dpm_resume - Execute "resume" callbacks for non-sysdev devices.
 * @state: PM transition of the system being carried out.
 *
 * Execute the appropriate "resume" callback for all devices whose status
 * indicates that they are suspended.
 */
void dpm_resume(pm_message_t state)
{
	struct device *dev;
	ktime_t starttime = ktime_get();

	trace_suspend_resume(TPS("dpm_resume"), state.event, true);
	might_sleep();

	mutex_lock(&dpm_list_mtx);
	pm_transition = state;
	async_error = 0;

	list_for_each_entry(dev, &dpm_suspended_list, power.entry) {
		reinit_completion(&dev->power.completion);
		if (is_async(dev)) {
			get_device(dev);
			async_schedule(async_resume, dev);
		}
	}

	while (!list_empty(&dpm_suspended_list)) {
		dev = to_device(dpm_suspended_list.next);
		get_device(dev);
		if (!is_async(dev)) {
			int error;

			mutex_unlock(&dpm_list_mtx);

			error = device_resume(dev, state, false);
			if (error) {
				suspend_stats.failed_resume++;
				dpm_save_failed_step(SUSPEND_RESUME);
				dpm_save_failed_dev(dev_name(dev));
				pm_dev_err(dev, state, "", error);
			}

			mutex_lock(&dpm_list_mtx);
		}
		if (!list_empty(&dev->power.entry))
			list_move_tail(&dev->power.entry, &dpm_prepared_list);
		put_device(dev);
	}
	mutex_unlock(&dpm_list_mtx);
	async_synchronize_full();
	dpm_show_time(starttime, state, 0, NULL);

	cpufreq_resume();
	trace_suspend_resume(TPS("dpm_resume"), state.event, false);
}

/**
 * device_complete - Complete a PM transition for given device.
 * @dev: Device to handle.
 * @state: PM transition of the system being carried out.
 */
static void device_complete(struct device *dev, pm_message_t state)
{
	void (*callback)(struct device *) = NULL;
	const char *info = NULL;

	if (dev->power.syscore)
		return;

	device_lock(dev);

	if (dev->pm_domain) {
		info = "completing power domain ";
		callback = dev->pm_domain->ops.complete;
	} else if (dev->type && dev->type->pm) {
		info = "completing type ";
		callback = dev->type->pm->complete;
	} else if (dev->class && dev->class->pm) {
		info = "completing class ";
		callback = dev->class->pm->complete;
	} else if (dev->bus && dev->bus->pm) {
		info = "completing bus ";
		callback = dev->bus->pm->complete;
	}

	if (!callback && dev->driver && dev->driver->pm) {
		info = "completing driver ";
		callback = dev->driver->pm->complete;
	}

	if (callback) {
		pm_dev_dbg(dev, state, info);
		callback(dev);
	}

	device_unlock(dev);

	pm_runtime_put(dev);
}

/**
 * dpm_complete - Complete a PM transition for all non-sysdev devices.
 * @state: PM transition of the system being carried out.
 *
 * Execute the ->complete() callbacks for all devices whose PM status is not
 * DPM_ON (this allows new devices to be registered).
 */
void dpm_complete(pm_message_t state)
{
	struct list_head list;

	trace_suspend_resume(TPS("dpm_complete"), state.event, true);
	might_sleep();

	INIT_LIST_HEAD(&list);
	mutex_lock(&dpm_list_mtx);
	while (!list_empty(&dpm_prepared_list)) {
		struct device *dev = to_device(dpm_prepared_list.prev);

		get_device(dev);
		dev->power.is_prepared = false;
		list_move(&dev->power.entry, &list);
		mutex_unlock(&dpm_list_mtx);

		trace_device_pm_callback_start(dev, "", state.event);
		device_complete(dev, state);
		trace_device_pm_callback_end(dev, 0);

		mutex_lock(&dpm_list_mtx);
		put_device(dev);
	}
	list_splice(&list, &dpm_list);
	mutex_unlock(&dpm_list_mtx);

	/* Allow device probing and trigger re-probing of deferred devices */
	device_unblock_probing();
	trace_suspend_resume(TPS("dpm_complete"), state.event, false);
}

/**
 * dpm_resume_end - Execute "resume" callbacks and complete system transition.
 * @state: PM transition of the system being carried out.
 *
 * Execute "resume" callbacks for all devices and complete the PM transition of
 * the system.
 */
void dpm_resume_end(pm_message_t state)
{
	dpm_resume(state);
	dpm_complete(state);
}
EXPORT_SYMBOL_GPL(dpm_resume_end);


/*------------------------- Suspend routines -------------------------*/

/**
 * resume_event - Return a "resume" message for given "suspend" sleep state.
 * @sleep_state: PM message representing a sleep state.
 *
 * Return a PM message representing the resume event corresponding to given
 * sleep state.
 */
static pm_message_t resume_event(pm_message_t sleep_state)
{
	switch (sleep_state.event) {
	case PM_EVENT_SUSPEND:
		return PMSG_RESUME;
	case PM_EVENT_FREEZE:
	case PM_EVENT_QUIESCE:
		return PMSG_RECOVER;
	case PM_EVENT_HIBERNATE:
		return PMSG_RESTORE;
	}
	return PMSG_ON;
}

static void dpm_superior_set_must_resume(struct device *dev)
{
	struct device_link *link;
	int idx;

	if (dev->parent)
		dev->parent->power.must_resume = true;

	idx = device_links_read_lock();

	list_for_each_entry_rcu(link, &dev->links.suppliers, c_node)
		link->supplier->power.must_resume = true;

	device_links_read_unlock(idx);
}

static pm_callback_t dpm_subsys_suspend_noirq_cb(struct device *dev,
						 pm_message_t state,
						 const char **info_p)
{
	pm_callback_t callback;
	const char *info;

	if (dev->pm_domain) {
		info = "noirq power domain ";
		callback = pm_noirq_op(&dev->pm_domain->ops, state);
	} else if (dev->type && dev->type->pm) {
		info = "noirq type ";
		callback = pm_noirq_op(dev->type->pm, state);
	} else if (dev->class && dev->class->pm) {
		info = "noirq class ";
		callback = pm_noirq_op(dev->class->pm, state);
	} else if (dev->bus && dev->bus->pm) {
		info = "noirq bus ";
		callback = pm_noirq_op(dev->bus->pm, state);
	} else {
		return NULL;
	}

	if (info_p)
		*info_p = info;

	return callback;
}

static bool device_must_resume(struct device *dev, pm_message_t state,
			       bool no_subsys_suspend_noirq)
{
	pm_message_t resume_msg = resume_event(state);

	/*
	 * If all of the device driver's "noirq", "late" and "early" callbacks
	 * are invoked directly by the core, the decision to allow the device to
	 * stay in suspend can be based on its current runtime PM status and its
	 * wakeup settings.
	 */
	if (no_subsys_suspend_noirq &&
	    !dpm_subsys_suspend_late_cb(dev, state, NULL) &&
	    !dpm_subsys_resume_early_cb(dev, resume_msg, NULL) &&
	    !dpm_subsys_resume_noirq_cb(dev, resume_msg, NULL))
		return !pm_runtime_status_suspended(dev) &&
			(resume_msg.event != PM_EVENT_RESUME ||
			 (device_can_wakeup(dev) && !device_may_wakeup(dev)));

	/*
	 * The only safe strategy here is to require that if the device may not
	 * be left in suspend, resume callbacks must be invoked for it.
	 */
	return !dev->power.may_skip_resume;
}

/**
 * __device_suspend_noirq - Execute a "noirq suspend" callback for given device.
 * @dev: Device to handle.
 * @state: PM transition of the system being carried out.
 * @async: If true, the device is being suspended asynchronously.
 *
 * The driver of @dev will not receive interrupts while this function is being
 * executed.
 */
static int __device_suspend_noirq(struct device *dev, pm_message_t state, bool async)
{
	pm_callback_t callback;
	const char *info;
	bool no_subsys_cb = false;
	int error = 0;

	TRACE_DEVICE(dev);
	TRACE_SUSPEND(0);

	dpm_wait_for_subordinate(dev, async);

	if (async_error)
		goto Complete;

	if (pm_wakeup_pending()) {
		async_error = -EBUSY;
		goto Complete;
	}

	if (dev->power.syscore || dev->power.direct_complete)
		goto Complete;

	callback = dpm_subsys_suspend_noirq_cb(dev, state, &info);
	if (callback)
		goto Run;

	no_subsys_cb = !dpm_subsys_suspend_late_cb(dev, state, NULL);

	if (dev_pm_smart_suspend_and_suspended(dev) && no_subsys_cb)
		goto Skip;

	if (dev->driver && dev->driver->pm) {
		info = "noirq driver ";
		callback = pm_noirq_op(dev->driver->pm, state);
	}

Run:
	error = dpm_run_callback(callback, dev, state, info);
	if (error) {
		async_error = error;
		goto Complete;
	}

Skip:
	dev->power.is_noirq_suspended = true;

	if (dev_pm_test_driver_flags(dev, DPM_FLAG_LEAVE_SUSPENDED)) {
		dev->power.must_resume = dev->power.must_resume ||
				atomic_read(&dev->power.usage_count) > 1 ||
				device_must_resume(dev, state, no_subsys_cb);
	} else {
		dev->power.must_resume = true;
	}

	if (dev->power.must_resume)
		dpm_superior_set_must_resume(dev);

Complete:
	complete_all(&dev->power.completion);
	TRACE_SUSPEND(error);
	return error;
}

static void async_suspend_noirq(void *data, async_cookie_t cookie)
{
	struct device *dev = (struct device *)data;
	int error;

	error = __device_suspend_noirq(dev, pm_transition, true);
	if (error) {
		dpm_save_failed_dev(dev_name(dev));
		pm_dev_err(dev, pm_transition, " async", error);
	}

	put_device(dev);
}

static int device_suspend_noirq(struct device *dev)
{
	reinit_completion(&dev->power.completion);

	if (is_async(dev)) {
		get_device(dev);
		async_schedule(async_suspend_noirq, dev);
		return 0;
	}
	return __device_suspend_noirq(dev, pm_transition, false);
}

void dpm_noirq_begin(void)
{
	cpuidle_pause();
	device_wakeup_arm_wake_irqs();
	suspend_device_irqs();
}

int dpm_noirq_suspend_devices(pm_message_t state)
{
	ktime_t starttime = ktime_get();
	int error = 0;

	trace_suspend_resume(TPS("dpm_suspend_noirq"), state.event, true);
	mutex_lock(&dpm_list_mtx);
	pm_transition = state;
	async_error = 0;

	while (!list_empty(&dpm_late_early_list)) {
		struct device *dev = to_device(dpm_late_early_list.prev);

		get_device(dev);
		mutex_unlock(&dpm_list_mtx);

		error = device_suspend_noirq(dev);

		mutex_lock(&dpm_list_mtx);
		if (error) {
			pm_dev_err(dev, state, " noirq", error);
			dpm_save_failed_dev(dev_name(dev));
			put_device(dev);
			break;
		}
		if (!list_empty(&dev->power.entry))
			list_move(&dev->power.entry, &dpm_noirq_list);
		put_device(dev);

		if (async_error)
			break;
	}
	mutex_unlock(&dpm_list_mtx);
	async_synchronize_full();
	if (!error)
		error = async_error;

	if (error) {
		suspend_stats.failed_suspend_noirq++;
		dpm_save_failed_step(SUSPEND_SUSPEND_NOIRQ);
	}
	dpm_show_time(starttime, state, error, "noirq");
	trace_suspend_resume(TPS("dpm_suspend_noirq"), state.event, false);
	return error;
}

/**
 * dpm_suspend_noirq - Execute "noirq suspend" callbacks for all devices.
 * @state: PM transition of the system being carried out.
 *
 * Prevent device drivers' interrupt handlers from being called and invoke
 * "noirq" suspend callbacks for all non-sysdev devices.
 */
int dpm_suspend_noirq(pm_message_t state)
{
	int ret;

	dpm_noirq_begin();
	ret = dpm_noirq_suspend_devices(state);
	if (ret)
		dpm_resume_noirq(resume_event(state));

	return ret;
}

static void dpm_propagate_wakeup_to_parent(struct device *dev)
{
	struct device *parent = dev->parent;

	if (!parent)
		return;

	spin_lock_irq(&parent->power.lock);

	if (dev->power.wakeup_path && !parent->power.ignore_children)
		parent->power.wakeup_path = true;

	spin_unlock_irq(&parent->power.lock);
}

static pm_callback_t dpm_subsys_suspend_late_cb(struct device *dev,
						pm_message_t state,
						const char **info_p)
{
	pm_callback_t callback;
	const char *info;

	if (dev->pm_domain) {
		info = "late power domain ";
		callback = pm_late_early_op(&dev->pm_domain->ops, state);
	} else if (dev->type && dev->type->pm) {
		info = "late type ";
		callback = pm_late_early_op(dev->type->pm, state);
	} else if (dev->class && dev->class->pm) {
		info = "late class ";
		callback = pm_late_early_op(dev->class->pm, state);
	} else if (dev->bus && dev->bus->pm) {
		info = "late bus ";
		callback = pm_late_early_op(dev->bus->pm, state);
	} else {
		return NULL;
	}

	if (info_p)
		*info_p = info;

	return callback;
}

/**
 * __device_suspend_late - Execute a "late suspend" callback for given device.
 * @dev: Device to handle.
 * @state: PM transition of the system being carried out.
 * @async: If true, the device is being suspended asynchronously.
 *
 * Runtime PM is disabled for @dev while this function is being executed.
 */
static int __device_suspend_late(struct device *dev, pm_message_t state, bool async)
{
	pm_callback_t callback;
	const char *info;
	int error = 0;

	TRACE_DEVICE(dev);
	TRACE_SUSPEND(0);

	__pm_runtime_disable(dev, false);

	dpm_wait_for_subordinate(dev, async);

	if (async_error)
		goto Complete;

	if (pm_wakeup_pending()) {
		async_error = -EBUSY;
		goto Complete;
	}

	if (dev->power.syscore || dev->power.direct_complete)
		goto Complete;

	callback = dpm_subsys_suspend_late_cb(dev, state, &info);
	if (callback)
		goto Run;

	if (dev_pm_smart_suspend_and_suspended(dev) &&
	    !dpm_subsys_suspend_noirq_cb(dev, state, NULL))
		goto Skip;

	if (dev->driver && dev->driver->pm) {
		info = "late driver ";
		callback = pm_late_early_op(dev->driver->pm, state);
	}

Run:
	error = dpm_run_callback(callback, dev, state, info);
	if (error) {
		async_error = error;
		goto Complete;
	}
	dpm_propagate_wakeup_to_parent(dev);

Skip:
	dev->power.is_late_suspended = true;

Complete:
	TRACE_SUSPEND(error);
	complete_all(&dev->power.completion);
	return error;
}

static void async_suspend_late(void *data, async_cookie_t cookie)
{
	struct device *dev = (struct device *)data;
	int error;

	error = __device_suspend_late(dev, pm_transition, true);
	if (error) {
		dpm_save_failed_dev(dev_name(dev));
		pm_dev_err(dev, pm_transition, " async", error);
	}
	put_device(dev);
}

static int device_suspend_late(struct device *dev)
{
	reinit_completion(&dev->power.completion);

	if (is_async(dev)) {
		get_device(dev);
		async_schedule(async_suspend_late, dev);
		return 0;
	}

	return __device_suspend_late(dev, pm_transition, false);
}

/**
 * dpm_suspend_late - Execute "late suspend" callbacks for all devices.
 * @state: PM transition of the system being carried out.
 */
int dpm_suspend_late(pm_message_t state)
{
	ktime_t starttime = ktime_get();
	int error = 0;

	trace_suspend_resume(TPS("dpm_suspend_late"), state.event, true);
	mutex_lock(&dpm_list_mtx);
	pm_transition = state;
	async_error = 0;

	while (!list_empty(&dpm_suspended_list)) {
		struct device *dev = to_device(dpm_suspended_list.prev);

		get_device(dev);
		mutex_unlock(&dpm_list_mtx);

		error = device_suspend_late(dev);

		mutex_lock(&dpm_list_mtx);
		if (!list_empty(&dev->power.entry))
			list_move(&dev->power.entry, &dpm_late_early_list);

		if (error) {
			pm_dev_err(dev, state, " late", error);
			dpm_save_failed_dev(dev_name(dev));
			put_device(dev);
			break;
		}
		put_device(dev);

		if (async_error)
			break;
	}
	mutex_unlock(&dpm_list_mtx);
	async_synchronize_full();
	if (!error)
		error = async_error;
	if (error) {
		suspend_stats.failed_suspend_late++;
		dpm_save_failed_step(SUSPEND_SUSPEND_LATE);
		dpm_resume_early(resume_event(state));
	}
	dpm_show_time(starttime, state, error, "late");
	trace_suspend_resume(TPS("dpm_suspend_late"), state.event, false);
	return error;
}

/**
 * dpm_suspend_end - Execute "late" and "noirq" device suspend callbacks.
 * @state: PM transition of the system being carried out.
 */
int dpm_suspend_end(pm_message_t state)
{
	int error = dpm_suspend_late(state);
	if (error)
		return error;

	error = dpm_suspend_noirq(state);
	if (error) {
		dpm_resume_early(resume_event(state));
		return error;
	}

	return 0;
}
EXPORT_SYMBOL_GPL(dpm_suspend_end);

/**
 * legacy_suspend - Execute a legacy (bus or class) suspend callback for device.
 * @dev: Device to suspend.
 * @state: PM transition of the system being carried out.
 * @cb: Suspend callback to execute.
 * @info: string description of caller.
 */
static int legacy_suspend(struct device *dev, pm_message_t state,
			  int (*cb)(struct device *dev, pm_message_t state),
			  const char *info)
{
	int error;
	ktime_t calltime;

	calltime = initcall_debug_start(dev);

	trace_device_pm_callback_start(dev, info, state.event);
	error = cb(dev, state);
	trace_device_pm_callback_end(dev, error);
	suspend_report_result(cb, error);

	initcall_debug_report(dev, calltime, error, state, info);

	return error;
}

static void dpm_clear_superiors_direct_complete(struct device *dev)
{
	struct device_link *link;
	int idx;

	if (dev->parent) {
		spin_lock_irq(&dev->parent->power.lock);
		dev->parent->power.direct_complete = false;
		spin_unlock_irq(&dev->parent->power.lock);
	}

	idx = device_links_read_lock();

	list_for_each_entry_rcu(link, &dev->links.suppliers, c_node) {
		spin_lock_irq(&link->supplier->power.lock);
		link->supplier->power.direct_complete = false;
		spin_unlock_irq(&link->supplier->power.lock);
	}

	device_links_read_unlock(idx);
}

/**
 * __device_suspend - Execute "suspend" callbacks for given device.
 * @dev: Device to handle.
 * @state: PM transition of the system being carried out.
 * @async: If true, the device is being suspended asynchronously.
 */
static int __device_suspend(struct device *dev, pm_message_t state, bool async)
{
	pm_callback_t callback = NULL;
	const char *info = NULL;
	int error = 0;
	DECLARE_DPM_WATCHDOG_ON_STACK(wd);

	TRACE_DEVICE(dev);
	TRACE_SUSPEND(0);

	dpm_wait_for_subordinate(dev, async);

	if (async_error)
		goto Complete;

	/*
	 * If a device configured to wake up the system from sleep states
	 * has been suspended at run time and there's a resume request pending
	 * for it, this is equivalent to the device signaling wakeup, so the
	 * system suspend operation should be aborted.
	 */
	if (pm_runtime_barrier(dev) && device_may_wakeup(dev))
		pm_wakeup_event(dev, 0);

	if (pm_wakeup_pending()) {
		async_error = -EBUSY;
		goto Complete;
	}

	if (dev->power.syscore)
		goto Complete;

	if (dev->power.direct_complete) {
		if (pm_runtime_status_suspended(dev)) {
			pm_runtime_disable(dev);
			if (pm_runtime_status_suspended(dev))
				goto Complete;

			pm_runtime_enable(dev);
		}
		dev->power.direct_complete = false;
	}

	dev->power.may_skip_resume = false;
	dev->power.must_resume = false;

	dpm_watchdog_set(&wd, dev);
	device_lock(dev);

	if (dev->pm_domain) {
		info = "power domain ";
		callback = pm_op(&dev->pm_domain->ops, state);
		goto Run;
	}

	if (dev->type && dev->type->pm) {
		info = "type ";
		callback = pm_op(dev->type->pm, state);
		goto Run;
	}

	if (dev->class && dev->class->pm) {
		info = "class ";
		callback = pm_op(dev->class->pm, state);
		goto Run;
	}

	if (dev->bus) {
		if (dev->bus->pm) {
			info = "bus ";
			callback = pm_op(dev->bus->pm, state);
		} else if (dev->bus->suspend) {
			pm_dev_dbg(dev, state, "legacy bus ");
			error = legacy_suspend(dev, state, dev->bus->suspend,
						"legacy bus ");
			goto End;
		}
	}

 Run:
	if (!callback && dev->driver && dev->driver->pm) {
		info = "driver ";
		callback = pm_op(dev->driver->pm, state);
	}

	error = dpm_run_callback(callback, dev, state, info);

 End:
	if (!error) {
		dev->power.is_suspended = true;
		if (device_may_wakeup(dev))
			dev->power.wakeup_path = true;

		dpm_propagate_wakeup_to_parent(dev);
		dpm_clear_superiors_direct_complete(dev);
	}

	device_unlock(dev);
	dpm_watchdog_clear(&wd);

 Complete:
	if (error)
		async_error = error;

	complete_all(&dev->power.completion);
	TRACE_SUSPEND(error);
	return error;
}

static void async_suspend(void *data, async_cookie_t cookie)
{
	struct device *dev = (struct device *)data;
	int error;

	error = __device_suspend(dev, pm_transition, true);
	if (error) {
		dpm_save_failed_dev(dev_name(dev));
		pm_dev_err(dev, pm_transition, " async", error);
	}

	put_device(dev);
}

static int device_suspend(struct device *dev)
{
	reinit_completion(&dev->power.completion);

	if (is_async(dev)) {
		get_device(dev);
		async_schedule(async_suspend, dev);
		return 0;
	}

	return __device_suspend(dev, pm_transition, false);
}

/**
 * dpm_suspend - Execute "suspend" callbacks for all non-sysdev devices.
 * @state: PM transition of the system being carried out.
 */
int dpm_suspend(pm_message_t state)
{
	ktime_t starttime = ktime_get();
	int error = 0;

	trace_suspend_resume(TPS("dpm_suspend"), state.event, true);
	might_sleep();

	cpufreq_suspend();

	mutex_lock(&dpm_list_mtx);
	pm_transition = state;
	async_error = 0;
	while (!list_empty(&dpm_prepared_list)) {
		struct device *dev = to_device(dpm_prepared_list.prev);

		get_device(dev);
		mutex_unlock(&dpm_list_mtx);

		error = device_suspend(dev);

		mutex_lock(&dpm_list_mtx);
		if (error) {
			pm_dev_err(dev, state, "", error);
			dpm_save_failed_dev(dev_name(dev));
			put_device(dev);
			break;
		}
		if (!list_empty(&dev->power.entry))
			list_move(&dev->power.entry, &dpm_suspended_list);
		put_device(dev);
		if (async_error)
			break;
	}
	mutex_unlock(&dpm_list_mtx);
	async_synchronize_full();
	if (!error)
		error = async_error;
	if (error) {
		suspend_stats.failed_suspend++;
		dpm_save_failed_step(SUSPEND_SUSPEND);
	}
	dpm_show_time(starttime, state, error, NULL);
	trace_suspend_resume(TPS("dpm_suspend"), state.event, false);
	return error;
}

/**
 * device_prepare - Prepare a device for system power transition.
 * @dev: Device to handle.
 * @state: PM transition of the system being carried out.
 *
 * Execute the ->prepare() callback(s) for given device.  No new children of the
 * device may be registered after this function has returned.
 */
static int device_prepare(struct device *dev, pm_message_t state)
{
	int (*callback)(struct device *) = NULL;
	int ret = 0;

	if (dev->power.syscore)
		return 0;

<<<<<<< HEAD
	WARN_ON(dev_pm_test_driver_flags(dev, DPM_FLAG_SMART_SUSPEND) &&
		!pm_runtime_enabled(dev));
=======
	WARN_ON(!pm_runtime_enabled(dev) &&
		dev_pm_test_driver_flags(dev, DPM_FLAG_SMART_SUSPEND |
					      DPM_FLAG_LEAVE_SUSPENDED));
>>>>>>> 5fa4ec9c

	/*
	 * If a device's parent goes into runtime suspend at the wrong time,
	 * it won't be possible to resume the device.  To prevent this we
	 * block runtime suspend here, during the prepare phase, and allow
	 * it again during the complete phase.
	 */
	pm_runtime_get_noresume(dev);

	device_lock(dev);

	dev->power.wakeup_path = false;

	if (dev->power.no_pm_callbacks) {
		ret = 1;	/* Let device go direct_complete */
		goto unlock;
	}

	if (dev->pm_domain)
		callback = dev->pm_domain->ops.prepare;
	else if (dev->type && dev->type->pm)
		callback = dev->type->pm->prepare;
	else if (dev->class && dev->class->pm)
		callback = dev->class->pm->prepare;
	else if (dev->bus && dev->bus->pm)
		callback = dev->bus->pm->prepare;

	if (!callback && dev->driver && dev->driver->pm)
		callback = dev->driver->pm->prepare;

	if (callback)
		ret = callback(dev);

unlock:
	device_unlock(dev);

	if (ret < 0) {
		suspend_report_result(callback, ret);
		pm_runtime_put(dev);
		return ret;
	}
	/*
	 * A positive return value from ->prepare() means "this device appears
	 * to be runtime-suspended and its state is fine, so if it really is
	 * runtime-suspended, you can leave it in that state provided that you
	 * will do the same thing with all of its descendants".  This only
	 * applies to suspend transitions, however.
	 */
	spin_lock_irq(&dev->power.lock);
	dev->power.direct_complete = state.event == PM_EVENT_SUSPEND &&
		pm_runtime_suspended(dev) && ret > 0 &&
		!dev_pm_test_driver_flags(dev, DPM_FLAG_NEVER_SKIP);
	spin_unlock_irq(&dev->power.lock);
	return 0;
}

/**
 * dpm_prepare - Prepare all non-sysdev devices for a system PM transition.
 * @state: PM transition of the system being carried out.
 *
 * Execute the ->prepare() callback(s) for all devices.
 */
int dpm_prepare(pm_message_t state)
{
	int error = 0;

	trace_suspend_resume(TPS("dpm_prepare"), state.event, true);
	might_sleep();

	/*
	 * Give a chance for the known devices to complete their probes, before
	 * disable probing of devices. This sync point is important at least
	 * at boot time + hibernation restore.
	 */
	wait_for_device_probe();
	/*
	 * It is unsafe if probing of devices will happen during suspend or
	 * hibernation and system behavior will be unpredictable in this case.
	 * So, let's prohibit device's probing here and defer their probes
	 * instead. The normal behavior will be restored in dpm_complete().
	 */
	device_block_probing();

	mutex_lock(&dpm_list_mtx);
	while (!list_empty(&dpm_list)) {
		struct device *dev = to_device(dpm_list.next);

		get_device(dev);
		mutex_unlock(&dpm_list_mtx);

		trace_device_pm_callback_start(dev, "", state.event);
		error = device_prepare(dev, state);
		trace_device_pm_callback_end(dev, error);

		mutex_lock(&dpm_list_mtx);
		if (error) {
			if (error == -EAGAIN) {
				put_device(dev);
				error = 0;
				continue;
			}
			printk(KERN_INFO "PM: Device %s not prepared "
				"for power transition: code %d\n",
				dev_name(dev), error);
			put_device(dev);
			break;
		}
		dev->power.is_prepared = true;
		if (!list_empty(&dev->power.entry))
			list_move_tail(&dev->power.entry, &dpm_prepared_list);
		put_device(dev);
	}
	mutex_unlock(&dpm_list_mtx);
	trace_suspend_resume(TPS("dpm_prepare"), state.event, false);
	return error;
}

/**
 * dpm_suspend_start - Prepare devices for PM transition and suspend them.
 * @state: PM transition of the system being carried out.
 *
 * Prepare all non-sysdev devices for system PM transition and execute "suspend"
 * callbacks for them.
 */
int dpm_suspend_start(pm_message_t state)
{
	int error;

	error = dpm_prepare(state);
	if (error) {
		suspend_stats.failed_prepare++;
		dpm_save_failed_step(SUSPEND_PREPARE);
	} else
		error = dpm_suspend(state);
	return error;
}
EXPORT_SYMBOL_GPL(dpm_suspend_start);

void __suspend_report_result(const char *function, void *fn, int ret)
{
	if (ret)
		printk(KERN_ERR "%s(): %pF returns %d\n", function, fn, ret);
}
EXPORT_SYMBOL_GPL(__suspend_report_result);

/**
 * device_pm_wait_for_dev - Wait for suspend/resume of a device to complete.
 * @dev: Device to wait for.
 * @subordinate: Device that needs to wait for @dev.
 */
int device_pm_wait_for_dev(struct device *subordinate, struct device *dev)
{
	dpm_wait(dev, subordinate->power.async_suspend);
	return async_error;
}
EXPORT_SYMBOL_GPL(device_pm_wait_for_dev);

/**
 * dpm_for_each_dev - device iterator.
 * @data: data for the callback.
 * @fn: function to be called for each device.
 *
 * Iterate over devices in dpm_list, and call @fn for each device,
 * passing it @data.
 */
void dpm_for_each_dev(void *data, void (*fn)(struct device *, void *))
{
	struct device *dev;

	if (!fn)
		return;

	device_pm_lock();
	list_for_each_entry(dev, &dpm_list, power.entry)
		fn(dev, data);
	device_pm_unlock();
}
EXPORT_SYMBOL_GPL(dpm_for_each_dev);

static bool pm_ops_is_empty(const struct dev_pm_ops *ops)
{
	if (!ops)
		return true;

	return !ops->prepare &&
	       !ops->suspend &&
	       !ops->suspend_late &&
	       !ops->suspend_noirq &&
	       !ops->resume_noirq &&
	       !ops->resume_early &&
	       !ops->resume &&
	       !ops->complete;
}

void device_pm_check_callbacks(struct device *dev)
{
	spin_lock_irq(&dev->power.lock);
	dev->power.no_pm_callbacks =
		(!dev->bus || (pm_ops_is_empty(dev->bus->pm) &&
		 !dev->bus->suspend && !dev->bus->resume)) &&
		(!dev->class || pm_ops_is_empty(dev->class->pm)) &&
		(!dev->type || pm_ops_is_empty(dev->type->pm)) &&
		(!dev->pm_domain || pm_ops_is_empty(&dev->pm_domain->ops)) &&
		(!dev->driver || (pm_ops_is_empty(dev->driver->pm) &&
		 !dev->driver->suspend && !dev->driver->resume));
	spin_unlock_irq(&dev->power.lock);
}

bool dev_pm_smart_suspend_and_suspended(struct device *dev)
{
	return dev_pm_test_driver_flags(dev, DPM_FLAG_SMART_SUSPEND) &&
		pm_runtime_status_suspended(dev);
}<|MERGE_RESOLUTION|>--- conflicted
+++ resolved
@@ -525,8 +525,6 @@
 /*------------------------- Resume routines -------------------------*/
 
 /**
-<<<<<<< HEAD
-=======
  * dev_pm_skip_next_resume_phases - Skip next system resume phases for device.
  * @dev: Target device.
  *
@@ -609,7 +607,6 @@
 						const char **info_p);
 
 /**
->>>>>>> 5fa4ec9c
  * device_resume_noirq - Execute a "noirq resume" callback for given device.
  * @dev: Device to handle.
  * @state: PM transition of the system being carried out.
@@ -1910,14 +1907,9 @@
 	if (dev->power.syscore)
 		return 0;
 
-<<<<<<< HEAD
-	WARN_ON(dev_pm_test_driver_flags(dev, DPM_FLAG_SMART_SUSPEND) &&
-		!pm_runtime_enabled(dev));
-=======
 	WARN_ON(!pm_runtime_enabled(dev) &&
 		dev_pm_test_driver_flags(dev, DPM_FLAG_SMART_SUSPEND |
 					      DPM_FLAG_LEAVE_SUSPENDED));
->>>>>>> 5fa4ec9c
 
 	/*
 	 * If a device's parent goes into runtime suspend at the wrong time,
