#include <linux/kernel.h>
#include <linux/init.h>
#include <linux/module.h>
#include <linux/netfilter.h>
#include <linux/rhashtable.h>
#include <linux/netdevice.h>
#include <linux/tc_act/tc_csum.h>
#include <net/flow_offload.h>
#include <net/netfilter/nf_flow_table.h>
#include <net/netfilter/nf_tables.h>
#include <net/netfilter/nf_conntrack.h>
#include <net/netfilter/nf_conntrack_acct.h>
#include <net/netfilter/nf_conntrack_core.h>
#include <net/netfilter/nf_conntrack_tuple.h>

static struct workqueue_struct *nf_flow_offload_wq;

struct flow_offload_work {
	struct list_head	list;
	enum flow_cls_command	cmd;
	int			priority;
	struct nf_flowtable	*flowtable;
	struct flow_offload	*flow;
	struct work_struct	work;
};

#define NF_FLOW_DISSECTOR(__match, __type, __field)	\
	(__match)->dissector.offset[__type] =		\
		offsetof(struct nf_flow_key, __field)

static void nf_flow_rule_lwt_match(struct nf_flow_match *match,
				   struct ip_tunnel_info *tun_info)
{
	struct nf_flow_key *mask = &match->mask;
	struct nf_flow_key *key = &match->key;
	unsigned int enc_keys;

	if (!tun_info || !(tun_info->mode & IP_TUNNEL_INFO_TX))
		return;

	NF_FLOW_DISSECTOR(match, FLOW_DISSECTOR_KEY_ENC_CONTROL, enc_control);
	NF_FLOW_DISSECTOR(match, FLOW_DISSECTOR_KEY_ENC_KEYID, enc_key_id);
	key->enc_key_id.keyid = tunnel_id_to_key32(tun_info->key.tun_id);
	mask->enc_key_id.keyid = 0xffffffff;
	enc_keys = BIT(FLOW_DISSECTOR_KEY_ENC_KEYID) |
		   BIT(FLOW_DISSECTOR_KEY_ENC_CONTROL);

	if (ip_tunnel_info_af(tun_info) == AF_INET) {
		NF_FLOW_DISSECTOR(match, FLOW_DISSECTOR_KEY_ENC_IPV4_ADDRS,
				  enc_ipv4);
		key->enc_ipv4.src = tun_info->key.u.ipv4.dst;
		key->enc_ipv4.dst = tun_info->key.u.ipv4.src;
		if (key->enc_ipv4.src)
			mask->enc_ipv4.src = 0xffffffff;
		if (key->enc_ipv4.dst)
			mask->enc_ipv4.dst = 0xffffffff;
		enc_keys |= BIT(FLOW_DISSECTOR_KEY_ENC_IPV4_ADDRS);
		key->enc_control.addr_type = FLOW_DISSECTOR_KEY_IPV4_ADDRS;
	} else {
		memcpy(&key->enc_ipv6.src, &tun_info->key.u.ipv6.dst,
		       sizeof(struct in6_addr));
		memcpy(&key->enc_ipv6.dst, &tun_info->key.u.ipv6.src,
		       sizeof(struct in6_addr));
		if (memcmp(&key->enc_ipv6.src, &in6addr_any,
			   sizeof(struct in6_addr)))
			memset(&key->enc_ipv6.src, 0xff,
			       sizeof(struct in6_addr));
		if (memcmp(&key->enc_ipv6.dst, &in6addr_any,
			   sizeof(struct in6_addr)))
			memset(&key->enc_ipv6.dst, 0xff,
			       sizeof(struct in6_addr));
		enc_keys |= BIT(FLOW_DISSECTOR_KEY_ENC_IPV6_ADDRS);
		key->enc_control.addr_type = FLOW_DISSECTOR_KEY_IPV6_ADDRS;
	}

	match->dissector.used_keys |= enc_keys;
}

static int nf_flow_rule_match(struct nf_flow_match *match,
			      const struct flow_offload_tuple *tuple,
			      struct dst_entry *other_dst)
{
	struct nf_flow_key *mask = &match->mask;
	struct nf_flow_key *key = &match->key;
	struct ip_tunnel_info *tun_info;

	NF_FLOW_DISSECTOR(match, FLOW_DISSECTOR_KEY_META, meta);
	NF_FLOW_DISSECTOR(match, FLOW_DISSECTOR_KEY_CONTROL, control);
	NF_FLOW_DISSECTOR(match, FLOW_DISSECTOR_KEY_BASIC, basic);
	NF_FLOW_DISSECTOR(match, FLOW_DISSECTOR_KEY_IPV4_ADDRS, ipv4);
	NF_FLOW_DISSECTOR(match, FLOW_DISSECTOR_KEY_IPV6_ADDRS, ipv6);
	NF_FLOW_DISSECTOR(match, FLOW_DISSECTOR_KEY_TCP, tcp);
	NF_FLOW_DISSECTOR(match, FLOW_DISSECTOR_KEY_PORTS, tp);

	if (other_dst && other_dst->lwtstate) {
		tun_info = lwt_tun_info(other_dst->lwtstate);
		nf_flow_rule_lwt_match(match, tun_info);
	}

	key->meta.ingress_ifindex = tuple->iifidx;
	mask->meta.ingress_ifindex = 0xffffffff;

	switch (tuple->l3proto) {
	case AF_INET:
		key->control.addr_type = FLOW_DISSECTOR_KEY_IPV4_ADDRS;
		key->basic.n_proto = htons(ETH_P_IP);
		key->ipv4.src = tuple->src_v4.s_addr;
		mask->ipv4.src = 0xffffffff;
		key->ipv4.dst = tuple->dst_v4.s_addr;
		mask->ipv4.dst = 0xffffffff;
		break;
       case AF_INET6:
		key->control.addr_type = FLOW_DISSECTOR_KEY_IPV6_ADDRS;
		key->basic.n_proto = htons(ETH_P_IPV6);
		key->ipv6.src = tuple->src_v6;
		memset(&mask->ipv6.src, 0xff, sizeof(mask->ipv6.src));
		key->ipv6.dst = tuple->dst_v6;
		memset(&mask->ipv6.dst, 0xff, sizeof(mask->ipv6.dst));
		break;
	default:
		return -EOPNOTSUPP;
	}
	mask->control.addr_type = 0xffff;
	match->dissector.used_keys |= BIT(key->control.addr_type);
	mask->basic.n_proto = 0xffff;

	switch (tuple->l4proto) {
	case IPPROTO_TCP:
		key->tcp.flags = 0;
		mask->tcp.flags = cpu_to_be16(be32_to_cpu(TCP_FLAG_RST | TCP_FLAG_FIN) >> 16);
		match->dissector.used_keys |= BIT(FLOW_DISSECTOR_KEY_TCP);
		break;
	case IPPROTO_UDP:
		break;
	default:
		return -EOPNOTSUPP;
	}

	key->basic.ip_proto = tuple->l4proto;
	mask->basic.ip_proto = 0xff;

	key->tp.src = tuple->src_port;
	mask->tp.src = 0xffff;
	key->tp.dst = tuple->dst_port;
	mask->tp.dst = 0xffff;

	match->dissector.used_keys |= BIT(FLOW_DISSECTOR_KEY_META) |
				      BIT(FLOW_DISSECTOR_KEY_CONTROL) |
				      BIT(FLOW_DISSECTOR_KEY_BASIC) |
				      BIT(FLOW_DISSECTOR_KEY_PORTS);
	return 0;
}

static void flow_offload_mangle(struct flow_action_entry *entry,
				enum flow_action_mangle_base htype, u32 offset,
				const __be32 *value, const __be32 *mask)
{
	entry->id = FLOW_ACTION_MANGLE;
	entry->mangle.htype = htype;
	entry->mangle.offset = offset;
	memcpy(&entry->mangle.mask, mask, sizeof(u32));
	memcpy(&entry->mangle.val, value, sizeof(u32));
}

static inline struct flow_action_entry *
flow_action_entry_next(struct nf_flow_rule *flow_rule)
{
	int i = flow_rule->rule->action.num_entries++;

	return &flow_rule->rule->action.entries[i];
}

static int flow_offload_eth_src(struct net *net,
				const struct flow_offload *flow,
				enum flow_offload_tuple_dir dir,
				struct nf_flow_rule *flow_rule)
{
	const struct flow_offload_tuple *tuple = &flow->tuplehash[!dir].tuple;
	struct flow_action_entry *entry0 = flow_action_entry_next(flow_rule);
	struct flow_action_entry *entry1 = flow_action_entry_next(flow_rule);
	struct net_device *dev;
	u32 mask, val;
	u16 val16;

	dev = dev_get_by_index(net, tuple->iifidx);
	if (!dev)
		return -ENOENT;

	mask = ~0xffff0000;
	memcpy(&val16, dev->dev_addr, 2);
	val = val16 << 16;
	flow_offload_mangle(entry0, FLOW_ACT_MANGLE_HDR_TYPE_ETH, 4,
			    &val, &mask);

	mask = ~0xffffffff;
	memcpy(&val, dev->dev_addr + 2, 4);
	flow_offload_mangle(entry1, FLOW_ACT_MANGLE_HDR_TYPE_ETH, 8,
			    &val, &mask);
	dev_put(dev);

	return 0;
}

static int flow_offload_eth_dst(struct net *net,
				const struct flow_offload *flow,
				enum flow_offload_tuple_dir dir,
				struct nf_flow_rule *flow_rule)
{
	struct flow_action_entry *entry0 = flow_action_entry_next(flow_rule);
	struct flow_action_entry *entry1 = flow_action_entry_next(flow_rule);
	const void *daddr = &flow->tuplehash[!dir].tuple.src_v4;
	const struct dst_entry *dst_cache;
	unsigned char ha[ETH_ALEN];
	struct neighbour *n;
	u32 mask, val;
	u8 nud_state;
	u16 val16;

	dst_cache = flow->tuplehash[dir].tuple.dst_cache;
	n = dst_neigh_lookup(dst_cache, daddr);
	if (!n)
		return -ENOENT;

	read_lock_bh(&n->lock);
	nud_state = n->nud_state;
	ether_addr_copy(ha, n->ha);
	read_unlock_bh(&n->lock);

	if (!(nud_state & NUD_VALID)) {
		neigh_release(n);
		return -ENOENT;
	}

	mask = ~0xffffffff;
	memcpy(&val, ha, 4);
	flow_offload_mangle(entry0, FLOW_ACT_MANGLE_HDR_TYPE_ETH, 0,
			    &val, &mask);

	mask = ~0x0000ffff;
	memcpy(&val16, ha + 4, 2);
	val = val16;
	flow_offload_mangle(entry1, FLOW_ACT_MANGLE_HDR_TYPE_ETH, 4,
			    &val, &mask);
	neigh_release(n);

	return 0;
}

static void flow_offload_ipv4_snat(struct net *net,
				   const struct flow_offload *flow,
				   enum flow_offload_tuple_dir dir,
				   struct nf_flow_rule *flow_rule)
{
	struct flow_action_entry *entry = flow_action_entry_next(flow_rule);
	u32 mask = ~htonl(0xffffffff);
	__be32 addr;
	u32 offset;

	switch (dir) {
	case FLOW_OFFLOAD_DIR_ORIGINAL:
		addr = flow->tuplehash[FLOW_OFFLOAD_DIR_REPLY].tuple.dst_v4.s_addr;
		offset = offsetof(struct iphdr, saddr);
		break;
	case FLOW_OFFLOAD_DIR_REPLY:
		addr = flow->tuplehash[FLOW_OFFLOAD_DIR_ORIGINAL].tuple.src_v4.s_addr;
		offset = offsetof(struct iphdr, daddr);
		break;
	default:
		return;
	}

	flow_offload_mangle(entry, FLOW_ACT_MANGLE_HDR_TYPE_IP4, offset,
			    &addr, &mask);
}

static void flow_offload_ipv4_dnat(struct net *net,
				   const struct flow_offload *flow,
				   enum flow_offload_tuple_dir dir,
				   struct nf_flow_rule *flow_rule)
{
	struct flow_action_entry *entry = flow_action_entry_next(flow_rule);
	u32 mask = ~htonl(0xffffffff);
	__be32 addr;
	u32 offset;

	switch (dir) {
	case FLOW_OFFLOAD_DIR_ORIGINAL:
		addr = flow->tuplehash[FLOW_OFFLOAD_DIR_REPLY].tuple.src_v4.s_addr;
		offset = offsetof(struct iphdr, daddr);
		break;
	case FLOW_OFFLOAD_DIR_REPLY:
		addr = flow->tuplehash[FLOW_OFFLOAD_DIR_ORIGINAL].tuple.dst_v4.s_addr;
		offset = offsetof(struct iphdr, saddr);
		break;
	default:
		return;
	}

	flow_offload_mangle(entry, FLOW_ACT_MANGLE_HDR_TYPE_IP4, offset,
			    &addr, &mask);
}

static void flow_offload_ipv6_mangle(struct nf_flow_rule *flow_rule,
				     unsigned int offset,
				     const __be32 *addr, const __be32 *mask)
{
	struct flow_action_entry *entry;
	int i;

	for (i = 0; i < sizeof(struct in6_addr) / sizeof(u32); i += sizeof(u32)) {
		entry = flow_action_entry_next(flow_rule);
		flow_offload_mangle(entry, FLOW_ACT_MANGLE_HDR_TYPE_IP6,
				    offset + i, &addr[i], mask);
	}
}

static void flow_offload_ipv6_snat(struct net *net,
				   const struct flow_offload *flow,
				   enum flow_offload_tuple_dir dir,
				   struct nf_flow_rule *flow_rule)
{
	u32 mask = ~htonl(0xffffffff);
	const __be32 *addr;
	u32 offset;

	switch (dir) {
	case FLOW_OFFLOAD_DIR_ORIGINAL:
		addr = flow->tuplehash[FLOW_OFFLOAD_DIR_REPLY].tuple.dst_v6.s6_addr32;
		offset = offsetof(struct ipv6hdr, saddr);
		break;
	case FLOW_OFFLOAD_DIR_REPLY:
		addr = flow->tuplehash[FLOW_OFFLOAD_DIR_ORIGINAL].tuple.src_v6.s6_addr32;
		offset = offsetof(struct ipv6hdr, daddr);
		break;
	default:
		return;
	}

	flow_offload_ipv6_mangle(flow_rule, offset, addr, &mask);
}

static void flow_offload_ipv6_dnat(struct net *net,
				   const struct flow_offload *flow,
				   enum flow_offload_tuple_dir dir,
				   struct nf_flow_rule *flow_rule)
{
	u32 mask = ~htonl(0xffffffff);
	const __be32 *addr;
	u32 offset;

	switch (dir) {
	case FLOW_OFFLOAD_DIR_ORIGINAL:
		addr = flow->tuplehash[FLOW_OFFLOAD_DIR_REPLY].tuple.src_v6.s6_addr32;
		offset = offsetof(struct ipv6hdr, daddr);
		break;
	case FLOW_OFFLOAD_DIR_REPLY:
		addr = flow->tuplehash[FLOW_OFFLOAD_DIR_ORIGINAL].tuple.dst_v6.s6_addr32;
		offset = offsetof(struct ipv6hdr, saddr);
		break;
	default:
		return;
	}

	flow_offload_ipv6_mangle(flow_rule, offset, addr, &mask);
}

static int flow_offload_l4proto(const struct flow_offload *flow)
{
	u8 protonum = flow->tuplehash[FLOW_OFFLOAD_DIR_ORIGINAL].tuple.l4proto;
	u8 type = 0;

	switch (protonum) {
	case IPPROTO_TCP:
		type = FLOW_ACT_MANGLE_HDR_TYPE_TCP;
		break;
	case IPPROTO_UDP:
		type = FLOW_ACT_MANGLE_HDR_TYPE_UDP;
		break;
	default:
		break;
	}

	return type;
}

static void flow_offload_port_snat(struct net *net,
				   const struct flow_offload *flow,
				   enum flow_offload_tuple_dir dir,
				   struct nf_flow_rule *flow_rule)
{
	struct flow_action_entry *entry = flow_action_entry_next(flow_rule);
	u32 mask, port;
	u32 offset;

	switch (dir) {
	case FLOW_OFFLOAD_DIR_ORIGINAL:
		port = ntohs(flow->tuplehash[FLOW_OFFLOAD_DIR_REPLY].tuple.dst_port);
		offset = 0; /* offsetof(struct tcphdr, source); */
		port = htonl(port << 16);
		mask = ~htonl(0xffff0000);
		break;
	case FLOW_OFFLOAD_DIR_REPLY:
		port = ntohs(flow->tuplehash[FLOW_OFFLOAD_DIR_ORIGINAL].tuple.src_port);
		offset = 0; /* offsetof(struct tcphdr, dest); */
		port = htonl(port);
		mask = ~htonl(0xffff);
		break;
	default:
		return;
	}

	flow_offload_mangle(entry, flow_offload_l4proto(flow), offset,
			    &port, &mask);
}

static void flow_offload_port_dnat(struct net *net,
				   const struct flow_offload *flow,
				   enum flow_offload_tuple_dir dir,
				   struct nf_flow_rule *flow_rule)
{
	struct flow_action_entry *entry = flow_action_entry_next(flow_rule);
	u32 mask, port;
	u32 offset;

	switch (dir) {
	case FLOW_OFFLOAD_DIR_ORIGINAL:
		port = ntohs(flow->tuplehash[FLOW_OFFLOAD_DIR_REPLY].tuple.src_port);
		offset = 0; /* offsetof(struct tcphdr, dest); */
		port = htonl(port);
		mask = ~htonl(0xffff);
		break;
	case FLOW_OFFLOAD_DIR_REPLY:
		port = ntohs(flow->tuplehash[FLOW_OFFLOAD_DIR_ORIGINAL].tuple.dst_port);
		offset = 0; /* offsetof(struct tcphdr, source); */
		port = htonl(port << 16);
		mask = ~htonl(0xffff0000);
		break;
	default:
		return;
	}

	flow_offload_mangle(entry, flow_offload_l4proto(flow), offset,
			    &port, &mask);
}

static void flow_offload_ipv4_checksum(struct net *net,
				       const struct flow_offload *flow,
				       struct nf_flow_rule *flow_rule)
{
	u8 protonum = flow->tuplehash[FLOW_OFFLOAD_DIR_ORIGINAL].tuple.l4proto;
	struct flow_action_entry *entry = flow_action_entry_next(flow_rule);

	entry->id = FLOW_ACTION_CSUM;
	entry->csum_flags = TCA_CSUM_UPDATE_FLAG_IPV4HDR;

	switch (protonum) {
	case IPPROTO_TCP:
		entry->csum_flags |= TCA_CSUM_UPDATE_FLAG_TCP;
		break;
	case IPPROTO_UDP:
		entry->csum_flags |= TCA_CSUM_UPDATE_FLAG_UDP;
		break;
	}
}

static void flow_offload_redirect(const struct flow_offload *flow,
				  enum flow_offload_tuple_dir dir,
				  struct nf_flow_rule *flow_rule)
{
	struct flow_action_entry *entry = flow_action_entry_next(flow_rule);
	struct rtable *rt;

	rt = (struct rtable *)flow->tuplehash[dir].tuple.dst_cache;
	entry->id = FLOW_ACTION_REDIRECT;
	entry->dev = rt->dst.dev;
	dev_hold(rt->dst.dev);
}

static void flow_offload_encap_tunnel(const struct flow_offload *flow,
				      enum flow_offload_tuple_dir dir,
				      struct nf_flow_rule *flow_rule)
{
	struct flow_action_entry *entry;
	struct dst_entry *dst;

	dst = flow->tuplehash[dir].tuple.dst_cache;
	if (dst && dst->lwtstate) {
		struct ip_tunnel_info *tun_info;

		tun_info = lwt_tun_info(dst->lwtstate);
		if (tun_info && (tun_info->mode & IP_TUNNEL_INFO_TX)) {
			entry = flow_action_entry_next(flow_rule);
			entry->id = FLOW_ACTION_TUNNEL_ENCAP;
			entry->tunnel = tun_info;
		}
	}
}

static void flow_offload_decap_tunnel(const struct flow_offload *flow,
				      enum flow_offload_tuple_dir dir,
				      struct nf_flow_rule *flow_rule)
{
	struct flow_action_entry *entry;
	struct dst_entry *dst;

	dst = flow->tuplehash[!dir].tuple.dst_cache;
	if (dst && dst->lwtstate) {
		struct ip_tunnel_info *tun_info;

		tun_info = lwt_tun_info(dst->lwtstate);
		if (tun_info && (tun_info->mode & IP_TUNNEL_INFO_TX)) {
			entry = flow_action_entry_next(flow_rule);
			entry->id = FLOW_ACTION_TUNNEL_DECAP;
		}
	}
}

int nf_flow_rule_route_ipv4(struct net *net, const struct flow_offload *flow,
			    enum flow_offload_tuple_dir dir,
			    struct nf_flow_rule *flow_rule)
{
	flow_offload_decap_tunnel(flow, dir, flow_rule);
	flow_offload_encap_tunnel(flow, dir, flow_rule);

	if (flow_offload_eth_src(net, flow, dir, flow_rule) < 0 ||
	    flow_offload_eth_dst(net, flow, dir, flow_rule) < 0)
		return -1;

	if (test_bit(NF_FLOW_SNAT, &flow->flags)) {
		flow_offload_ipv4_snat(net, flow, dir, flow_rule);
		flow_offload_port_snat(net, flow, dir, flow_rule);
	}
	if (test_bit(NF_FLOW_DNAT, &flow->flags)) {
		flow_offload_ipv4_dnat(net, flow, dir, flow_rule);
		flow_offload_port_dnat(net, flow, dir, flow_rule);
	}
	if (test_bit(NF_FLOW_SNAT, &flow->flags) ||
	    test_bit(NF_FLOW_DNAT, &flow->flags))
		flow_offload_ipv4_checksum(net, flow, flow_rule);

	flow_offload_redirect(flow, dir, flow_rule);

	return 0;
}
EXPORT_SYMBOL_GPL(nf_flow_rule_route_ipv4);

int nf_flow_rule_route_ipv6(struct net *net, const struct flow_offload *flow,
			    enum flow_offload_tuple_dir dir,
			    struct nf_flow_rule *flow_rule)
{
	flow_offload_decap_tunnel(flow, dir, flow_rule);
	flow_offload_encap_tunnel(flow, dir, flow_rule);

	if (flow_offload_eth_src(net, flow, dir, flow_rule) < 0 ||
	    flow_offload_eth_dst(net, flow, dir, flow_rule) < 0)
		return -1;

	if (test_bit(NF_FLOW_SNAT, &flow->flags)) {
		flow_offload_ipv6_snat(net, flow, dir, flow_rule);
		flow_offload_port_snat(net, flow, dir, flow_rule);
	}
	if (test_bit(NF_FLOW_DNAT, &flow->flags)) {
		flow_offload_ipv6_dnat(net, flow, dir, flow_rule);
		flow_offload_port_dnat(net, flow, dir, flow_rule);
	}

	flow_offload_redirect(flow, dir, flow_rule);

	return 0;
}
EXPORT_SYMBOL_GPL(nf_flow_rule_route_ipv6);

#define NF_FLOW_RULE_ACTION_MAX	16

static struct nf_flow_rule *
nf_flow_offload_rule_alloc(struct net *net,
			   const struct flow_offload_work *offload,
			   enum flow_offload_tuple_dir dir)
{
	const struct nf_flowtable *flowtable = offload->flowtable;
	const struct flow_offload *flow = offload->flow;
	const struct flow_offload_tuple *tuple;
	struct nf_flow_rule *flow_rule;
	struct dst_entry *other_dst;
	int err = -ENOMEM;

	flow_rule = kzalloc(sizeof(*flow_rule), GFP_KERNEL);
	if (!flow_rule)
		goto err_flow;

	flow_rule->rule = flow_rule_alloc(NF_FLOW_RULE_ACTION_MAX);
	if (!flow_rule->rule)
		goto err_flow_rule;

	flow_rule->rule->match.dissector = &flow_rule->match.dissector;
	flow_rule->rule->match.mask = &flow_rule->match.mask;
	flow_rule->rule->match.key = &flow_rule->match.key;

	tuple = &flow->tuplehash[dir].tuple;
	other_dst = flow->tuplehash[!dir].tuple.dst_cache;
	err = nf_flow_rule_match(&flow_rule->match, tuple, other_dst);
	if (err < 0)
		goto err_flow_match;

	flow_rule->rule->action.num_entries = 0;
	if (flowtable->type->action(net, flow, dir, flow_rule) < 0)
		goto err_flow_match;

	return flow_rule;

err_flow_match:
	kfree(flow_rule->rule);
err_flow_rule:
	kfree(flow_rule);
err_flow:
	return NULL;
}

static void __nf_flow_offload_destroy(struct nf_flow_rule *flow_rule)
{
	struct flow_action_entry *entry;
	int i;

	for (i = 0; i < flow_rule->rule->action.num_entries; i++) {
		entry = &flow_rule->rule->action.entries[i];
		if (entry->id != FLOW_ACTION_REDIRECT)
			continue;

		dev_put(entry->dev);
	}
	kfree(flow_rule->rule);
	kfree(flow_rule);
}

static void nf_flow_offload_destroy(struct nf_flow_rule *flow_rule[])
{
	int i;

	for (i = 0; i < FLOW_OFFLOAD_DIR_MAX; i++)
		__nf_flow_offload_destroy(flow_rule[i]);
}

static int nf_flow_offload_alloc(const struct flow_offload_work *offload,
				 struct nf_flow_rule *flow_rule[])
{
	struct net *net = read_pnet(&offload->flowtable->net);

	flow_rule[0] = nf_flow_offload_rule_alloc(net, offload,
						  FLOW_OFFLOAD_DIR_ORIGINAL);
	if (!flow_rule[0])
		return -ENOMEM;

	flow_rule[1] = nf_flow_offload_rule_alloc(net, offload,
						  FLOW_OFFLOAD_DIR_REPLY);
	if (!flow_rule[1]) {
		__nf_flow_offload_destroy(flow_rule[0]);
		return -ENOMEM;
	}

	return 0;
}

static void nf_flow_offload_init(struct flow_cls_offload *cls_flow,
				 __be16 proto, int priority,
				 enum flow_cls_command cmd,
				 const struct flow_offload_tuple *tuple,
				 struct netlink_ext_ack *extack)
{
	cls_flow->common.protocol = proto;
	cls_flow->common.prio = priority;
	cls_flow->common.extack = extack;
	cls_flow->command = cmd;
	cls_flow->cookie = (unsigned long)tuple;
}

static int nf_flow_offload_tuple(struct nf_flowtable *flowtable,
				 struct flow_offload *flow,
				 struct nf_flow_rule *flow_rule,
				 enum flow_offload_tuple_dir dir,
				 int priority, int cmd,
				 struct flow_stats *stats,
				 struct list_head *block_cb_list)
{
	struct flow_cls_offload cls_flow = {};
	struct flow_block_cb *block_cb;
	struct netlink_ext_ack extack;
	__be16 proto = ETH_P_ALL;
	int err, i = 0;

	nf_flow_offload_init(&cls_flow, proto, priority, cmd,
			     &flow->tuplehash[dir].tuple, &extack);
	if (cmd == FLOW_CLS_REPLACE)
		cls_flow.rule = flow_rule->rule;

	down_read(&flowtable->flow_block_lock);
	list_for_each_entry(block_cb, block_cb_list, list) {
		err = block_cb->cb(TC_SETUP_CLSFLOWER, &cls_flow,
				   block_cb->cb_priv);
		if (err < 0)
			continue;

		i++;
	}
	up_read(&flowtable->flow_block_lock);

	if (cmd == FLOW_CLS_STATS)
		memcpy(stats, &cls_flow.stats, sizeof(*stats));

	return i;
}

static int flow_offload_tuple_add(struct flow_offload_work *offload,
				  struct nf_flow_rule *flow_rule,
				  enum flow_offload_tuple_dir dir)
{
	return nf_flow_offload_tuple(offload->flowtable, offload->flow,
				     flow_rule, dir, offload->priority,
				     FLOW_CLS_REPLACE, NULL,
				     &offload->flowtable->flow_block.cb_list);
}

static void flow_offload_tuple_del(struct flow_offload_work *offload,
				   enum flow_offload_tuple_dir dir)
{
	nf_flow_offload_tuple(offload->flowtable, offload->flow, NULL, dir,
			      offload->priority, FLOW_CLS_DESTROY, NULL,
			      &offload->flowtable->flow_block.cb_list);
}

static int flow_offload_rule_add(struct flow_offload_work *offload,
				 struct nf_flow_rule *flow_rule[])
{
	int ok_count = 0;

	ok_count += flow_offload_tuple_add(offload, flow_rule[0],
					   FLOW_OFFLOAD_DIR_ORIGINAL);
	ok_count += flow_offload_tuple_add(offload, flow_rule[1],
					   FLOW_OFFLOAD_DIR_REPLY);
	if (ok_count == 0)
		return -ENOENT;

	return 0;
}

static void flow_offload_work_add(struct flow_offload_work *offload)
{
	struct nf_flow_rule *flow_rule[FLOW_OFFLOAD_DIR_MAX];
	int err;

	err = nf_flow_offload_alloc(offload, flow_rule);
	if (err < 0)
		return;

	err = flow_offload_rule_add(offload, flow_rule);
	if (err < 0)
		set_bit(NF_FLOW_HW_REFRESH, &offload->flow->flags);

	nf_flow_offload_destroy(flow_rule);
}

static void flow_offload_work_del(struct flow_offload_work *offload)
{
	flow_offload_tuple_del(offload, FLOW_OFFLOAD_DIR_ORIGINAL);
	flow_offload_tuple_del(offload, FLOW_OFFLOAD_DIR_REPLY);
	set_bit(NF_FLOW_HW_DEAD, &offload->flow->flags);
}

static void flow_offload_tuple_stats(struct flow_offload_work *offload,
				     enum flow_offload_tuple_dir dir,
				     struct flow_stats *stats)
{
	nf_flow_offload_tuple(offload->flowtable, offload->flow, NULL, dir,
			      offload->priority, FLOW_CLS_STATS, stats,
			      &offload->flowtable->flow_block.cb_list);
}

static void flow_offload_work_stats(struct flow_offload_work *offload)
{
	struct flow_stats stats[FLOW_OFFLOAD_DIR_MAX] = {};
	u64 lastused;

	flow_offload_tuple_stats(offload, FLOW_OFFLOAD_DIR_ORIGINAL, &stats[0]);
	flow_offload_tuple_stats(offload, FLOW_OFFLOAD_DIR_REPLY, &stats[1]);

	lastused = max_t(u64, stats[0].lastused, stats[1].lastused);
	offload->flow->timeout = max_t(u64, offload->flow->timeout,
				       lastused + NF_FLOW_TIMEOUT);

	if (offload->flowtable->flags & NF_FLOWTABLE_COUNTER) {
		if (stats[0].pkts)
			nf_ct_acct_add(offload->flow->ct,
				       FLOW_OFFLOAD_DIR_ORIGINAL,
				       stats[0].pkts, stats[0].bytes);
		if (stats[1].pkts)
			nf_ct_acct_add(offload->flow->ct,
				       FLOW_OFFLOAD_DIR_REPLY,
				       stats[1].pkts, stats[1].bytes);
	}
}

static void flow_offload_work_handler(struct work_struct *work)
{
	struct flow_offload_work *offload;

	offload = container_of(work, struct flow_offload_work, work);
	switch (offload->cmd) {
		case FLOW_CLS_REPLACE:
			flow_offload_work_add(offload);
			break;
		case FLOW_CLS_DESTROY:
			flow_offload_work_del(offload);
			break;
		case FLOW_CLS_STATS:
			flow_offload_work_stats(offload);
			break;
		default:
			WARN_ON_ONCE(1);
	}

<<<<<<< HEAD
=======
	clear_bit(NF_FLOW_HW_PENDING, &offload->flow->flags);
>>>>>>> 358c7c61
	kfree(offload);
}

static void flow_offload_queue_work(struct flow_offload_work *offload)
{
	queue_work(nf_flow_offload_wq, &offload->work);
}

static struct flow_offload_work *
nf_flow_offload_work_alloc(struct nf_flowtable *flowtable,
			   struct flow_offload *flow, unsigned int cmd)
{
	struct flow_offload_work *offload;

	if (test_and_set_bit(NF_FLOW_HW_PENDING, &flow->flags))
		return NULL;

	offload = kmalloc(sizeof(struct flow_offload_work), GFP_ATOMIC);
	if (!offload) {
		clear_bit(NF_FLOW_HW_PENDING, &flow->flags);
		return NULL;
	}

	offload->cmd = cmd;
	offload->flow = flow;
	offload->priority = flowtable->priority;
	offload->flowtable = flowtable;
	INIT_WORK(&offload->work, flow_offload_work_handler);

	return offload;
}


void nf_flow_offload_add(struct nf_flowtable *flowtable,
			 struct flow_offload *flow)
{
	struct flow_offload_work *offload;

	offload = nf_flow_offload_work_alloc(flowtable, flow, FLOW_CLS_REPLACE);
	if (!offload)
		return;

	flow_offload_queue_work(offload);
}

void nf_flow_offload_del(struct nf_flowtable *flowtable,
			 struct flow_offload *flow)
{
	struct flow_offload_work *offload;

	offload = nf_flow_offload_work_alloc(flowtable, flow, FLOW_CLS_DESTROY);
	if (!offload)
		return;

	set_bit(NF_FLOW_HW_DYING, &flow->flags);
	flow_offload_queue_work(offload);
}

void nf_flow_offload_stats(struct nf_flowtable *flowtable,
			   struct flow_offload *flow)
{
	struct flow_offload_work *offload;
	__s32 delta;

	delta = nf_flow_timeout_delta(flow->timeout);
	if ((delta >= (9 * NF_FLOW_TIMEOUT) / 10))
		return;

	offload = nf_flow_offload_work_alloc(flowtable, flow, FLOW_CLS_STATS);
	if (!offload)
		return;

	flow_offload_queue_work(offload);
}

void nf_flow_table_offload_flush(struct nf_flowtable *flowtable)
{
	if (nf_flowtable_hw_offload(flowtable))
		flush_workqueue(nf_flow_offload_wq);
}

static int nf_flow_table_block_setup(struct nf_flowtable *flowtable,
				     struct flow_block_offload *bo,
				     enum flow_block_command cmd)
{
	struct flow_block_cb *block_cb, *next;
	int err = 0;

	switch (cmd) {
	case FLOW_BLOCK_BIND:
		list_splice(&bo->cb_list, &flowtable->flow_block.cb_list);
		break;
	case FLOW_BLOCK_UNBIND:
		list_for_each_entry_safe(block_cb, next, &bo->cb_list, list) {
			list_del(&block_cb->list);
			flow_block_cb_free(block_cb);
		}
		break;
	default:
		WARN_ON_ONCE(1);
		err = -EOPNOTSUPP;
	}

	return err;
}

static void nf_flow_table_block_offload_init(struct flow_block_offload *bo,
					     struct net *net,
					     enum flow_block_command cmd,
					     struct nf_flowtable *flowtable,
					     struct netlink_ext_ack *extack)
{
	memset(bo, 0, sizeof(*bo));
	bo->net		= net;
	bo->block	= &flowtable->flow_block;
	bo->command	= cmd;
	bo->binder_type	= FLOW_BLOCK_BINDER_TYPE_CLSACT_INGRESS;
	bo->extack	= extack;
	INIT_LIST_HEAD(&bo->cb_list);
}
<<<<<<< HEAD

static int nf_flow_table_indr_offload_cmd(struct flow_block_offload *bo,
					  struct nf_flowtable *flowtable,
					  struct net_device *dev,
					  enum flow_block_command cmd,
					  struct netlink_ext_ack *extack)
{
	nf_flow_table_block_offload_init(bo, dev_net(dev), cmd, flowtable,
					 extack);
	flow_indr_block_call(dev, bo, cmd, TC_SETUP_FT);

	if (list_empty(&bo->cb_list))
		return -EOPNOTSUPP;

=======

static int nf_flow_table_indr_offload_cmd(struct flow_block_offload *bo,
					  struct nf_flowtable *flowtable,
					  struct net_device *dev,
					  enum flow_block_command cmd,
					  struct netlink_ext_ack *extack)
{
	nf_flow_table_block_offload_init(bo, dev_net(dev), cmd, flowtable,
					 extack);
	flow_indr_block_call(dev, bo, cmd, TC_SETUP_FT);

	if (list_empty(&bo->cb_list))
		return -EOPNOTSUPP;

>>>>>>> 358c7c61
	return 0;
}

static int nf_flow_table_offload_cmd(struct flow_block_offload *bo,
				     struct nf_flowtable *flowtable,
				     struct net_device *dev,
				     enum flow_block_command cmd,
				     struct netlink_ext_ack *extack)
{
	int err;

	nf_flow_table_block_offload_init(bo, dev_net(dev), cmd, flowtable,
					 extack);
	err = dev->netdev_ops->ndo_setup_tc(dev, TC_SETUP_FT, bo);
	if (err < 0)
		return err;

	return 0;
}

int nf_flow_table_offload_setup(struct nf_flowtable *flowtable,
				struct net_device *dev,
				enum flow_block_command cmd)
{
	struct netlink_ext_ack extack = {};
	struct flow_block_offload bo;
	int err;

	if (!nf_flowtable_hw_offload(flowtable))
		return 0;

	if (dev->netdev_ops->ndo_setup_tc)
		err = nf_flow_table_offload_cmd(&bo, flowtable, dev, cmd,
						&extack);
	else
		err = nf_flow_table_indr_offload_cmd(&bo, flowtable, dev, cmd,
						     &extack);
	if (err < 0)
		return err;

	return nf_flow_table_block_setup(flowtable, &bo, cmd);
}
EXPORT_SYMBOL_GPL(nf_flow_table_offload_setup);

static void nf_flow_table_indr_block_ing_cmd(struct net_device *dev,
					     struct nf_flowtable *flowtable,
					     flow_indr_block_bind_cb_t *cb,
					     void *cb_priv,
					     enum flow_block_command cmd)
{
	struct netlink_ext_ack extack = {};
	struct flow_block_offload bo;

	if (!flowtable)
		return;

	nf_flow_table_block_offload_init(&bo, dev_net(dev), cmd, flowtable,
					 &extack);

	cb(dev, cb_priv, TC_SETUP_FT, &bo);

	nf_flow_table_block_setup(flowtable, &bo, cmd);
}

static void nf_flow_table_indr_block_cb_cmd(struct nf_flowtable *flowtable,
					    struct net_device *dev,
					    flow_indr_block_bind_cb_t *cb,
					    void *cb_priv,
					    enum flow_block_command cmd)
{
	if (!(flowtable->flags & NF_FLOWTABLE_HW_OFFLOAD))
		return;

	nf_flow_table_indr_block_ing_cmd(dev, flowtable, cb, cb_priv, cmd);
}

static void nf_flow_table_indr_block_cb(struct net_device *dev,
					flow_indr_block_bind_cb_t *cb,
					void *cb_priv,
					enum flow_block_command cmd)
{
	struct net *net = dev_net(dev);
	struct nft_flowtable *nft_ft;
	struct nft_table *table;
	struct nft_hook *hook;

	mutex_lock(&net->nft.commit_mutex);
	list_for_each_entry(table, &net->nft.tables, list) {
		list_for_each_entry(nft_ft, &table->flowtables, list) {
			list_for_each_entry(hook, &nft_ft->hook_list, list) {
				if (hook->ops.dev != dev)
					continue;

				nf_flow_table_indr_block_cb_cmd(&nft_ft->data,
								dev, cb,
								cb_priv, cmd);
			}
		}
	}
	mutex_unlock(&net->nft.commit_mutex);
}

static struct flow_indr_block_entry block_ing_entry = {
	.cb	= nf_flow_table_indr_block_cb,
	.list	= LIST_HEAD_INIT(block_ing_entry.list),
};

int nf_flow_table_offload_init(void)
{
	nf_flow_offload_wq  = alloc_workqueue("nf_flow_table_offload",
<<<<<<< HEAD
					      WQ_UNBOUND | WQ_MEM_RECLAIM, 0);
=======
					      WQ_UNBOUND, 0);
>>>>>>> 358c7c61
	if (!nf_flow_offload_wq)
		return -ENOMEM;

	flow_indr_add_block_cb(&block_ing_entry);

	return 0;
}

void nf_flow_table_offload_exit(void)
{
	flow_indr_del_block_cb(&block_ing_entry);
	destroy_workqueue(nf_flow_offload_wq);
}<|MERGE_RESOLUTION|>--- conflicted
+++ resolved
@@ -817,10 +817,7 @@
 			WARN_ON_ONCE(1);
 	}
 
-<<<<<<< HEAD
-=======
 	clear_bit(NF_FLOW_HW_PENDING, &offload->flow->flags);
->>>>>>> 358c7c61
 	kfree(offload);
 }
 
@@ -941,7 +938,6 @@
 	bo->extack	= extack;
 	INIT_LIST_HEAD(&bo->cb_list);
 }
-<<<<<<< HEAD
 
 static int nf_flow_table_indr_offload_cmd(struct flow_block_offload *bo,
 					  struct nf_flowtable *flowtable,
@@ -956,22 +952,6 @@
 	if (list_empty(&bo->cb_list))
 		return -EOPNOTSUPP;
 
-=======
-
-static int nf_flow_table_indr_offload_cmd(struct flow_block_offload *bo,
-					  struct nf_flowtable *flowtable,
-					  struct net_device *dev,
-					  enum flow_block_command cmd,
-					  struct netlink_ext_ack *extack)
-{
-	nf_flow_table_block_offload_init(bo, dev_net(dev), cmd, flowtable,
-					 extack);
-	flow_indr_block_call(dev, bo, cmd, TC_SETUP_FT);
-
-	if (list_empty(&bo->cb_list))
-		return -EOPNOTSUPP;
-
->>>>>>> 358c7c61
 	return 0;
 }
 
@@ -1082,11 +1062,7 @@
 int nf_flow_table_offload_init(void)
 {
 	nf_flow_offload_wq  = alloc_workqueue("nf_flow_table_offload",
-<<<<<<< HEAD
-					      WQ_UNBOUND | WQ_MEM_RECLAIM, 0);
-=======
 					      WQ_UNBOUND, 0);
->>>>>>> 358c7c61
 	if (!nf_flow_offload_wq)
 		return -ENOMEM;
 
