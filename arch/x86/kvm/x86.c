/*
 * Kernel-based Virtual Machine driver for Linux
 *
 * derived from drivers/kvm/kvm_main.c
 *
 * Copyright (C) 2006 Qumranet, Inc.
 * Copyright (C) 2008 Qumranet, Inc.
 * Copyright IBM Corporation, 2008
 * Copyright 2010 Red Hat, Inc. and/or its affiliates.
 *
 * Authors:
 *   Avi Kivity   <avi@qumranet.com>
 *   Yaniv Kamay  <yaniv@qumranet.com>
 *   Amit Shah    <amit.shah@qumranet.com>
 *   Ben-Ami Yassour <benami@il.ibm.com>
 *
 * This work is licensed under the terms of the GNU GPL, version 2.  See
 * the COPYING file in the top-level directory.
 *
 */

#include <linux/kvm_host.h>
#include "irq.h"
#include "mmu.h"
#include "i8254.h"
#include "tss.h"
#include "kvm_cache_regs.h"
#include "x86.h"
#include "cpuid.h"
#include "pmu.h"
#include "hyperv.h"

#include <linux/clocksource.h>
#include <linux/interrupt.h>
#include <linux/kvm.h>
#include <linux/fs.h>
#include <linux/vmalloc.h>
#include <linux/export.h>
#include <linux/moduleparam.h>
#include <linux/mman.h>
#include <linux/highmem.h>
#include <linux/iommu.h>
#include <linux/intel-iommu.h>
#include <linux/cpufreq.h>
#include <linux/user-return-notifier.h>
#include <linux/srcu.h>
#include <linux/slab.h>
#include <linux/perf_event.h>
#include <linux/uaccess.h>
#include <linux/hash.h>
#include <linux/pci.h>
#include <linux/timekeeper_internal.h>
#include <linux/pvclock_gtod.h>
#include <linux/kvm_irqfd.h>
#include <linux/irqbypass.h>
#include <linux/sched/stat.h>
#include <linux/mem_encrypt.h>

#include <trace/events/kvm.h>

#include <asm/debugreg.h>
#include <asm/msr.h>
#include <asm/desc.h>
#include <asm/mce.h>
#include <linux/kernel_stat.h>
#include <asm/fpu/internal.h> /* Ugh! */
#include <asm/pvclock.h>
#include <asm/div64.h>
#include <asm/irq_remapping.h>
#include <asm/mshyperv.h>
#include <asm/hypervisor.h>

#define CREATE_TRACE_POINTS
#include "trace.h"

#define MAX_IO_MSRS 256
#define KVM_MAX_MCE_BANKS 32
u64 __read_mostly kvm_mce_cap_supported = MCG_CTL_P | MCG_SER_P;
EXPORT_SYMBOL_GPL(kvm_mce_cap_supported);

#define emul_to_vcpu(ctxt) \
	container_of(ctxt, struct kvm_vcpu, arch.emulate_ctxt)

/* EFER defaults:
 * - enable syscall per default because its emulated by KVM
 * - enable LME and LMA per default on 64 bit KVM
 */
#ifdef CONFIG_X86_64
static
u64 __read_mostly efer_reserved_bits = ~((u64)(EFER_SCE | EFER_LME | EFER_LMA));
#else
static u64 __read_mostly efer_reserved_bits = ~((u64)EFER_SCE);
#endif

#define VM_STAT(x) offsetof(struct kvm, stat.x), KVM_STAT_VM
#define VCPU_STAT(x) offsetof(struct kvm_vcpu, stat.x), KVM_STAT_VCPU

#define KVM_X2APIC_API_VALID_FLAGS (KVM_X2APIC_API_USE_32BIT_IDS | \
                                    KVM_X2APIC_API_DISABLE_BROADCAST_QUIRK)

static void update_cr8_intercept(struct kvm_vcpu *vcpu);
static void process_nmi(struct kvm_vcpu *vcpu);
static void enter_smm(struct kvm_vcpu *vcpu);
static void __kvm_set_rflags(struct kvm_vcpu *vcpu, unsigned long rflags);
static void store_regs(struct kvm_vcpu *vcpu);
static int sync_regs(struct kvm_vcpu *vcpu);

struct kvm_x86_ops *kvm_x86_ops __read_mostly;
EXPORT_SYMBOL_GPL(kvm_x86_ops);

static bool __read_mostly ignore_msrs = 0;
module_param(ignore_msrs, bool, S_IRUGO | S_IWUSR);

static bool __read_mostly report_ignored_msrs = true;
module_param(report_ignored_msrs, bool, S_IRUGO | S_IWUSR);

unsigned int min_timer_period_us = 200;
module_param(min_timer_period_us, uint, S_IRUGO | S_IWUSR);

static bool __read_mostly kvmclock_periodic_sync = true;
module_param(kvmclock_periodic_sync, bool, S_IRUGO);

bool __read_mostly kvm_has_tsc_control;
EXPORT_SYMBOL_GPL(kvm_has_tsc_control);
u32  __read_mostly kvm_max_guest_tsc_khz;
EXPORT_SYMBOL_GPL(kvm_max_guest_tsc_khz);
u8   __read_mostly kvm_tsc_scaling_ratio_frac_bits;
EXPORT_SYMBOL_GPL(kvm_tsc_scaling_ratio_frac_bits);
u64  __read_mostly kvm_max_tsc_scaling_ratio;
EXPORT_SYMBOL_GPL(kvm_max_tsc_scaling_ratio);
u64 __read_mostly kvm_default_tsc_scaling_ratio;
EXPORT_SYMBOL_GPL(kvm_default_tsc_scaling_ratio);

/* tsc tolerance in parts per million - default to 1/2 of the NTP threshold */
static u32 __read_mostly tsc_tolerance_ppm = 250;
module_param(tsc_tolerance_ppm, uint, S_IRUGO | S_IWUSR);

/* lapic timer advance (tscdeadline mode only) in nanoseconds */
unsigned int __read_mostly lapic_timer_advance_ns = 1000;
module_param(lapic_timer_advance_ns, uint, S_IRUGO | S_IWUSR);
EXPORT_SYMBOL_GPL(lapic_timer_advance_ns);

static bool __read_mostly vector_hashing = true;
module_param(vector_hashing, bool, S_IRUGO);

bool __read_mostly enable_vmware_backdoor = false;
module_param(enable_vmware_backdoor, bool, S_IRUGO);
EXPORT_SYMBOL_GPL(enable_vmware_backdoor);

static bool __read_mostly force_emulation_prefix = false;
module_param(force_emulation_prefix, bool, S_IRUGO);

#define KVM_NR_SHARED_MSRS 16

struct kvm_shared_msrs_global {
	int nr;
	u32 msrs[KVM_NR_SHARED_MSRS];
};

struct kvm_shared_msrs {
	struct user_return_notifier urn;
	bool registered;
	struct kvm_shared_msr_values {
		u64 host;
		u64 curr;
	} values[KVM_NR_SHARED_MSRS];
};

static struct kvm_shared_msrs_global __read_mostly shared_msrs_global;
static struct kvm_shared_msrs __percpu *shared_msrs;

struct kvm_stats_debugfs_item debugfs_entries[] = {
	{ "pf_fixed", VCPU_STAT(pf_fixed) },
	{ "pf_guest", VCPU_STAT(pf_guest) },
	{ "tlb_flush", VCPU_STAT(tlb_flush) },
	{ "invlpg", VCPU_STAT(invlpg) },
	{ "exits", VCPU_STAT(exits) },
	{ "io_exits", VCPU_STAT(io_exits) },
	{ "mmio_exits", VCPU_STAT(mmio_exits) },
	{ "signal_exits", VCPU_STAT(signal_exits) },
	{ "irq_window", VCPU_STAT(irq_window_exits) },
	{ "nmi_window", VCPU_STAT(nmi_window_exits) },
	{ "halt_exits", VCPU_STAT(halt_exits) },
	{ "halt_successful_poll", VCPU_STAT(halt_successful_poll) },
	{ "halt_attempted_poll", VCPU_STAT(halt_attempted_poll) },
	{ "halt_poll_invalid", VCPU_STAT(halt_poll_invalid) },
	{ "halt_wakeup", VCPU_STAT(halt_wakeup) },
	{ "hypercalls", VCPU_STAT(hypercalls) },
	{ "request_irq", VCPU_STAT(request_irq_exits) },
	{ "irq_exits", VCPU_STAT(irq_exits) },
	{ "host_state_reload", VCPU_STAT(host_state_reload) },
	{ "fpu_reload", VCPU_STAT(fpu_reload) },
	{ "insn_emulation", VCPU_STAT(insn_emulation) },
	{ "insn_emulation_fail", VCPU_STAT(insn_emulation_fail) },
	{ "irq_injections", VCPU_STAT(irq_injections) },
	{ "nmi_injections", VCPU_STAT(nmi_injections) },
	{ "req_event", VCPU_STAT(req_event) },
	{ "l1d_flush", VCPU_STAT(l1d_flush) },
	{ "mmu_shadow_zapped", VM_STAT(mmu_shadow_zapped) },
	{ "mmu_pte_write", VM_STAT(mmu_pte_write) },
	{ "mmu_pte_updated", VM_STAT(mmu_pte_updated) },
	{ "mmu_pde_zapped", VM_STAT(mmu_pde_zapped) },
	{ "mmu_flooded", VM_STAT(mmu_flooded) },
	{ "mmu_recycled", VM_STAT(mmu_recycled) },
	{ "mmu_cache_miss", VM_STAT(mmu_cache_miss) },
	{ "mmu_unsync", VM_STAT(mmu_unsync) },
	{ "remote_tlb_flush", VM_STAT(remote_tlb_flush) },
	{ "largepages", VM_STAT(lpages) },
	{ "max_mmu_page_hash_collisions",
		VM_STAT(max_mmu_page_hash_collisions) },
	{ NULL }
};

u64 __read_mostly host_xcr0;

static int emulator_fix_hypercall(struct x86_emulate_ctxt *ctxt);

static inline void kvm_async_pf_hash_reset(struct kvm_vcpu *vcpu)
{
	int i;
	for (i = 0; i < roundup_pow_of_two(ASYNC_PF_PER_VCPU); i++)
		vcpu->arch.apf.gfns[i] = ~0;
}

static void kvm_on_user_return(struct user_return_notifier *urn)
{
	unsigned slot;
	struct kvm_shared_msrs *locals
		= container_of(urn, struct kvm_shared_msrs, urn);
	struct kvm_shared_msr_values *values;
	unsigned long flags;

	/*
	 * Disabling irqs at this point since the following code could be
	 * interrupted and executed through kvm_arch_hardware_disable()
	 */
	local_irq_save(flags);
	if (locals->registered) {
		locals->registered = false;
		user_return_notifier_unregister(urn);
	}
	local_irq_restore(flags);
	for (slot = 0; slot < shared_msrs_global.nr; ++slot) {
		values = &locals->values[slot];
		if (values->host != values->curr) {
			wrmsrl(shared_msrs_global.msrs[slot], values->host);
			values->curr = values->host;
		}
	}
}

static void shared_msr_update(unsigned slot, u32 msr)
{
	u64 value;
	unsigned int cpu = smp_processor_id();
	struct kvm_shared_msrs *smsr = per_cpu_ptr(shared_msrs, cpu);

	/* only read, and nobody should modify it at this time,
	 * so don't need lock */
	if (slot >= shared_msrs_global.nr) {
		printk(KERN_ERR "kvm: invalid MSR slot!");
		return;
	}
	rdmsrl_safe(msr, &value);
	smsr->values[slot].host = value;
	smsr->values[slot].curr = value;
}

void kvm_define_shared_msr(unsigned slot, u32 msr)
{
	BUG_ON(slot >= KVM_NR_SHARED_MSRS);
	shared_msrs_global.msrs[slot] = msr;
	if (slot >= shared_msrs_global.nr)
		shared_msrs_global.nr = slot + 1;
}
EXPORT_SYMBOL_GPL(kvm_define_shared_msr);

static void kvm_shared_msr_cpu_online(void)
{
	unsigned i;

	for (i = 0; i < shared_msrs_global.nr; ++i)
		shared_msr_update(i, shared_msrs_global.msrs[i]);
}

int kvm_set_shared_msr(unsigned slot, u64 value, u64 mask)
{
	unsigned int cpu = smp_processor_id();
	struct kvm_shared_msrs *smsr = per_cpu_ptr(shared_msrs, cpu);
	int err;

	if (((value ^ smsr->values[slot].curr) & mask) == 0)
		return 0;
	smsr->values[slot].curr = value;
	err = wrmsrl_safe(shared_msrs_global.msrs[slot], value);
	if (err)
		return 1;

	if (!smsr->registered) {
		smsr->urn.on_user_return = kvm_on_user_return;
		user_return_notifier_register(&smsr->urn);
		smsr->registered = true;
	}
	return 0;
}
EXPORT_SYMBOL_GPL(kvm_set_shared_msr);

static void drop_user_return_notifiers(void)
{
	unsigned int cpu = smp_processor_id();
	struct kvm_shared_msrs *smsr = per_cpu_ptr(shared_msrs, cpu);

	if (smsr->registered)
		kvm_on_user_return(&smsr->urn);
}

u64 kvm_get_apic_base(struct kvm_vcpu *vcpu)
{
	return vcpu->arch.apic_base;
}
EXPORT_SYMBOL_GPL(kvm_get_apic_base);

enum lapic_mode kvm_get_apic_mode(struct kvm_vcpu *vcpu)
{
	return kvm_apic_mode(kvm_get_apic_base(vcpu));
}
EXPORT_SYMBOL_GPL(kvm_get_apic_mode);

int kvm_set_apic_base(struct kvm_vcpu *vcpu, struct msr_data *msr_info)
{
	enum lapic_mode old_mode = kvm_get_apic_mode(vcpu);
	enum lapic_mode new_mode = kvm_apic_mode(msr_info->data);
	u64 reserved_bits = ((~0ULL) << cpuid_maxphyaddr(vcpu)) | 0x2ff |
		(guest_cpuid_has(vcpu, X86_FEATURE_X2APIC) ? 0 : X2APIC_ENABLE);

	if ((msr_info->data & reserved_bits) != 0 || new_mode == LAPIC_MODE_INVALID)
		return 1;
	if (!msr_info->host_initiated) {
		if (old_mode == LAPIC_MODE_X2APIC && new_mode == LAPIC_MODE_XAPIC)
			return 1;
		if (old_mode == LAPIC_MODE_DISABLED && new_mode == LAPIC_MODE_X2APIC)
			return 1;
	}

	kvm_lapic_set_base(vcpu, msr_info->data);
	return 0;
}
EXPORT_SYMBOL_GPL(kvm_set_apic_base);

asmlinkage __visible void kvm_spurious_fault(void)
{
	/* Fault while not rebooting.  We want the trace. */
	BUG();
}
EXPORT_SYMBOL_GPL(kvm_spurious_fault);

#define EXCPT_BENIGN		0
#define EXCPT_CONTRIBUTORY	1
#define EXCPT_PF		2

static int exception_class(int vector)
{
	switch (vector) {
	case PF_VECTOR:
		return EXCPT_PF;
	case DE_VECTOR:
	case TS_VECTOR:
	case NP_VECTOR:
	case SS_VECTOR:
	case GP_VECTOR:
		return EXCPT_CONTRIBUTORY;
	default:
		break;
	}
	return EXCPT_BENIGN;
}

#define EXCPT_FAULT		0
#define EXCPT_TRAP		1
#define EXCPT_ABORT		2
#define EXCPT_INTERRUPT		3

static int exception_type(int vector)
{
	unsigned int mask;

	if (WARN_ON(vector > 31 || vector == NMI_VECTOR))
		return EXCPT_INTERRUPT;

	mask = 1 << vector;

	/* #DB is trap, as instruction watchpoints are handled elsewhere */
	if (mask & ((1 << DB_VECTOR) | (1 << BP_VECTOR) | (1 << OF_VECTOR)))
		return EXCPT_TRAP;

	if (mask & ((1 << DF_VECTOR) | (1 << MC_VECTOR)))
		return EXCPT_ABORT;

	/* Reserved exceptions will result in fault */
	return EXCPT_FAULT;
}

void kvm_deliver_exception_payload(struct kvm_vcpu *vcpu)
{
	unsigned nr = vcpu->arch.exception.nr;
	bool has_payload = vcpu->arch.exception.has_payload;
	unsigned long payload = vcpu->arch.exception.payload;

	if (!has_payload)
		return;

	switch (nr) {
	case DB_VECTOR:
		/*
		 * "Certain debug exceptions may clear bit 0-3.  The
		 * remaining contents of the DR6 register are never
		 * cleared by the processor".
		 */
		vcpu->arch.dr6 &= ~DR_TRAP_BITS;
		/*
		 * DR6.RTM is set by all #DB exceptions that don't clear it.
		 */
		vcpu->arch.dr6 |= DR6_RTM;
		vcpu->arch.dr6 |= payload;
		/*
		 * Bit 16 should be set in the payload whenever the #DB
		 * exception should clear DR6.RTM. This makes the payload
		 * compatible with the pending debug exceptions under VMX.
		 * Though not currently documented in the SDM, this also
		 * makes the payload compatible with the exit qualification
		 * for #DB exceptions under VMX.
		 */
		vcpu->arch.dr6 ^= payload & DR6_RTM;
		break;
	case PF_VECTOR:
		vcpu->arch.cr2 = payload;
		break;
	}

	vcpu->arch.exception.has_payload = false;
	vcpu->arch.exception.payload = 0;
}
EXPORT_SYMBOL_GPL(kvm_deliver_exception_payload);

static void kvm_multiple_exception(struct kvm_vcpu *vcpu,
		unsigned nr, bool has_error, u32 error_code,
	        bool has_payload, unsigned long payload, bool reinject)
{
	u32 prev_nr;
	int class1, class2;

	kvm_make_request(KVM_REQ_EVENT, vcpu);

	if (!vcpu->arch.exception.pending && !vcpu->arch.exception.injected) {
	queue:
		if (has_error && !is_protmode(vcpu))
			has_error = false;
		if (reinject) {
			/*
			 * On vmentry, vcpu->arch.exception.pending is only
			 * true if an event injection was blocked by
			 * nested_run_pending.  In that case, however,
			 * vcpu_enter_guest requests an immediate exit,
			 * and the guest shouldn't proceed far enough to
			 * need reinjection.
			 */
			WARN_ON_ONCE(vcpu->arch.exception.pending);
			vcpu->arch.exception.injected = true;
			if (WARN_ON_ONCE(has_payload)) {
				/*
				 * A reinjected event has already
				 * delivered its payload.
				 */
				has_payload = false;
				payload = 0;
			}
		} else {
			vcpu->arch.exception.pending = true;
			vcpu->arch.exception.injected = false;
		}
		vcpu->arch.exception.has_error_code = has_error;
		vcpu->arch.exception.nr = nr;
		vcpu->arch.exception.error_code = error_code;
		vcpu->arch.exception.has_payload = has_payload;
		vcpu->arch.exception.payload = payload;
		/*
		 * In guest mode, payload delivery should be deferred,
		 * so that the L1 hypervisor can intercept #PF before
		 * CR2 is modified (or intercept #DB before DR6 is
		 * modified under nVMX).  However, for ABI
		 * compatibility with KVM_GET_VCPU_EVENTS and
		 * KVM_SET_VCPU_EVENTS, we can't delay payload
		 * delivery unless userspace has enabled this
		 * functionality via the per-VM capability,
		 * KVM_CAP_EXCEPTION_PAYLOAD.
		 */
		if (!vcpu->kvm->arch.exception_payload_enabled ||
		    !is_guest_mode(vcpu))
			kvm_deliver_exception_payload(vcpu);
		return;
	}

	/* to check exception */
	prev_nr = vcpu->arch.exception.nr;
	if (prev_nr == DF_VECTOR) {
		/* triple fault -> shutdown */
		kvm_make_request(KVM_REQ_TRIPLE_FAULT, vcpu);
		return;
	}
	class1 = exception_class(prev_nr);
	class2 = exception_class(nr);
	if ((class1 == EXCPT_CONTRIBUTORY && class2 == EXCPT_CONTRIBUTORY)
		|| (class1 == EXCPT_PF && class2 != EXCPT_BENIGN)) {
		/*
		 * Generate double fault per SDM Table 5-5.  Set
		 * exception.pending = true so that the double fault
		 * can trigger a nested vmexit.
		 */
		vcpu->arch.exception.pending = true;
		vcpu->arch.exception.injected = false;
		vcpu->arch.exception.has_error_code = true;
		vcpu->arch.exception.nr = DF_VECTOR;
		vcpu->arch.exception.error_code = 0;
		vcpu->arch.exception.has_payload = false;
		vcpu->arch.exception.payload = 0;
	} else
		/* replace previous exception with a new one in a hope
		   that instruction re-execution will regenerate lost
		   exception */
		goto queue;
}

void kvm_queue_exception(struct kvm_vcpu *vcpu, unsigned nr)
{
	kvm_multiple_exception(vcpu, nr, false, 0, false, 0, false);
}
EXPORT_SYMBOL_GPL(kvm_queue_exception);

void kvm_requeue_exception(struct kvm_vcpu *vcpu, unsigned nr)
{
	kvm_multiple_exception(vcpu, nr, false, 0, false, 0, true);
}
EXPORT_SYMBOL_GPL(kvm_requeue_exception);

static void kvm_queue_exception_p(struct kvm_vcpu *vcpu, unsigned nr,
				  unsigned long payload)
{
	kvm_multiple_exception(vcpu, nr, false, 0, true, payload, false);
}

static void kvm_queue_exception_e_p(struct kvm_vcpu *vcpu, unsigned nr,
				    u32 error_code, unsigned long payload)
{
	kvm_multiple_exception(vcpu, nr, true, error_code,
			       true, payload, false);
}

int kvm_complete_insn_gp(struct kvm_vcpu *vcpu, int err)
{
	if (err)
		kvm_inject_gp(vcpu, 0);
	else
		return kvm_skip_emulated_instruction(vcpu);

	return 1;
}
EXPORT_SYMBOL_GPL(kvm_complete_insn_gp);

void kvm_inject_page_fault(struct kvm_vcpu *vcpu, struct x86_exception *fault)
{
	++vcpu->stat.pf_guest;
	vcpu->arch.exception.nested_apf =
		is_guest_mode(vcpu) && fault->async_page_fault;
	if (vcpu->arch.exception.nested_apf) {
		vcpu->arch.apf.nested_apf_token = fault->address;
		kvm_queue_exception_e(vcpu, PF_VECTOR, fault->error_code);
	} else {
		kvm_queue_exception_e_p(vcpu, PF_VECTOR, fault->error_code,
					fault->address);
	}
}
EXPORT_SYMBOL_GPL(kvm_inject_page_fault);

static bool kvm_propagate_fault(struct kvm_vcpu *vcpu, struct x86_exception *fault)
{
	if (mmu_is_nested(vcpu) && !fault->nested_page_fault)
		vcpu->arch.nested_mmu.inject_page_fault(vcpu, fault);
	else
		vcpu->arch.mmu->inject_page_fault(vcpu, fault);

	return fault->nested_page_fault;
}

void kvm_inject_nmi(struct kvm_vcpu *vcpu)
{
	atomic_inc(&vcpu->arch.nmi_queued);
	kvm_make_request(KVM_REQ_NMI, vcpu);
}
EXPORT_SYMBOL_GPL(kvm_inject_nmi);

void kvm_queue_exception_e(struct kvm_vcpu *vcpu, unsigned nr, u32 error_code)
{
	kvm_multiple_exception(vcpu, nr, true, error_code, false, 0, false);
}
EXPORT_SYMBOL_GPL(kvm_queue_exception_e);

void kvm_requeue_exception_e(struct kvm_vcpu *vcpu, unsigned nr, u32 error_code)
{
	kvm_multiple_exception(vcpu, nr, true, error_code, false, 0, true);
}
EXPORT_SYMBOL_GPL(kvm_requeue_exception_e);

/*
 * Checks if cpl <= required_cpl; if true, return true.  Otherwise queue
 * a #GP and return false.
 */
bool kvm_require_cpl(struct kvm_vcpu *vcpu, int required_cpl)
{
	if (kvm_x86_ops->get_cpl(vcpu) <= required_cpl)
		return true;
	kvm_queue_exception_e(vcpu, GP_VECTOR, 0);
	return false;
}
EXPORT_SYMBOL_GPL(kvm_require_cpl);

bool kvm_require_dr(struct kvm_vcpu *vcpu, int dr)
{
	if ((dr != 4 && dr != 5) || !kvm_read_cr4_bits(vcpu, X86_CR4_DE))
		return true;

	kvm_queue_exception(vcpu, UD_VECTOR);
	return false;
}
EXPORT_SYMBOL_GPL(kvm_require_dr);

/*
 * This function will be used to read from the physical memory of the currently
 * running guest. The difference to kvm_vcpu_read_guest_page is that this function
 * can read from guest physical or from the guest's guest physical memory.
 */
int kvm_read_guest_page_mmu(struct kvm_vcpu *vcpu, struct kvm_mmu *mmu,
			    gfn_t ngfn, void *data, int offset, int len,
			    u32 access)
{
	struct x86_exception exception;
	gfn_t real_gfn;
	gpa_t ngpa;

	ngpa     = gfn_to_gpa(ngfn);
	real_gfn = mmu->translate_gpa(vcpu, ngpa, access, &exception);
	if (real_gfn == UNMAPPED_GVA)
		return -EFAULT;

	real_gfn = gpa_to_gfn(real_gfn);

	return kvm_vcpu_read_guest_page(vcpu, real_gfn, data, offset, len);
}
EXPORT_SYMBOL_GPL(kvm_read_guest_page_mmu);

static int kvm_read_nested_guest_page(struct kvm_vcpu *vcpu, gfn_t gfn,
			       void *data, int offset, int len, u32 access)
{
	return kvm_read_guest_page_mmu(vcpu, vcpu->arch.walk_mmu, gfn,
				       data, offset, len, access);
}

/*
 * Load the pae pdptrs.  Return true is they are all valid.
 */
int load_pdptrs(struct kvm_vcpu *vcpu, struct kvm_mmu *mmu, unsigned long cr3)
{
	gfn_t pdpt_gfn = cr3 >> PAGE_SHIFT;
	unsigned offset = ((cr3 & (PAGE_SIZE-1)) >> 5) << 2;
	int i;
	int ret;
	u64 pdpte[ARRAY_SIZE(mmu->pdptrs)];

	ret = kvm_read_guest_page_mmu(vcpu, mmu, pdpt_gfn, pdpte,
				      offset * sizeof(u64), sizeof(pdpte),
				      PFERR_USER_MASK|PFERR_WRITE_MASK);
	if (ret < 0) {
		ret = 0;
		goto out;
	}
	for (i = 0; i < ARRAY_SIZE(pdpte); ++i) {
		if ((pdpte[i] & PT_PRESENT_MASK) &&
		    (pdpte[i] &
		     vcpu->arch.mmu->guest_rsvd_check.rsvd_bits_mask[0][2])) {
			ret = 0;
			goto out;
		}
	}
	ret = 1;

	memcpy(mmu->pdptrs, pdpte, sizeof(mmu->pdptrs));
	__set_bit(VCPU_EXREG_PDPTR,
		  (unsigned long *)&vcpu->arch.regs_avail);
	__set_bit(VCPU_EXREG_PDPTR,
		  (unsigned long *)&vcpu->arch.regs_dirty);
out:

	return ret;
}
EXPORT_SYMBOL_GPL(load_pdptrs);

bool pdptrs_changed(struct kvm_vcpu *vcpu)
{
	u64 pdpte[ARRAY_SIZE(vcpu->arch.walk_mmu->pdptrs)];
	bool changed = true;
	int offset;
	gfn_t gfn;
	int r;

	if (is_long_mode(vcpu) || !is_pae(vcpu) || !is_paging(vcpu))
		return false;

	if (!test_bit(VCPU_EXREG_PDPTR,
		      (unsigned long *)&vcpu->arch.regs_avail))
		return true;

	gfn = (kvm_read_cr3(vcpu) & 0xffffffe0ul) >> PAGE_SHIFT;
	offset = (kvm_read_cr3(vcpu) & 0xffffffe0ul) & (PAGE_SIZE - 1);
	r = kvm_read_nested_guest_page(vcpu, gfn, pdpte, offset, sizeof(pdpte),
				       PFERR_USER_MASK | PFERR_WRITE_MASK);
	if (r < 0)
		goto out;
	changed = memcmp(pdpte, vcpu->arch.walk_mmu->pdptrs, sizeof(pdpte)) != 0;
out:

	return changed;
}
EXPORT_SYMBOL_GPL(pdptrs_changed);

int kvm_set_cr0(struct kvm_vcpu *vcpu, unsigned long cr0)
{
	unsigned long old_cr0 = kvm_read_cr0(vcpu);
	unsigned long update_bits = X86_CR0_PG | X86_CR0_WP;

	cr0 |= X86_CR0_ET;

#ifdef CONFIG_X86_64
	if (cr0 & 0xffffffff00000000UL)
		return 1;
#endif

	cr0 &= ~CR0_RESERVED_BITS;

	if ((cr0 & X86_CR0_NW) && !(cr0 & X86_CR0_CD))
		return 1;

	if ((cr0 & X86_CR0_PG) && !(cr0 & X86_CR0_PE))
		return 1;

	if (!is_paging(vcpu) && (cr0 & X86_CR0_PG)) {
#ifdef CONFIG_X86_64
		if ((vcpu->arch.efer & EFER_LME)) {
			int cs_db, cs_l;

			if (!is_pae(vcpu))
				return 1;
			kvm_x86_ops->get_cs_db_l_bits(vcpu, &cs_db, &cs_l);
			if (cs_l)
				return 1;
		} else
#endif
		if (is_pae(vcpu) && !load_pdptrs(vcpu, vcpu->arch.walk_mmu,
						 kvm_read_cr3(vcpu)))
			return 1;
	}

	if (!(cr0 & X86_CR0_PG) && kvm_read_cr4_bits(vcpu, X86_CR4_PCIDE))
		return 1;

	kvm_x86_ops->set_cr0(vcpu, cr0);

	if ((cr0 ^ old_cr0) & X86_CR0_PG) {
		kvm_clear_async_pf_completion_queue(vcpu);
		kvm_async_pf_hash_reset(vcpu);
	}

	if ((cr0 ^ old_cr0) & update_bits)
		kvm_mmu_reset_context(vcpu);

	if (((cr0 ^ old_cr0) & X86_CR0_CD) &&
	    kvm_arch_has_noncoherent_dma(vcpu->kvm) &&
	    !kvm_check_has_quirk(vcpu->kvm, KVM_X86_QUIRK_CD_NW_CLEARED))
		kvm_zap_gfn_range(vcpu->kvm, 0, ~0ULL);

	return 0;
}
EXPORT_SYMBOL_GPL(kvm_set_cr0);

void kvm_lmsw(struct kvm_vcpu *vcpu, unsigned long msw)
{
	(void)kvm_set_cr0(vcpu, kvm_read_cr0_bits(vcpu, ~0x0eul) | (msw & 0x0f));
}
EXPORT_SYMBOL_GPL(kvm_lmsw);

static void kvm_load_guest_xcr0(struct kvm_vcpu *vcpu)
{
	if (kvm_read_cr4_bits(vcpu, X86_CR4_OSXSAVE) &&
			!vcpu->guest_xcr0_loaded) {
		/* kvm_set_xcr() also depends on this */
		if (vcpu->arch.xcr0 != host_xcr0)
			xsetbv(XCR_XFEATURE_ENABLED_MASK, vcpu->arch.xcr0);
		vcpu->guest_xcr0_loaded = 1;
	}
}

static void kvm_put_guest_xcr0(struct kvm_vcpu *vcpu)
{
	if (vcpu->guest_xcr0_loaded) {
		if (vcpu->arch.xcr0 != host_xcr0)
			xsetbv(XCR_XFEATURE_ENABLED_MASK, host_xcr0);
		vcpu->guest_xcr0_loaded = 0;
	}
}

static int __kvm_set_xcr(struct kvm_vcpu *vcpu, u32 index, u64 xcr)
{
	u64 xcr0 = xcr;
	u64 old_xcr0 = vcpu->arch.xcr0;
	u64 valid_bits;

	/* Only support XCR_XFEATURE_ENABLED_MASK(xcr0) now  */
	if (index != XCR_XFEATURE_ENABLED_MASK)
		return 1;
	if (!(xcr0 & XFEATURE_MASK_FP))
		return 1;
	if ((xcr0 & XFEATURE_MASK_YMM) && !(xcr0 & XFEATURE_MASK_SSE))
		return 1;

	/*
	 * Do not allow the guest to set bits that we do not support
	 * saving.  However, xcr0 bit 0 is always set, even if the
	 * emulated CPU does not support XSAVE (see fx_init).
	 */
	valid_bits = vcpu->arch.guest_supported_xcr0 | XFEATURE_MASK_FP;
	if (xcr0 & ~valid_bits)
		return 1;

	if ((!(xcr0 & XFEATURE_MASK_BNDREGS)) !=
	    (!(xcr0 & XFEATURE_MASK_BNDCSR)))
		return 1;

	if (xcr0 & XFEATURE_MASK_AVX512) {
		if (!(xcr0 & XFEATURE_MASK_YMM))
			return 1;
		if ((xcr0 & XFEATURE_MASK_AVX512) != XFEATURE_MASK_AVX512)
			return 1;
	}
	vcpu->arch.xcr0 = xcr0;

	if ((xcr0 ^ old_xcr0) & XFEATURE_MASK_EXTEND)
		kvm_update_cpuid(vcpu);
	return 0;
}

int kvm_set_xcr(struct kvm_vcpu *vcpu, u32 index, u64 xcr)
{
	if (kvm_x86_ops->get_cpl(vcpu) != 0 ||
	    __kvm_set_xcr(vcpu, index, xcr)) {
		kvm_inject_gp(vcpu, 0);
		return 1;
	}
	return 0;
}
EXPORT_SYMBOL_GPL(kvm_set_xcr);

int kvm_set_cr4(struct kvm_vcpu *vcpu, unsigned long cr4)
{
	unsigned long old_cr4 = kvm_read_cr4(vcpu);
	unsigned long pdptr_bits = X86_CR4_PGE | X86_CR4_PSE | X86_CR4_PAE |
				   X86_CR4_SMEP | X86_CR4_SMAP | X86_CR4_PKE;

	if (cr4 & CR4_RESERVED_BITS)
		return 1;

	if (!guest_cpuid_has(vcpu, X86_FEATURE_XSAVE) && (cr4 & X86_CR4_OSXSAVE))
		return 1;

	if (!guest_cpuid_has(vcpu, X86_FEATURE_SMEP) && (cr4 & X86_CR4_SMEP))
		return 1;

	if (!guest_cpuid_has(vcpu, X86_FEATURE_SMAP) && (cr4 & X86_CR4_SMAP))
		return 1;

	if (!guest_cpuid_has(vcpu, X86_FEATURE_FSGSBASE) && (cr4 & X86_CR4_FSGSBASE))
		return 1;

	if (!guest_cpuid_has(vcpu, X86_FEATURE_PKU) && (cr4 & X86_CR4_PKE))
		return 1;

	if (!guest_cpuid_has(vcpu, X86_FEATURE_LA57) && (cr4 & X86_CR4_LA57))
		return 1;

	if (!guest_cpuid_has(vcpu, X86_FEATURE_UMIP) && (cr4 & X86_CR4_UMIP))
		return 1;

	if (is_long_mode(vcpu)) {
		if (!(cr4 & X86_CR4_PAE))
			return 1;
	} else if (is_paging(vcpu) && (cr4 & X86_CR4_PAE)
		   && ((cr4 ^ old_cr4) & pdptr_bits)
		   && !load_pdptrs(vcpu, vcpu->arch.walk_mmu,
				   kvm_read_cr3(vcpu)))
		return 1;

	if ((cr4 & X86_CR4_PCIDE) && !(old_cr4 & X86_CR4_PCIDE)) {
		if (!guest_cpuid_has(vcpu, X86_FEATURE_PCID))
			return 1;

		/* PCID can not be enabled when cr3[11:0]!=000H or EFER.LMA=0 */
		if ((kvm_read_cr3(vcpu) & X86_CR3_PCID_MASK) || !is_long_mode(vcpu))
			return 1;
	}

	if (kvm_x86_ops->set_cr4(vcpu, cr4))
		return 1;

	if (((cr4 ^ old_cr4) & pdptr_bits) ||
	    (!(cr4 & X86_CR4_PCIDE) && (old_cr4 & X86_CR4_PCIDE)))
		kvm_mmu_reset_context(vcpu);

	if ((cr4 ^ old_cr4) & (X86_CR4_OSXSAVE | X86_CR4_PKE))
		kvm_update_cpuid(vcpu);

	return 0;
}
EXPORT_SYMBOL_GPL(kvm_set_cr4);

int kvm_set_cr3(struct kvm_vcpu *vcpu, unsigned long cr3)
{
	bool skip_tlb_flush = false;
#ifdef CONFIG_X86_64
	bool pcid_enabled = kvm_read_cr4_bits(vcpu, X86_CR4_PCIDE);

	if (pcid_enabled) {
		skip_tlb_flush = cr3 & X86_CR3_PCID_NOFLUSH;
		cr3 &= ~X86_CR3_PCID_NOFLUSH;
	}
#endif

	if (cr3 == kvm_read_cr3(vcpu) && !pdptrs_changed(vcpu)) {
		if (!skip_tlb_flush) {
			kvm_mmu_sync_roots(vcpu);
			kvm_make_request(KVM_REQ_TLB_FLUSH, vcpu);
		}
		return 0;
	}

	if (is_long_mode(vcpu) &&
	    (cr3 & rsvd_bits(cpuid_maxphyaddr(vcpu), 63)))
		return 1;
	else if (is_pae(vcpu) && is_paging(vcpu) &&
		   !load_pdptrs(vcpu, vcpu->arch.walk_mmu, cr3))
		return 1;

	kvm_mmu_new_cr3(vcpu, cr3, skip_tlb_flush);
	vcpu->arch.cr3 = cr3;
	__set_bit(VCPU_EXREG_CR3, (ulong *)&vcpu->arch.regs_avail);

	return 0;
}
EXPORT_SYMBOL_GPL(kvm_set_cr3);

int kvm_set_cr8(struct kvm_vcpu *vcpu, unsigned long cr8)
{
	if (cr8 & CR8_RESERVED_BITS)
		return 1;
	if (lapic_in_kernel(vcpu))
		kvm_lapic_set_tpr(vcpu, cr8);
	else
		vcpu->arch.cr8 = cr8;
	return 0;
}
EXPORT_SYMBOL_GPL(kvm_set_cr8);

unsigned long kvm_get_cr8(struct kvm_vcpu *vcpu)
{
	if (lapic_in_kernel(vcpu))
		return kvm_lapic_get_cr8(vcpu);
	else
		return vcpu->arch.cr8;
}
EXPORT_SYMBOL_GPL(kvm_get_cr8);

static void kvm_update_dr0123(struct kvm_vcpu *vcpu)
{
	int i;

	if (!(vcpu->guest_debug & KVM_GUESTDBG_USE_HW_BP)) {
		for (i = 0; i < KVM_NR_DB_REGS; i++)
			vcpu->arch.eff_db[i] = vcpu->arch.db[i];
		vcpu->arch.switch_db_regs |= KVM_DEBUGREG_RELOAD;
	}
}

static void kvm_update_dr6(struct kvm_vcpu *vcpu)
{
	if (!(vcpu->guest_debug & KVM_GUESTDBG_USE_HW_BP))
		kvm_x86_ops->set_dr6(vcpu, vcpu->arch.dr6);
}

static void kvm_update_dr7(struct kvm_vcpu *vcpu)
{
	unsigned long dr7;

	if (vcpu->guest_debug & KVM_GUESTDBG_USE_HW_BP)
		dr7 = vcpu->arch.guest_debug_dr7;
	else
		dr7 = vcpu->arch.dr7;
	kvm_x86_ops->set_dr7(vcpu, dr7);
	vcpu->arch.switch_db_regs &= ~KVM_DEBUGREG_BP_ENABLED;
	if (dr7 & DR7_BP_EN_MASK)
		vcpu->arch.switch_db_regs |= KVM_DEBUGREG_BP_ENABLED;
}

static u64 kvm_dr6_fixed(struct kvm_vcpu *vcpu)
{
	u64 fixed = DR6_FIXED_1;

	if (!guest_cpuid_has(vcpu, X86_FEATURE_RTM))
		fixed |= DR6_RTM;
	return fixed;
}

static int __kvm_set_dr(struct kvm_vcpu *vcpu, int dr, unsigned long val)
{
	switch (dr) {
	case 0 ... 3:
		vcpu->arch.db[dr] = val;
		if (!(vcpu->guest_debug & KVM_GUESTDBG_USE_HW_BP))
			vcpu->arch.eff_db[dr] = val;
		break;
	case 4:
		/* fall through */
	case 6:
		if (val & 0xffffffff00000000ULL)
			return -1; /* #GP */
		vcpu->arch.dr6 = (val & DR6_VOLATILE) | kvm_dr6_fixed(vcpu);
		kvm_update_dr6(vcpu);
		break;
	case 5:
		/* fall through */
	default: /* 7 */
		if (val & 0xffffffff00000000ULL)
			return -1; /* #GP */
		vcpu->arch.dr7 = (val & DR7_VOLATILE) | DR7_FIXED_1;
		kvm_update_dr7(vcpu);
		break;
	}

	return 0;
}

int kvm_set_dr(struct kvm_vcpu *vcpu, int dr, unsigned long val)
{
	if (__kvm_set_dr(vcpu, dr, val)) {
		kvm_inject_gp(vcpu, 0);
		return 1;
	}
	return 0;
}
EXPORT_SYMBOL_GPL(kvm_set_dr);

int kvm_get_dr(struct kvm_vcpu *vcpu, int dr, unsigned long *val)
{
	switch (dr) {
	case 0 ... 3:
		*val = vcpu->arch.db[dr];
		break;
	case 4:
		/* fall through */
	case 6:
		if (vcpu->guest_debug & KVM_GUESTDBG_USE_HW_BP)
			*val = vcpu->arch.dr6;
		else
			*val = kvm_x86_ops->get_dr6(vcpu);
		break;
	case 5:
		/* fall through */
	default: /* 7 */
		*val = vcpu->arch.dr7;
		break;
	}
	return 0;
}
EXPORT_SYMBOL_GPL(kvm_get_dr);

bool kvm_rdpmc(struct kvm_vcpu *vcpu)
{
	u32 ecx = kvm_register_read(vcpu, VCPU_REGS_RCX);
	u64 data;
	int err;

	err = kvm_pmu_rdpmc(vcpu, ecx, &data);
	if (err)
		return err;
	kvm_register_write(vcpu, VCPU_REGS_RAX, (u32)data);
	kvm_register_write(vcpu, VCPU_REGS_RDX, data >> 32);
	return err;
}
EXPORT_SYMBOL_GPL(kvm_rdpmc);

/*
 * List of msr numbers which we expose to userspace through KVM_GET_MSRS
 * and KVM_SET_MSRS, and KVM_GET_MSR_INDEX_LIST.
 *
 * This list is modified at module load time to reflect the
 * capabilities of the host cpu. This capabilities test skips MSRs that are
 * kvm-specific. Those are put in emulated_msrs; filtering of emulated_msrs
 * may depend on host virtualization features rather than host cpu features.
 */

static u32 msrs_to_save[] = {
	MSR_IA32_SYSENTER_CS, MSR_IA32_SYSENTER_ESP, MSR_IA32_SYSENTER_EIP,
	MSR_STAR,
#ifdef CONFIG_X86_64
	MSR_CSTAR, MSR_KERNEL_GS_BASE, MSR_SYSCALL_MASK, MSR_LSTAR,
#endif
	MSR_IA32_TSC, MSR_IA32_CR_PAT, MSR_VM_HSAVE_PA,
	MSR_IA32_FEATURE_CONTROL, MSR_IA32_BNDCFGS, MSR_TSC_AUX,
	MSR_IA32_SPEC_CTRL, MSR_IA32_ARCH_CAPABILITIES
};

static unsigned num_msrs_to_save;

static u32 emulated_msrs[] = {
	MSR_KVM_SYSTEM_TIME, MSR_KVM_WALL_CLOCK,
	MSR_KVM_SYSTEM_TIME_NEW, MSR_KVM_WALL_CLOCK_NEW,
	HV_X64_MSR_GUEST_OS_ID, HV_X64_MSR_HYPERCALL,
	HV_X64_MSR_TIME_REF_COUNT, HV_X64_MSR_REFERENCE_TSC,
	HV_X64_MSR_TSC_FREQUENCY, HV_X64_MSR_APIC_FREQUENCY,
	HV_X64_MSR_CRASH_P0, HV_X64_MSR_CRASH_P1, HV_X64_MSR_CRASH_P2,
	HV_X64_MSR_CRASH_P3, HV_X64_MSR_CRASH_P4, HV_X64_MSR_CRASH_CTL,
	HV_X64_MSR_RESET,
	HV_X64_MSR_VP_INDEX,
	HV_X64_MSR_VP_RUNTIME,
	HV_X64_MSR_SCONTROL,
	HV_X64_MSR_STIMER0_CONFIG,
	HV_X64_MSR_VP_ASSIST_PAGE,
	HV_X64_MSR_REENLIGHTENMENT_CONTROL, HV_X64_MSR_TSC_EMULATION_CONTROL,
	HV_X64_MSR_TSC_EMULATION_STATUS,

	MSR_KVM_ASYNC_PF_EN, MSR_KVM_STEAL_TIME,
	MSR_KVM_PV_EOI_EN,

	MSR_IA32_TSC_ADJUST,
	MSR_IA32_TSCDEADLINE,
	MSR_IA32_MISC_ENABLE,
	MSR_IA32_MCG_STATUS,
	MSR_IA32_MCG_CTL,
	MSR_IA32_MCG_EXT_CTL,
	MSR_IA32_SMBASE,
	MSR_SMI_COUNT,
	MSR_PLATFORM_INFO,
	MSR_MISC_FEATURES_ENABLES,
	MSR_AMD64_VIRT_SPEC_CTRL,
};

static unsigned num_emulated_msrs;

/*
 * List of msr numbers which are used to expose MSR-based features that
 * can be used by a hypervisor to validate requested CPU features.
 */
static u32 msr_based_features[] = {
	MSR_IA32_VMX_BASIC,
	MSR_IA32_VMX_TRUE_PINBASED_CTLS,
	MSR_IA32_VMX_PINBASED_CTLS,
	MSR_IA32_VMX_TRUE_PROCBASED_CTLS,
	MSR_IA32_VMX_PROCBASED_CTLS,
	MSR_IA32_VMX_TRUE_EXIT_CTLS,
	MSR_IA32_VMX_EXIT_CTLS,
	MSR_IA32_VMX_TRUE_ENTRY_CTLS,
	MSR_IA32_VMX_ENTRY_CTLS,
	MSR_IA32_VMX_MISC,
	MSR_IA32_VMX_CR0_FIXED0,
	MSR_IA32_VMX_CR0_FIXED1,
	MSR_IA32_VMX_CR4_FIXED0,
	MSR_IA32_VMX_CR4_FIXED1,
	MSR_IA32_VMX_VMCS_ENUM,
	MSR_IA32_VMX_PROCBASED_CTLS2,
	MSR_IA32_VMX_EPT_VPID_CAP,
	MSR_IA32_VMX_VMFUNC,

	MSR_F10H_DECFG,
	MSR_IA32_UCODE_REV,
	MSR_IA32_ARCH_CAPABILITIES,
};

static unsigned int num_msr_based_features;

u64 kvm_get_arch_capabilities(void)
{
	u64 data;

	rdmsrl_safe(MSR_IA32_ARCH_CAPABILITIES, &data);

	/*
	 * If we're doing cache flushes (either "always" or "cond")
	 * we will do one whenever the guest does a vmlaunch/vmresume.
	 * If an outer hypervisor is doing the cache flush for us
	 * (VMENTER_L1D_FLUSH_NESTED_VM), we can safely pass that
	 * capability to the guest too, and if EPT is disabled we're not
	 * vulnerable.  Overall, only VMENTER_L1D_FLUSH_NEVER will
	 * require a nested hypervisor to do a flush of its own.
	 */
	if (l1tf_vmx_mitigation != VMENTER_L1D_FLUSH_NEVER)
		data |= ARCH_CAP_SKIP_VMENTRY_L1DFLUSH;

	return data;
}
EXPORT_SYMBOL_GPL(kvm_get_arch_capabilities);

static int kvm_get_msr_feature(struct kvm_msr_entry *msr)
{
	switch (msr->index) {
	case MSR_IA32_ARCH_CAPABILITIES:
		msr->data = kvm_get_arch_capabilities();
		break;
	case MSR_IA32_UCODE_REV:
		rdmsrl_safe(msr->index, &msr->data);
		break;
	default:
		if (kvm_x86_ops->get_msr_feature(msr))
			return 1;
	}
	return 0;
}

static int do_get_msr_feature(struct kvm_vcpu *vcpu, unsigned index, u64 *data)
{
	struct kvm_msr_entry msr;
	int r;

	msr.index = index;
	r = kvm_get_msr_feature(&msr);
	if (r)
		return r;

	*data = msr.data;

	return 0;
}

bool kvm_valid_efer(struct kvm_vcpu *vcpu, u64 efer)
{
	if (efer & efer_reserved_bits)
		return false;

	if (efer & EFER_FFXSR && !guest_cpuid_has(vcpu, X86_FEATURE_FXSR_OPT))
			return false;

	if (efer & EFER_SVME && !guest_cpuid_has(vcpu, X86_FEATURE_SVM))
			return false;

	return true;
}
EXPORT_SYMBOL_GPL(kvm_valid_efer);

static int set_efer(struct kvm_vcpu *vcpu, u64 efer)
{
	u64 old_efer = vcpu->arch.efer;

	if (!kvm_valid_efer(vcpu, efer))
		return 1;

	if (is_paging(vcpu)
	    && (vcpu->arch.efer & EFER_LME) != (efer & EFER_LME))
		return 1;

	efer &= ~EFER_LMA;
	efer |= vcpu->arch.efer & EFER_LMA;

	kvm_x86_ops->set_efer(vcpu, efer);

	/* Update reserved bits */
	if ((efer ^ old_efer) & EFER_NX)
		kvm_mmu_reset_context(vcpu);

	return 0;
}

void kvm_enable_efer_bits(u64 mask)
{
       efer_reserved_bits &= ~mask;
}
EXPORT_SYMBOL_GPL(kvm_enable_efer_bits);

/*
 * Writes msr value into into the appropriate "register".
 * Returns 0 on success, non-0 otherwise.
 * Assumes vcpu_load() was already called.
 */
int kvm_set_msr(struct kvm_vcpu *vcpu, struct msr_data *msr)
{
	switch (msr->index) {
	case MSR_FS_BASE:
	case MSR_GS_BASE:
	case MSR_KERNEL_GS_BASE:
	case MSR_CSTAR:
	case MSR_LSTAR:
		if (is_noncanonical_address(msr->data, vcpu))
			return 1;
		break;
	case MSR_IA32_SYSENTER_EIP:
	case MSR_IA32_SYSENTER_ESP:
		/*
		 * IA32_SYSENTER_ESP and IA32_SYSENTER_EIP cause #GP if
		 * non-canonical address is written on Intel but not on
		 * AMD (which ignores the top 32-bits, because it does
		 * not implement 64-bit SYSENTER).
		 *
		 * 64-bit code should hence be able to write a non-canonical
		 * value on AMD.  Making the address canonical ensures that
		 * vmentry does not fail on Intel after writing a non-canonical
		 * value, and that something deterministic happens if the guest
		 * invokes 64-bit SYSENTER.
		 */
		msr->data = get_canonical(msr->data, vcpu_virt_addr_bits(vcpu));
	}
	return kvm_x86_ops->set_msr(vcpu, msr);
}
EXPORT_SYMBOL_GPL(kvm_set_msr);

/*
 * Adapt set_msr() to msr_io()'s calling convention
 */
static int do_get_msr(struct kvm_vcpu *vcpu, unsigned index, u64 *data)
{
	struct msr_data msr;
	int r;

	msr.index = index;
	msr.host_initiated = true;
	r = kvm_get_msr(vcpu, &msr);
	if (r)
		return r;

	*data = msr.data;
	return 0;
}

static int do_set_msr(struct kvm_vcpu *vcpu, unsigned index, u64 *data)
{
	struct msr_data msr;

	msr.data = *data;
	msr.index = index;
	msr.host_initiated = true;
	return kvm_set_msr(vcpu, &msr);
}

#ifdef CONFIG_X86_64
struct pvclock_gtod_data {
	seqcount_t	seq;

	struct { /* extract of a clocksource struct */
		int vclock_mode;
		u64	cycle_last;
		u64	mask;
		u32	mult;
		u32	shift;
	} clock;

	u64		boot_ns;
	u64		nsec_base;
	u64		wall_time_sec;
};

static struct pvclock_gtod_data pvclock_gtod_data;

static void update_pvclock_gtod(struct timekeeper *tk)
{
	struct pvclock_gtod_data *vdata = &pvclock_gtod_data;
	u64 boot_ns;

	boot_ns = ktime_to_ns(ktime_add(tk->tkr_mono.base, tk->offs_boot));

	write_seqcount_begin(&vdata->seq);

	/* copy pvclock gtod data */
	vdata->clock.vclock_mode	= tk->tkr_mono.clock->archdata.vclock_mode;
	vdata->clock.cycle_last		= tk->tkr_mono.cycle_last;
	vdata->clock.mask		= tk->tkr_mono.mask;
	vdata->clock.mult		= tk->tkr_mono.mult;
	vdata->clock.shift		= tk->tkr_mono.shift;

	vdata->boot_ns			= boot_ns;
	vdata->nsec_base		= tk->tkr_mono.xtime_nsec;

	vdata->wall_time_sec            = tk->xtime_sec;

	write_seqcount_end(&vdata->seq);
}
#endif

void kvm_set_pending_timer(struct kvm_vcpu *vcpu)
{
	/*
	 * Note: KVM_REQ_PENDING_TIMER is implicitly checked in
	 * vcpu_enter_guest.  This function is only called from
	 * the physical CPU that is running vcpu.
	 */
	kvm_make_request(KVM_REQ_PENDING_TIMER, vcpu);
}

static void kvm_write_wall_clock(struct kvm *kvm, gpa_t wall_clock)
{
	int version;
	int r;
	struct pvclock_wall_clock wc;
	struct timespec64 boot;

	if (!wall_clock)
		return;

	r = kvm_read_guest(kvm, wall_clock, &version, sizeof(version));
	if (r)
		return;

	if (version & 1)
		++version;  /* first time write, random junk */

	++version;

	if (kvm_write_guest(kvm, wall_clock, &version, sizeof(version)))
		return;

	/*
	 * The guest calculates current wall clock time by adding
	 * system time (updated by kvm_guest_time_update below) to the
	 * wall clock specified here.  guest system time equals host
	 * system time for us, thus we must fill in host boot time here.
	 */
	getboottime64(&boot);

	if (kvm->arch.kvmclock_offset) {
		struct timespec64 ts = ns_to_timespec64(kvm->arch.kvmclock_offset);
		boot = timespec64_sub(boot, ts);
	}
	wc.sec = (u32)boot.tv_sec; /* overflow in 2106 guest time */
	wc.nsec = boot.tv_nsec;
	wc.version = version;

	kvm_write_guest(kvm, wall_clock, &wc, sizeof(wc));

	version++;
	kvm_write_guest(kvm, wall_clock, &version, sizeof(version));
}

static uint32_t div_frac(uint32_t dividend, uint32_t divisor)
{
	do_shl32_div32(dividend, divisor);
	return dividend;
}

static void kvm_get_time_scale(uint64_t scaled_hz, uint64_t base_hz,
			       s8 *pshift, u32 *pmultiplier)
{
	uint64_t scaled64;
	int32_t  shift = 0;
	uint64_t tps64;
	uint32_t tps32;

	tps64 = base_hz;
	scaled64 = scaled_hz;
	while (tps64 > scaled64*2 || tps64 & 0xffffffff00000000ULL) {
		tps64 >>= 1;
		shift--;
	}

	tps32 = (uint32_t)tps64;
	while (tps32 <= scaled64 || scaled64 & 0xffffffff00000000ULL) {
		if (scaled64 & 0xffffffff00000000ULL || tps32 & 0x80000000)
			scaled64 >>= 1;
		else
			tps32 <<= 1;
		shift++;
	}

	*pshift = shift;
	*pmultiplier = div_frac(scaled64, tps32);

	pr_debug("%s: base_hz %llu => %llu, shift %d, mul %u\n",
		 __func__, base_hz, scaled_hz, shift, *pmultiplier);
}

#ifdef CONFIG_X86_64
static atomic_t kvm_guest_has_master_clock = ATOMIC_INIT(0);
#endif

static DEFINE_PER_CPU(unsigned long, cpu_tsc_khz);
static unsigned long max_tsc_khz;

static u32 adjust_tsc_khz(u32 khz, s32 ppm)
{
	u64 v = (u64)khz * (1000000 + ppm);
	do_div(v, 1000000);
	return v;
}

static int set_tsc_khz(struct kvm_vcpu *vcpu, u32 user_tsc_khz, bool scale)
{
	u64 ratio;

	/* Guest TSC same frequency as host TSC? */
	if (!scale) {
		vcpu->arch.tsc_scaling_ratio = kvm_default_tsc_scaling_ratio;
		return 0;
	}

	/* TSC scaling supported? */
	if (!kvm_has_tsc_control) {
		if (user_tsc_khz > tsc_khz) {
			vcpu->arch.tsc_catchup = 1;
			vcpu->arch.tsc_always_catchup = 1;
			return 0;
		} else {
			WARN(1, "user requested TSC rate below hardware speed\n");
			return -1;
		}
	}

	/* TSC scaling required  - calculate ratio */
	ratio = mul_u64_u32_div(1ULL << kvm_tsc_scaling_ratio_frac_bits,
				user_tsc_khz, tsc_khz);

	if (ratio == 0 || ratio >= kvm_max_tsc_scaling_ratio) {
		WARN_ONCE(1, "Invalid TSC scaling ratio - virtual-tsc-khz=%u\n",
			  user_tsc_khz);
		return -1;
	}

	vcpu->arch.tsc_scaling_ratio = ratio;
	return 0;
}

static int kvm_set_tsc_khz(struct kvm_vcpu *vcpu, u32 user_tsc_khz)
{
	u32 thresh_lo, thresh_hi;
	int use_scaling = 0;

	/* tsc_khz can be zero if TSC calibration fails */
	if (user_tsc_khz == 0) {
		/* set tsc_scaling_ratio to a safe value */
		vcpu->arch.tsc_scaling_ratio = kvm_default_tsc_scaling_ratio;
		return -1;
	}

	/* Compute a scale to convert nanoseconds in TSC cycles */
	kvm_get_time_scale(user_tsc_khz * 1000LL, NSEC_PER_SEC,
			   &vcpu->arch.virtual_tsc_shift,
			   &vcpu->arch.virtual_tsc_mult);
	vcpu->arch.virtual_tsc_khz = user_tsc_khz;

	/*
	 * Compute the variation in TSC rate which is acceptable
	 * within the range of tolerance and decide if the
	 * rate being applied is within that bounds of the hardware
	 * rate.  If so, no scaling or compensation need be done.
	 */
	thresh_lo = adjust_tsc_khz(tsc_khz, -tsc_tolerance_ppm);
	thresh_hi = adjust_tsc_khz(tsc_khz, tsc_tolerance_ppm);
	if (user_tsc_khz < thresh_lo || user_tsc_khz > thresh_hi) {
		pr_debug("kvm: requested TSC rate %u falls outside tolerance [%u,%u]\n", user_tsc_khz, thresh_lo, thresh_hi);
		use_scaling = 1;
	}
	return set_tsc_khz(vcpu, user_tsc_khz, use_scaling);
}

static u64 compute_guest_tsc(struct kvm_vcpu *vcpu, s64 kernel_ns)
{
	u64 tsc = pvclock_scale_delta(kernel_ns-vcpu->arch.this_tsc_nsec,
				      vcpu->arch.virtual_tsc_mult,
				      vcpu->arch.virtual_tsc_shift);
	tsc += vcpu->arch.this_tsc_write;
	return tsc;
}

static inline int gtod_is_based_on_tsc(int mode)
{
	return mode == VCLOCK_TSC || mode == VCLOCK_HVCLOCK;
}

static void kvm_track_tsc_matching(struct kvm_vcpu *vcpu)
{
#ifdef CONFIG_X86_64
	bool vcpus_matched;
	struct kvm_arch *ka = &vcpu->kvm->arch;
	struct pvclock_gtod_data *gtod = &pvclock_gtod_data;

	vcpus_matched = (ka->nr_vcpus_matched_tsc + 1 ==
			 atomic_read(&vcpu->kvm->online_vcpus));

	/*
	 * Once the masterclock is enabled, always perform request in
	 * order to update it.
	 *
	 * In order to enable masterclock, the host clocksource must be TSC
	 * and the vcpus need to have matched TSCs.  When that happens,
	 * perform request to enable masterclock.
	 */
	if (ka->use_master_clock ||
	    (gtod_is_based_on_tsc(gtod->clock.vclock_mode) && vcpus_matched))
		kvm_make_request(KVM_REQ_MASTERCLOCK_UPDATE, vcpu);

	trace_kvm_track_tsc(vcpu->vcpu_id, ka->nr_vcpus_matched_tsc,
			    atomic_read(&vcpu->kvm->online_vcpus),
		            ka->use_master_clock, gtod->clock.vclock_mode);
#endif
}

static void update_ia32_tsc_adjust_msr(struct kvm_vcpu *vcpu, s64 offset)
{
	u64 curr_offset = kvm_x86_ops->read_l1_tsc_offset(vcpu);
	vcpu->arch.ia32_tsc_adjust_msr += offset - curr_offset;
}

/*
 * Multiply tsc by a fixed point number represented by ratio.
 *
 * The most significant 64-N bits (mult) of ratio represent the
 * integral part of the fixed point number; the remaining N bits
 * (frac) represent the fractional part, ie. ratio represents a fixed
 * point number (mult + frac * 2^(-N)).
 *
 * N equals to kvm_tsc_scaling_ratio_frac_bits.
 */
static inline u64 __scale_tsc(u64 ratio, u64 tsc)
{
	return mul_u64_u64_shr(tsc, ratio, kvm_tsc_scaling_ratio_frac_bits);
}

u64 kvm_scale_tsc(struct kvm_vcpu *vcpu, u64 tsc)
{
	u64 _tsc = tsc;
	u64 ratio = vcpu->arch.tsc_scaling_ratio;

	if (ratio != kvm_default_tsc_scaling_ratio)
		_tsc = __scale_tsc(ratio, tsc);

	return _tsc;
}
EXPORT_SYMBOL_GPL(kvm_scale_tsc);

static u64 kvm_compute_tsc_offset(struct kvm_vcpu *vcpu, u64 target_tsc)
{
	u64 tsc;

	tsc = kvm_scale_tsc(vcpu, rdtsc());

	return target_tsc - tsc;
}

u64 kvm_read_l1_tsc(struct kvm_vcpu *vcpu, u64 host_tsc)
{
	u64 tsc_offset = kvm_x86_ops->read_l1_tsc_offset(vcpu);

	return tsc_offset + kvm_scale_tsc(vcpu, host_tsc);
}
EXPORT_SYMBOL_GPL(kvm_read_l1_tsc);

static void kvm_vcpu_write_tsc_offset(struct kvm_vcpu *vcpu, u64 offset)
{
	kvm_x86_ops->write_tsc_offset(vcpu, offset);
	vcpu->arch.tsc_offset = offset;
}

static inline bool kvm_check_tsc_unstable(void)
{
#ifdef CONFIG_X86_64
	/*
	 * TSC is marked unstable when we're running on Hyper-V,
	 * 'TSC page' clocksource is good.
	 */
	if (pvclock_gtod_data.clock.vclock_mode == VCLOCK_HVCLOCK)
		return false;
#endif
	return check_tsc_unstable();
}

void kvm_write_tsc(struct kvm_vcpu *vcpu, struct msr_data *msr)
{
	struct kvm *kvm = vcpu->kvm;
	u64 offset, ns, elapsed;
	unsigned long flags;
	bool matched;
	bool already_matched;
	u64 data = msr->data;
	bool synchronizing = false;

	raw_spin_lock_irqsave(&kvm->arch.tsc_write_lock, flags);
	offset = kvm_compute_tsc_offset(vcpu, data);
	ns = ktime_get_boot_ns();
	elapsed = ns - kvm->arch.last_tsc_nsec;

	if (vcpu->arch.virtual_tsc_khz) {
		if (data == 0 && msr->host_initiated) {
			/*
			 * detection of vcpu initialization -- need to sync
			 * with other vCPUs. This particularly helps to keep
			 * kvm_clock stable after CPU hotplug
			 */
			synchronizing = true;
		} else {
			u64 tsc_exp = kvm->arch.last_tsc_write +
						nsec_to_cycles(vcpu, elapsed);
			u64 tsc_hz = vcpu->arch.virtual_tsc_khz * 1000LL;
			/*
			 * Special case: TSC write with a small delta (1 second)
			 * of virtual cycle time against real time is
			 * interpreted as an attempt to synchronize the CPU.
			 */
			synchronizing = data < tsc_exp + tsc_hz &&
					data + tsc_hz > tsc_exp;
		}
	}

	/*
	 * For a reliable TSC, we can match TSC offsets, and for an unstable
	 * TSC, we add elapsed time in this computation.  We could let the
	 * compensation code attempt to catch up if we fall behind, but
	 * it's better to try to match offsets from the beginning.
         */
	if (synchronizing &&
	    vcpu->arch.virtual_tsc_khz == kvm->arch.last_tsc_khz) {
		if (!kvm_check_tsc_unstable()) {
			offset = kvm->arch.cur_tsc_offset;
			pr_debug("kvm: matched tsc offset for %llu\n", data);
		} else {
			u64 delta = nsec_to_cycles(vcpu, elapsed);
			data += delta;
			offset = kvm_compute_tsc_offset(vcpu, data);
			pr_debug("kvm: adjusted tsc offset by %llu\n", delta);
		}
		matched = true;
		already_matched = (vcpu->arch.this_tsc_generation == kvm->arch.cur_tsc_generation);
	} else {
		/*
		 * We split periods of matched TSC writes into generations.
		 * For each generation, we track the original measured
		 * nanosecond time, offset, and write, so if TSCs are in
		 * sync, we can match exact offset, and if not, we can match
		 * exact software computation in compute_guest_tsc()
		 *
		 * These values are tracked in kvm->arch.cur_xxx variables.
		 */
		kvm->arch.cur_tsc_generation++;
		kvm->arch.cur_tsc_nsec = ns;
		kvm->arch.cur_tsc_write = data;
		kvm->arch.cur_tsc_offset = offset;
		matched = false;
		pr_debug("kvm: new tsc generation %llu, clock %llu\n",
			 kvm->arch.cur_tsc_generation, data);
	}

	/*
	 * We also track th most recent recorded KHZ, write and time to
	 * allow the matching interval to be extended at each write.
	 */
	kvm->arch.last_tsc_nsec = ns;
	kvm->arch.last_tsc_write = data;
	kvm->arch.last_tsc_khz = vcpu->arch.virtual_tsc_khz;

	vcpu->arch.last_guest_tsc = data;

	/* Keep track of which generation this VCPU has synchronized to */
	vcpu->arch.this_tsc_generation = kvm->arch.cur_tsc_generation;
	vcpu->arch.this_tsc_nsec = kvm->arch.cur_tsc_nsec;
	vcpu->arch.this_tsc_write = kvm->arch.cur_tsc_write;

	if (!msr->host_initiated && guest_cpuid_has(vcpu, X86_FEATURE_TSC_ADJUST))
		update_ia32_tsc_adjust_msr(vcpu, offset);

	kvm_vcpu_write_tsc_offset(vcpu, offset);
	raw_spin_unlock_irqrestore(&kvm->arch.tsc_write_lock, flags);

	spin_lock(&kvm->arch.pvclock_gtod_sync_lock);
	if (!matched) {
		kvm->arch.nr_vcpus_matched_tsc = 0;
	} else if (!already_matched) {
		kvm->arch.nr_vcpus_matched_tsc++;
	}

	kvm_track_tsc_matching(vcpu);
	spin_unlock(&kvm->arch.pvclock_gtod_sync_lock);
}

EXPORT_SYMBOL_GPL(kvm_write_tsc);

static inline void adjust_tsc_offset_guest(struct kvm_vcpu *vcpu,
					   s64 adjustment)
{
	kvm_vcpu_write_tsc_offset(vcpu, vcpu->arch.tsc_offset + adjustment);
}

static inline void adjust_tsc_offset_host(struct kvm_vcpu *vcpu, s64 adjustment)
{
	if (vcpu->arch.tsc_scaling_ratio != kvm_default_tsc_scaling_ratio)
		WARN_ON(adjustment < 0);
	adjustment = kvm_scale_tsc(vcpu, (u64) adjustment);
	adjust_tsc_offset_guest(vcpu, adjustment);
}

#ifdef CONFIG_X86_64

static u64 read_tsc(void)
{
	u64 ret = (u64)rdtsc_ordered();
	u64 last = pvclock_gtod_data.clock.cycle_last;

	if (likely(ret >= last))
		return ret;

	/*
	 * GCC likes to generate cmov here, but this branch is extremely
	 * predictable (it's just a function of time and the likely is
	 * very likely) and there's a data dependence, so force GCC
	 * to generate a branch instead.  I don't barrier() because
	 * we don't actually need a barrier, and if this function
	 * ever gets inlined it will generate worse code.
	 */
	asm volatile ("");
	return last;
}

static inline u64 vgettsc(u64 *tsc_timestamp, int *mode)
{
	long v;
	struct pvclock_gtod_data *gtod = &pvclock_gtod_data;
	u64 tsc_pg_val;

	switch (gtod->clock.vclock_mode) {
	case VCLOCK_HVCLOCK:
		tsc_pg_val = hv_read_tsc_page_tsc(hv_get_tsc_page(),
						  tsc_timestamp);
		if (tsc_pg_val != U64_MAX) {
			/* TSC page valid */
			*mode = VCLOCK_HVCLOCK;
			v = (tsc_pg_val - gtod->clock.cycle_last) &
				gtod->clock.mask;
		} else {
			/* TSC page invalid */
			*mode = VCLOCK_NONE;
		}
		break;
	case VCLOCK_TSC:
		*mode = VCLOCK_TSC;
		*tsc_timestamp = read_tsc();
		v = (*tsc_timestamp - gtod->clock.cycle_last) &
			gtod->clock.mask;
		break;
	default:
		*mode = VCLOCK_NONE;
	}

	if (*mode == VCLOCK_NONE)
		*tsc_timestamp = v = 0;

	return v * gtod->clock.mult;
}

static int do_monotonic_boot(s64 *t, u64 *tsc_timestamp)
{
	struct pvclock_gtod_data *gtod = &pvclock_gtod_data;
	unsigned long seq;
	int mode;
	u64 ns;

	do {
		seq = read_seqcount_begin(&gtod->seq);
		ns = gtod->nsec_base;
		ns += vgettsc(tsc_timestamp, &mode);
		ns >>= gtod->clock.shift;
		ns += gtod->boot_ns;
	} while (unlikely(read_seqcount_retry(&gtod->seq, seq)));
	*t = ns;

	return mode;
}

static int do_realtime(struct timespec64 *ts, u64 *tsc_timestamp)
{
	struct pvclock_gtod_data *gtod = &pvclock_gtod_data;
	unsigned long seq;
	int mode;
	u64 ns;

	do {
		seq = read_seqcount_begin(&gtod->seq);
		ts->tv_sec = gtod->wall_time_sec;
		ns = gtod->nsec_base;
		ns += vgettsc(tsc_timestamp, &mode);
		ns >>= gtod->clock.shift;
	} while (unlikely(read_seqcount_retry(&gtod->seq, seq)));

	ts->tv_sec += __iter_div_u64_rem(ns, NSEC_PER_SEC, &ns);
	ts->tv_nsec = ns;

	return mode;
}

/* returns true if host is using TSC based clocksource */
static bool kvm_get_time_and_clockread(s64 *kernel_ns, u64 *tsc_timestamp)
{
	/* checked again under seqlock below */
	if (!gtod_is_based_on_tsc(pvclock_gtod_data.clock.vclock_mode))
		return false;

	return gtod_is_based_on_tsc(do_monotonic_boot(kernel_ns,
						      tsc_timestamp));
}

/* returns true if host is using TSC based clocksource */
static bool kvm_get_walltime_and_clockread(struct timespec64 *ts,
					   u64 *tsc_timestamp)
{
	/* checked again under seqlock below */
	if (!gtod_is_based_on_tsc(pvclock_gtod_data.clock.vclock_mode))
		return false;

	return gtod_is_based_on_tsc(do_realtime(ts, tsc_timestamp));
}
#endif

/*
 *
 * Assuming a stable TSC across physical CPUS, and a stable TSC
 * across virtual CPUs, the following condition is possible.
 * Each numbered line represents an event visible to both
 * CPUs at the next numbered event.
 *
 * "timespecX" represents host monotonic time. "tscX" represents
 * RDTSC value.
 *
 * 		VCPU0 on CPU0		|	VCPU1 on CPU1
 *
 * 1.  read timespec0,tsc0
 * 2.					| timespec1 = timespec0 + N
 * 					| tsc1 = tsc0 + M
 * 3. transition to guest		| transition to guest
 * 4. ret0 = timespec0 + (rdtsc - tsc0) |
 * 5.				        | ret1 = timespec1 + (rdtsc - tsc1)
 * 				        | ret1 = timespec0 + N + (rdtsc - (tsc0 + M))
 *
 * Since ret0 update is visible to VCPU1 at time 5, to obey monotonicity:
 *
 * 	- ret0 < ret1
 *	- timespec0 + (rdtsc - tsc0) < timespec0 + N + (rdtsc - (tsc0 + M))
 *		...
 *	- 0 < N - M => M < N
 *
 * That is, when timespec0 != timespec1, M < N. Unfortunately that is not
 * always the case (the difference between two distinct xtime instances
 * might be smaller then the difference between corresponding TSC reads,
 * when updating guest vcpus pvclock areas).
 *
 * To avoid that problem, do not allow visibility of distinct
 * system_timestamp/tsc_timestamp values simultaneously: use a master
 * copy of host monotonic time values. Update that master copy
 * in lockstep.
 *
 * Rely on synchronization of host TSCs and guest TSCs for monotonicity.
 *
 */

static void pvclock_update_vm_gtod_copy(struct kvm *kvm)
{
#ifdef CONFIG_X86_64
	struct kvm_arch *ka = &kvm->arch;
	int vclock_mode;
	bool host_tsc_clocksource, vcpus_matched;

	vcpus_matched = (ka->nr_vcpus_matched_tsc + 1 ==
			atomic_read(&kvm->online_vcpus));

	/*
	 * If the host uses TSC clock, then passthrough TSC as stable
	 * to the guest.
	 */
	host_tsc_clocksource = kvm_get_time_and_clockread(
					&ka->master_kernel_ns,
					&ka->master_cycle_now);

	ka->use_master_clock = host_tsc_clocksource && vcpus_matched
				&& !ka->backwards_tsc_observed
				&& !ka->boot_vcpu_runs_old_kvmclock;

	if (ka->use_master_clock)
		atomic_set(&kvm_guest_has_master_clock, 1);

	vclock_mode = pvclock_gtod_data.clock.vclock_mode;
	trace_kvm_update_master_clock(ka->use_master_clock, vclock_mode,
					vcpus_matched);
#endif
}

void kvm_make_mclock_inprogress_request(struct kvm *kvm)
{
	kvm_make_all_cpus_request(kvm, KVM_REQ_MCLOCK_INPROGRESS);
}

static void kvm_gen_update_masterclock(struct kvm *kvm)
{
#ifdef CONFIG_X86_64
	int i;
	struct kvm_vcpu *vcpu;
	struct kvm_arch *ka = &kvm->arch;

	spin_lock(&ka->pvclock_gtod_sync_lock);
	kvm_make_mclock_inprogress_request(kvm);
	/* no guest entries from this point */
	pvclock_update_vm_gtod_copy(kvm);

	kvm_for_each_vcpu(i, vcpu, kvm)
		kvm_make_request(KVM_REQ_CLOCK_UPDATE, vcpu);

	/* guest entries allowed */
	kvm_for_each_vcpu(i, vcpu, kvm)
		kvm_clear_request(KVM_REQ_MCLOCK_INPROGRESS, vcpu);

	spin_unlock(&ka->pvclock_gtod_sync_lock);
#endif
}

u64 get_kvmclock_ns(struct kvm *kvm)
{
	struct kvm_arch *ka = &kvm->arch;
	struct pvclock_vcpu_time_info hv_clock;
	u64 ret;

	spin_lock(&ka->pvclock_gtod_sync_lock);
	if (!ka->use_master_clock) {
		spin_unlock(&ka->pvclock_gtod_sync_lock);
		return ktime_get_boot_ns() + ka->kvmclock_offset;
	}

	hv_clock.tsc_timestamp = ka->master_cycle_now;
	hv_clock.system_time = ka->master_kernel_ns + ka->kvmclock_offset;
	spin_unlock(&ka->pvclock_gtod_sync_lock);

	/* both __this_cpu_read() and rdtsc() should be on the same cpu */
	get_cpu();

	if (__this_cpu_read(cpu_tsc_khz)) {
		kvm_get_time_scale(NSEC_PER_SEC, __this_cpu_read(cpu_tsc_khz) * 1000LL,
				   &hv_clock.tsc_shift,
				   &hv_clock.tsc_to_system_mul);
		ret = __pvclock_read_cycles(&hv_clock, rdtsc());
	} else
		ret = ktime_get_boot_ns() + ka->kvmclock_offset;

	put_cpu();

	return ret;
}

static void kvm_setup_pvclock_page(struct kvm_vcpu *v)
{
	struct kvm_vcpu_arch *vcpu = &v->arch;
	struct pvclock_vcpu_time_info guest_hv_clock;

	if (unlikely(kvm_read_guest_cached(v->kvm, &vcpu->pv_time,
		&guest_hv_clock, sizeof(guest_hv_clock))))
		return;

	/* This VCPU is paused, but it's legal for a guest to read another
	 * VCPU's kvmclock, so we really have to follow the specification where
	 * it says that version is odd if data is being modified, and even after
	 * it is consistent.
	 *
	 * Version field updates must be kept separate.  This is because
	 * kvm_write_guest_cached might use a "rep movs" instruction, and
	 * writes within a string instruction are weakly ordered.  So there
	 * are three writes overall.
	 *
	 * As a small optimization, only write the version field in the first
	 * and third write.  The vcpu->pv_time cache is still valid, because the
	 * version field is the first in the struct.
	 */
	BUILD_BUG_ON(offsetof(struct pvclock_vcpu_time_info, version) != 0);

	if (guest_hv_clock.version & 1)
		++guest_hv_clock.version;  /* first time write, random junk */

	vcpu->hv_clock.version = guest_hv_clock.version + 1;
	kvm_write_guest_cached(v->kvm, &vcpu->pv_time,
				&vcpu->hv_clock,
				sizeof(vcpu->hv_clock.version));

	smp_wmb();

	/* retain PVCLOCK_GUEST_STOPPED if set in guest copy */
	vcpu->hv_clock.flags |= (guest_hv_clock.flags & PVCLOCK_GUEST_STOPPED);

	if (vcpu->pvclock_set_guest_stopped_request) {
		vcpu->hv_clock.flags |= PVCLOCK_GUEST_STOPPED;
		vcpu->pvclock_set_guest_stopped_request = false;
	}

	trace_kvm_pvclock_update(v->vcpu_id, &vcpu->hv_clock);

	kvm_write_guest_cached(v->kvm, &vcpu->pv_time,
				&vcpu->hv_clock,
				sizeof(vcpu->hv_clock));

	smp_wmb();

	vcpu->hv_clock.version++;
	kvm_write_guest_cached(v->kvm, &vcpu->pv_time,
				&vcpu->hv_clock,
				sizeof(vcpu->hv_clock.version));
}

static int kvm_guest_time_update(struct kvm_vcpu *v)
{
	unsigned long flags, tgt_tsc_khz;
	struct kvm_vcpu_arch *vcpu = &v->arch;
	struct kvm_arch *ka = &v->kvm->arch;
	s64 kernel_ns;
	u64 tsc_timestamp, host_tsc;
	u8 pvclock_flags;
	bool use_master_clock;

	kernel_ns = 0;
	host_tsc = 0;

	/*
	 * If the host uses TSC clock, then passthrough TSC as stable
	 * to the guest.
	 */
	spin_lock(&ka->pvclock_gtod_sync_lock);
	use_master_clock = ka->use_master_clock;
	if (use_master_clock) {
		host_tsc = ka->master_cycle_now;
		kernel_ns = ka->master_kernel_ns;
	}
	spin_unlock(&ka->pvclock_gtod_sync_lock);

	/* Keep irq disabled to prevent changes to the clock */
	local_irq_save(flags);
	tgt_tsc_khz = __this_cpu_read(cpu_tsc_khz);
	if (unlikely(tgt_tsc_khz == 0)) {
		local_irq_restore(flags);
		kvm_make_request(KVM_REQ_CLOCK_UPDATE, v);
		return 1;
	}
	if (!use_master_clock) {
		host_tsc = rdtsc();
		kernel_ns = ktime_get_boot_ns();
	}

	tsc_timestamp = kvm_read_l1_tsc(v, host_tsc);

	/*
	 * We may have to catch up the TSC to match elapsed wall clock
	 * time for two reasons, even if kvmclock is used.
	 *   1) CPU could have been running below the maximum TSC rate
	 *   2) Broken TSC compensation resets the base at each VCPU
	 *      entry to avoid unknown leaps of TSC even when running
	 *      again on the same CPU.  This may cause apparent elapsed
	 *      time to disappear, and the guest to stand still or run
	 *	very slowly.
	 */
	if (vcpu->tsc_catchup) {
		u64 tsc = compute_guest_tsc(v, kernel_ns);
		if (tsc > tsc_timestamp) {
			adjust_tsc_offset_guest(v, tsc - tsc_timestamp);
			tsc_timestamp = tsc;
		}
	}

	local_irq_restore(flags);

	/* With all the info we got, fill in the values */

	if (kvm_has_tsc_control)
		tgt_tsc_khz = kvm_scale_tsc(v, tgt_tsc_khz);

	if (unlikely(vcpu->hw_tsc_khz != tgt_tsc_khz)) {
		kvm_get_time_scale(NSEC_PER_SEC, tgt_tsc_khz * 1000LL,
				   &vcpu->hv_clock.tsc_shift,
				   &vcpu->hv_clock.tsc_to_system_mul);
		vcpu->hw_tsc_khz = tgt_tsc_khz;
	}

	vcpu->hv_clock.tsc_timestamp = tsc_timestamp;
	vcpu->hv_clock.system_time = kernel_ns + v->kvm->arch.kvmclock_offset;
	vcpu->last_guest_tsc = tsc_timestamp;

	/* If the host uses TSC clocksource, then it is stable */
	pvclock_flags = 0;
	if (use_master_clock)
		pvclock_flags |= PVCLOCK_TSC_STABLE_BIT;

	vcpu->hv_clock.flags = pvclock_flags;

	if (vcpu->pv_time_enabled)
		kvm_setup_pvclock_page(v);
	if (v == kvm_get_vcpu(v->kvm, 0))
		kvm_hv_setup_tsc_page(v->kvm, &vcpu->hv_clock);
	return 0;
}

/*
 * kvmclock updates which are isolated to a given vcpu, such as
 * vcpu->cpu migration, should not allow system_timestamp from
 * the rest of the vcpus to remain static. Otherwise ntp frequency
 * correction applies to one vcpu's system_timestamp but not
 * the others.
 *
 * So in those cases, request a kvmclock update for all vcpus.
 * We need to rate-limit these requests though, as they can
 * considerably slow guests that have a large number of vcpus.
 * The time for a remote vcpu to update its kvmclock is bound
 * by the delay we use to rate-limit the updates.
 */

#define KVMCLOCK_UPDATE_DELAY msecs_to_jiffies(100)

static void kvmclock_update_fn(struct work_struct *work)
{
	int i;
	struct delayed_work *dwork = to_delayed_work(work);
	struct kvm_arch *ka = container_of(dwork, struct kvm_arch,
					   kvmclock_update_work);
	struct kvm *kvm = container_of(ka, struct kvm, arch);
	struct kvm_vcpu *vcpu;

	kvm_for_each_vcpu(i, vcpu, kvm) {
		kvm_make_request(KVM_REQ_CLOCK_UPDATE, vcpu);
		kvm_vcpu_kick(vcpu);
	}
}

static void kvm_gen_kvmclock_update(struct kvm_vcpu *v)
{
	struct kvm *kvm = v->kvm;

	kvm_make_request(KVM_REQ_CLOCK_UPDATE, v);
	schedule_delayed_work(&kvm->arch.kvmclock_update_work,
					KVMCLOCK_UPDATE_DELAY);
}

#define KVMCLOCK_SYNC_PERIOD (300 * HZ)

static void kvmclock_sync_fn(struct work_struct *work)
{
	struct delayed_work *dwork = to_delayed_work(work);
	struct kvm_arch *ka = container_of(dwork, struct kvm_arch,
					   kvmclock_sync_work);
	struct kvm *kvm = container_of(ka, struct kvm, arch);

	if (!kvmclock_periodic_sync)
		return;

	schedule_delayed_work(&kvm->arch.kvmclock_update_work, 0);
	schedule_delayed_work(&kvm->arch.kvmclock_sync_work,
					KVMCLOCK_SYNC_PERIOD);
}

static int set_msr_mce(struct kvm_vcpu *vcpu, struct msr_data *msr_info)
{
	u64 mcg_cap = vcpu->arch.mcg_cap;
	unsigned bank_num = mcg_cap & 0xff;
	u32 msr = msr_info->index;
	u64 data = msr_info->data;

	switch (msr) {
	case MSR_IA32_MCG_STATUS:
		vcpu->arch.mcg_status = data;
		break;
	case MSR_IA32_MCG_CTL:
		if (!(mcg_cap & MCG_CTL_P) &&
		    (data || !msr_info->host_initiated))
			return 1;
		if (data != 0 && data != ~(u64)0)
			return 1;
		vcpu->arch.mcg_ctl = data;
		break;
	default:
		if (msr >= MSR_IA32_MC0_CTL &&
		    msr < MSR_IA32_MCx_CTL(bank_num)) {
			u32 offset = msr - MSR_IA32_MC0_CTL;
			/* only 0 or all 1s can be written to IA32_MCi_CTL
			 * some Linux kernels though clear bit 10 in bank 4 to
			 * workaround a BIOS/GART TBL issue on AMD K8s, ignore
			 * this to avoid an uncatched #GP in the guest
			 */
			if ((offset & 0x3) == 0 &&
			    data != 0 && (data | (1 << 10)) != ~(u64)0)
				return -1;
			if (!msr_info->host_initiated &&
				(offset & 0x3) == 1 && data != 0)
				return -1;
			vcpu->arch.mce_banks[offset] = data;
			break;
		}
		return 1;
	}
	return 0;
}

static int xen_hvm_config(struct kvm_vcpu *vcpu, u64 data)
{
	struct kvm *kvm = vcpu->kvm;
	int lm = is_long_mode(vcpu);
	u8 *blob_addr = lm ? (u8 *)(long)kvm->arch.xen_hvm_config.blob_addr_64
		: (u8 *)(long)kvm->arch.xen_hvm_config.blob_addr_32;
	u8 blob_size = lm ? kvm->arch.xen_hvm_config.blob_size_64
		: kvm->arch.xen_hvm_config.blob_size_32;
	u32 page_num = data & ~PAGE_MASK;
	u64 page_addr = data & PAGE_MASK;
	u8 *page;
	int r;

	r = -E2BIG;
	if (page_num >= blob_size)
		goto out;
	r = -ENOMEM;
	page = memdup_user(blob_addr + (page_num * PAGE_SIZE), PAGE_SIZE);
	if (IS_ERR(page)) {
		r = PTR_ERR(page);
		goto out;
	}
	if (kvm_vcpu_write_guest(vcpu, page_addr, page, PAGE_SIZE))
		goto out_free;
	r = 0;
out_free:
	kfree(page);
out:
	return r;
}

static int kvm_pv_enable_async_pf(struct kvm_vcpu *vcpu, u64 data)
{
	gpa_t gpa = data & ~0x3f;

	/* Bits 3:5 are reserved, Should be zero */
	if (data & 0x38)
		return 1;

	vcpu->arch.apf.msr_val = data;

	if (!(data & KVM_ASYNC_PF_ENABLED)) {
		kvm_clear_async_pf_completion_queue(vcpu);
		kvm_async_pf_hash_reset(vcpu);
		return 0;
	}

	if (kvm_gfn_to_hva_cache_init(vcpu->kvm, &vcpu->arch.apf.data, gpa,
					sizeof(u32)))
		return 1;

	vcpu->arch.apf.send_user_only = !(data & KVM_ASYNC_PF_SEND_ALWAYS);
	vcpu->arch.apf.delivery_as_pf_vmexit = data & KVM_ASYNC_PF_DELIVERY_AS_PF_VMEXIT;
	kvm_async_pf_wakeup_all(vcpu);
	return 0;
}

static void kvmclock_reset(struct kvm_vcpu *vcpu)
{
	vcpu->arch.pv_time_enabled = false;
}

static void kvm_vcpu_flush_tlb(struct kvm_vcpu *vcpu, bool invalidate_gpa)
{
	++vcpu->stat.tlb_flush;
	kvm_x86_ops->tlb_flush(vcpu, invalidate_gpa);
}

static void record_steal_time(struct kvm_vcpu *vcpu)
{
	if (!(vcpu->arch.st.msr_val & KVM_MSR_ENABLED))
		return;

	if (unlikely(kvm_read_guest_cached(vcpu->kvm, &vcpu->arch.st.stime,
		&vcpu->arch.st.steal, sizeof(struct kvm_steal_time))))
		return;

	/*
	 * Doing a TLB flush here, on the guest's behalf, can avoid
	 * expensive IPIs.
	 */
	if (xchg(&vcpu->arch.st.steal.preempted, 0) & KVM_VCPU_FLUSH_TLB)
		kvm_vcpu_flush_tlb(vcpu, false);

	if (vcpu->arch.st.steal.version & 1)
		vcpu->arch.st.steal.version += 1;  /* first time write, random junk */

	vcpu->arch.st.steal.version += 1;

	kvm_write_guest_cached(vcpu->kvm, &vcpu->arch.st.stime,
		&vcpu->arch.st.steal, sizeof(struct kvm_steal_time));

	smp_wmb();

	vcpu->arch.st.steal.steal += current->sched_info.run_delay -
		vcpu->arch.st.last_steal;
	vcpu->arch.st.last_steal = current->sched_info.run_delay;

	kvm_write_guest_cached(vcpu->kvm, &vcpu->arch.st.stime,
		&vcpu->arch.st.steal, sizeof(struct kvm_steal_time));

	smp_wmb();

	vcpu->arch.st.steal.version += 1;

	kvm_write_guest_cached(vcpu->kvm, &vcpu->arch.st.stime,
		&vcpu->arch.st.steal, sizeof(struct kvm_steal_time));
}

int kvm_set_msr_common(struct kvm_vcpu *vcpu, struct msr_data *msr_info)
{
	bool pr = false;
	u32 msr = msr_info->index;
	u64 data = msr_info->data;

	switch (msr) {
	case MSR_AMD64_NB_CFG:
	case MSR_IA32_UCODE_WRITE:
	case MSR_VM_HSAVE_PA:
	case MSR_AMD64_PATCH_LOADER:
	case MSR_AMD64_BU_CFG2:
	case MSR_AMD64_DC_CFG:
		break;

	case MSR_IA32_UCODE_REV:
		if (msr_info->host_initiated)
			vcpu->arch.microcode_version = data;
		break;
	case MSR_EFER:
		return set_efer(vcpu, data);
	case MSR_K7_HWCR:
		data &= ~(u64)0x40;	/* ignore flush filter disable */
		data &= ~(u64)0x100;	/* ignore ignne emulation enable */
		data &= ~(u64)0x8;	/* ignore TLB cache disable */
		data &= ~(u64)0x40000;  /* ignore Mc status write enable */
		if (data != 0) {
			vcpu_unimpl(vcpu, "unimplemented HWCR wrmsr: 0x%llx\n",
				    data);
			return 1;
		}
		break;
	case MSR_FAM10H_MMIO_CONF_BASE:
		if (data != 0) {
			vcpu_unimpl(vcpu, "unimplemented MMIO_CONF_BASE wrmsr: "
				    "0x%llx\n", data);
			return 1;
		}
		break;
	case MSR_IA32_DEBUGCTLMSR:
		if (!data) {
			/* We support the non-activated case already */
			break;
		} else if (data & ~(DEBUGCTLMSR_LBR | DEBUGCTLMSR_BTF)) {
			/* Values other than LBR and BTF are vendor-specific,
			   thus reserved and should throw a #GP */
			return 1;
		}
		vcpu_unimpl(vcpu, "%s: MSR_IA32_DEBUGCTLMSR 0x%llx, nop\n",
			    __func__, data);
		break;
	case 0x200 ... 0x2ff:
		return kvm_mtrr_set_msr(vcpu, msr, data);
	case MSR_IA32_APICBASE:
		return kvm_set_apic_base(vcpu, msr_info);
	case APIC_BASE_MSR ... APIC_BASE_MSR + 0x3ff:
		return kvm_x2apic_msr_write(vcpu, msr, data);
	case MSR_IA32_TSCDEADLINE:
		kvm_set_lapic_tscdeadline_msr(vcpu, data);
		break;
	case MSR_IA32_TSC_ADJUST:
		if (guest_cpuid_has(vcpu, X86_FEATURE_TSC_ADJUST)) {
			if (!msr_info->host_initiated) {
				s64 adj = data - vcpu->arch.ia32_tsc_adjust_msr;
				adjust_tsc_offset_guest(vcpu, adj);
			}
			vcpu->arch.ia32_tsc_adjust_msr = data;
		}
		break;
	case MSR_IA32_MISC_ENABLE:
		vcpu->arch.ia32_misc_enable_msr = data;
		break;
	case MSR_IA32_SMBASE:
		if (!msr_info->host_initiated)
			return 1;
		vcpu->arch.smbase = data;
		break;
	case MSR_IA32_TSC:
		kvm_write_tsc(vcpu, msr_info);
		break;
	case MSR_SMI_COUNT:
		if (!msr_info->host_initiated)
			return 1;
		vcpu->arch.smi_count = data;
		break;
	case MSR_KVM_WALL_CLOCK_NEW:
	case MSR_KVM_WALL_CLOCK:
		vcpu->kvm->arch.wall_clock = data;
		kvm_write_wall_clock(vcpu->kvm, data);
		break;
	case MSR_KVM_SYSTEM_TIME_NEW:
	case MSR_KVM_SYSTEM_TIME: {
		struct kvm_arch *ka = &vcpu->kvm->arch;

		kvmclock_reset(vcpu);

		if (vcpu->vcpu_id == 0 && !msr_info->host_initiated) {
			bool tmp = (msr == MSR_KVM_SYSTEM_TIME);

			if (ka->boot_vcpu_runs_old_kvmclock != tmp)
				kvm_make_request(KVM_REQ_MASTERCLOCK_UPDATE, vcpu);

			ka->boot_vcpu_runs_old_kvmclock = tmp;
		}

		vcpu->arch.time = data;
		kvm_make_request(KVM_REQ_GLOBAL_CLOCK_UPDATE, vcpu);

		/* we verify if the enable bit is set... */
		if (!(data & 1))
			break;

		if (kvm_gfn_to_hva_cache_init(vcpu->kvm,
		     &vcpu->arch.pv_time, data & ~1ULL,
		     sizeof(struct pvclock_vcpu_time_info)))
			vcpu->arch.pv_time_enabled = false;
		else
			vcpu->arch.pv_time_enabled = true;

		break;
	}
	case MSR_KVM_ASYNC_PF_EN:
		if (kvm_pv_enable_async_pf(vcpu, data))
			return 1;
		break;
	case MSR_KVM_STEAL_TIME:

		if (unlikely(!sched_info_on()))
			return 1;

		if (data & KVM_STEAL_RESERVED_MASK)
			return 1;

		if (kvm_gfn_to_hva_cache_init(vcpu->kvm, &vcpu->arch.st.stime,
						data & KVM_STEAL_VALID_BITS,
						sizeof(struct kvm_steal_time)))
			return 1;

		vcpu->arch.st.msr_val = data;

		if (!(data & KVM_MSR_ENABLED))
			break;

		kvm_make_request(KVM_REQ_STEAL_UPDATE, vcpu);

		break;
	case MSR_KVM_PV_EOI_EN:
		if (kvm_lapic_enable_pv_eoi(vcpu, data, sizeof(u8)))
			return 1;
		break;

	case MSR_IA32_MCG_CTL:
	case MSR_IA32_MCG_STATUS:
	case MSR_IA32_MC0_CTL ... MSR_IA32_MCx_CTL(KVM_MAX_MCE_BANKS) - 1:
		return set_msr_mce(vcpu, msr_info);

	case MSR_K7_PERFCTR0 ... MSR_K7_PERFCTR3:
	case MSR_P6_PERFCTR0 ... MSR_P6_PERFCTR1:
		pr = true; /* fall through */
	case MSR_K7_EVNTSEL0 ... MSR_K7_EVNTSEL3:
	case MSR_P6_EVNTSEL0 ... MSR_P6_EVNTSEL1:
		if (kvm_pmu_is_valid_msr(vcpu, msr))
			return kvm_pmu_set_msr(vcpu, msr_info);

		if (pr || data != 0)
			vcpu_unimpl(vcpu, "disabled perfctr wrmsr: "
				    "0x%x data 0x%llx\n", msr, data);
		break;
	case MSR_K7_CLK_CTL:
		/*
		 * Ignore all writes to this no longer documented MSR.
		 * Writes are only relevant for old K7 processors,
		 * all pre-dating SVM, but a recommended workaround from
		 * AMD for these chips. It is possible to specify the
		 * affected processor models on the command line, hence
		 * the need to ignore the workaround.
		 */
		break;
	case HV_X64_MSR_GUEST_OS_ID ... HV_X64_MSR_SINT15:
	case HV_X64_MSR_CRASH_P0 ... HV_X64_MSR_CRASH_P4:
	case HV_X64_MSR_CRASH_CTL:
	case HV_X64_MSR_STIMER0_CONFIG ... HV_X64_MSR_STIMER3_COUNT:
	case HV_X64_MSR_REENLIGHTENMENT_CONTROL:
	case HV_X64_MSR_TSC_EMULATION_CONTROL:
	case HV_X64_MSR_TSC_EMULATION_STATUS:
		return kvm_hv_set_msr_common(vcpu, msr, data,
					     msr_info->host_initiated);
	case MSR_IA32_BBL_CR_CTL3:
		/* Drop writes to this legacy MSR -- see rdmsr
		 * counterpart for further detail.
		 */
		if (report_ignored_msrs)
			vcpu_unimpl(vcpu, "ignored wrmsr: 0x%x data 0x%llx\n",
				msr, data);
		break;
	case MSR_AMD64_OSVW_ID_LENGTH:
		if (!guest_cpuid_has(vcpu, X86_FEATURE_OSVW))
			return 1;
		vcpu->arch.osvw.length = data;
		break;
	case MSR_AMD64_OSVW_STATUS:
		if (!guest_cpuid_has(vcpu, X86_FEATURE_OSVW))
			return 1;
		vcpu->arch.osvw.status = data;
		break;
	case MSR_PLATFORM_INFO:
		if (!msr_info->host_initiated ||
		    (!(data & MSR_PLATFORM_INFO_CPUID_FAULT) &&
		     cpuid_fault_enabled(vcpu)))
			return 1;
		vcpu->arch.msr_platform_info = data;
		break;
	case MSR_MISC_FEATURES_ENABLES:
		if (data & ~MSR_MISC_FEATURES_ENABLES_CPUID_FAULT ||
		    (data & MSR_MISC_FEATURES_ENABLES_CPUID_FAULT &&
		     !supports_cpuid_fault(vcpu)))
			return 1;
		vcpu->arch.msr_misc_features_enables = data;
		break;
	default:
		if (msr && (msr == vcpu->kvm->arch.xen_hvm_config.msr))
			return xen_hvm_config(vcpu, data);
		if (kvm_pmu_is_valid_msr(vcpu, msr))
			return kvm_pmu_set_msr(vcpu, msr_info);
		if (!ignore_msrs) {
			vcpu_debug_ratelimited(vcpu, "unhandled wrmsr: 0x%x data 0x%llx\n",
				    msr, data);
			return 1;
		} else {
			if (report_ignored_msrs)
				vcpu_unimpl(vcpu,
					"ignored wrmsr: 0x%x data 0x%llx\n",
					msr, data);
			break;
		}
	}
	return 0;
}
EXPORT_SYMBOL_GPL(kvm_set_msr_common);


/*
 * Reads an msr value (of 'msr_index') into 'pdata'.
 * Returns 0 on success, non-0 otherwise.
 * Assumes vcpu_load() was already called.
 */
int kvm_get_msr(struct kvm_vcpu *vcpu, struct msr_data *msr)
{
	return kvm_x86_ops->get_msr(vcpu, msr);
}
EXPORT_SYMBOL_GPL(kvm_get_msr);

static int get_msr_mce(struct kvm_vcpu *vcpu, u32 msr, u64 *pdata, bool host)
{
	u64 data;
	u64 mcg_cap = vcpu->arch.mcg_cap;
	unsigned bank_num = mcg_cap & 0xff;

	switch (msr) {
	case MSR_IA32_P5_MC_ADDR:
	case MSR_IA32_P5_MC_TYPE:
		data = 0;
		break;
	case MSR_IA32_MCG_CAP:
		data = vcpu->arch.mcg_cap;
		break;
	case MSR_IA32_MCG_CTL:
		if (!(mcg_cap & MCG_CTL_P) && !host)
			return 1;
		data = vcpu->arch.mcg_ctl;
		break;
	case MSR_IA32_MCG_STATUS:
		data = vcpu->arch.mcg_status;
		break;
	default:
		if (msr >= MSR_IA32_MC0_CTL &&
		    msr < MSR_IA32_MCx_CTL(bank_num)) {
			u32 offset = msr - MSR_IA32_MC0_CTL;
			data = vcpu->arch.mce_banks[offset];
			break;
		}
		return 1;
	}
	*pdata = data;
	return 0;
}

int kvm_get_msr_common(struct kvm_vcpu *vcpu, struct msr_data *msr_info)
{
	switch (msr_info->index) {
	case MSR_IA32_PLATFORM_ID:
	case MSR_IA32_EBL_CR_POWERON:
	case MSR_IA32_DEBUGCTLMSR:
	case MSR_IA32_LASTBRANCHFROMIP:
	case MSR_IA32_LASTBRANCHTOIP:
	case MSR_IA32_LASTINTFROMIP:
	case MSR_IA32_LASTINTTOIP:
	case MSR_K8_SYSCFG:
	case MSR_K8_TSEG_ADDR:
	case MSR_K8_TSEG_MASK:
	case MSR_K7_HWCR:
	case MSR_VM_HSAVE_PA:
	case MSR_K8_INT_PENDING_MSG:
	case MSR_AMD64_NB_CFG:
	case MSR_FAM10H_MMIO_CONF_BASE:
	case MSR_AMD64_BU_CFG2:
	case MSR_IA32_PERF_CTL:
	case MSR_AMD64_DC_CFG:
		msr_info->data = 0;
		break;
	case MSR_F15H_PERF_CTL0 ... MSR_F15H_PERF_CTR5:
	case MSR_K7_EVNTSEL0 ... MSR_K7_EVNTSEL3:
	case MSR_K7_PERFCTR0 ... MSR_K7_PERFCTR3:
	case MSR_P6_PERFCTR0 ... MSR_P6_PERFCTR1:
	case MSR_P6_EVNTSEL0 ... MSR_P6_EVNTSEL1:
		if (kvm_pmu_is_valid_msr(vcpu, msr_info->index))
			return kvm_pmu_get_msr(vcpu, msr_info->index, &msr_info->data);
		msr_info->data = 0;
		break;
	case MSR_IA32_UCODE_REV:
		msr_info->data = vcpu->arch.microcode_version;
		break;
	case MSR_IA32_TSC:
		msr_info->data = kvm_scale_tsc(vcpu, rdtsc()) + vcpu->arch.tsc_offset;
		break;
	case MSR_MTRRcap:
	case 0x200 ... 0x2ff:
		return kvm_mtrr_get_msr(vcpu, msr_info->index, &msr_info->data);
	case 0xcd: /* fsb frequency */
		msr_info->data = 3;
		break;
		/*
		 * MSR_EBC_FREQUENCY_ID
		 * Conservative value valid for even the basic CPU models.
		 * Models 0,1: 000 in bits 23:21 indicating a bus speed of
		 * 100MHz, model 2 000 in bits 18:16 indicating 100MHz,
		 * and 266MHz for model 3, or 4. Set Core Clock
		 * Frequency to System Bus Frequency Ratio to 1 (bits
		 * 31:24) even though these are only valid for CPU
		 * models > 2, however guests may end up dividing or
		 * multiplying by zero otherwise.
		 */
	case MSR_EBC_FREQUENCY_ID:
		msr_info->data = 1 << 24;
		break;
	case MSR_IA32_APICBASE:
		msr_info->data = kvm_get_apic_base(vcpu);
		break;
	case APIC_BASE_MSR ... APIC_BASE_MSR + 0x3ff:
		return kvm_x2apic_msr_read(vcpu, msr_info->index, &msr_info->data);
		break;
	case MSR_IA32_TSCDEADLINE:
		msr_info->data = kvm_get_lapic_tscdeadline_msr(vcpu);
		break;
	case MSR_IA32_TSC_ADJUST:
		msr_info->data = (u64)vcpu->arch.ia32_tsc_adjust_msr;
		break;
	case MSR_IA32_MISC_ENABLE:
		msr_info->data = vcpu->arch.ia32_misc_enable_msr;
		break;
	case MSR_IA32_SMBASE:
		if (!msr_info->host_initiated)
			return 1;
		msr_info->data = vcpu->arch.smbase;
		break;
	case MSR_SMI_COUNT:
		msr_info->data = vcpu->arch.smi_count;
		break;
	case MSR_IA32_PERF_STATUS:
		/* TSC increment by tick */
		msr_info->data = 1000ULL;
		/* CPU multiplier */
		msr_info->data |= (((uint64_t)4ULL) << 40);
		break;
	case MSR_EFER:
		msr_info->data = vcpu->arch.efer;
		break;
	case MSR_KVM_WALL_CLOCK:
	case MSR_KVM_WALL_CLOCK_NEW:
		msr_info->data = vcpu->kvm->arch.wall_clock;
		break;
	case MSR_KVM_SYSTEM_TIME:
	case MSR_KVM_SYSTEM_TIME_NEW:
		msr_info->data = vcpu->arch.time;
		break;
	case MSR_KVM_ASYNC_PF_EN:
		msr_info->data = vcpu->arch.apf.msr_val;
		break;
	case MSR_KVM_STEAL_TIME:
		msr_info->data = vcpu->arch.st.msr_val;
		break;
	case MSR_KVM_PV_EOI_EN:
		msr_info->data = vcpu->arch.pv_eoi.msr_val;
		break;
	case MSR_IA32_P5_MC_ADDR:
	case MSR_IA32_P5_MC_TYPE:
	case MSR_IA32_MCG_CAP:
	case MSR_IA32_MCG_CTL:
	case MSR_IA32_MCG_STATUS:
	case MSR_IA32_MC0_CTL ... MSR_IA32_MCx_CTL(KVM_MAX_MCE_BANKS) - 1:
		return get_msr_mce(vcpu, msr_info->index, &msr_info->data,
				   msr_info->host_initiated);
	case MSR_K7_CLK_CTL:
		/*
		 * Provide expected ramp-up count for K7. All other
		 * are set to zero, indicating minimum divisors for
		 * every field.
		 *
		 * This prevents guest kernels on AMD host with CPU
		 * type 6, model 8 and higher from exploding due to
		 * the rdmsr failing.
		 */
		msr_info->data = 0x20000000;
		break;
	case HV_X64_MSR_GUEST_OS_ID ... HV_X64_MSR_SINT15:
	case HV_X64_MSR_CRASH_P0 ... HV_X64_MSR_CRASH_P4:
	case HV_X64_MSR_CRASH_CTL:
	case HV_X64_MSR_STIMER0_CONFIG ... HV_X64_MSR_STIMER3_COUNT:
	case HV_X64_MSR_REENLIGHTENMENT_CONTROL:
	case HV_X64_MSR_TSC_EMULATION_CONTROL:
	case HV_X64_MSR_TSC_EMULATION_STATUS:
		return kvm_hv_get_msr_common(vcpu,
					     msr_info->index, &msr_info->data,
					     msr_info->host_initiated);
		break;
	case MSR_IA32_BBL_CR_CTL3:
		/* This legacy MSR exists but isn't fully documented in current
		 * silicon.  It is however accessed by winxp in very narrow
		 * scenarios where it sets bit #19, itself documented as
		 * a "reserved" bit.  Best effort attempt to source coherent
		 * read data here should the balance of the register be
		 * interpreted by the guest:
		 *
		 * L2 cache control register 3: 64GB range, 256KB size,
		 * enabled, latency 0x1, configured
		 */
		msr_info->data = 0xbe702111;
		break;
	case MSR_AMD64_OSVW_ID_LENGTH:
		if (!guest_cpuid_has(vcpu, X86_FEATURE_OSVW))
			return 1;
		msr_info->data = vcpu->arch.osvw.length;
		break;
	case MSR_AMD64_OSVW_STATUS:
		if (!guest_cpuid_has(vcpu, X86_FEATURE_OSVW))
			return 1;
		msr_info->data = vcpu->arch.osvw.status;
		break;
	case MSR_PLATFORM_INFO:
		if (!msr_info->host_initiated &&
		    !vcpu->kvm->arch.guest_can_read_msr_platform_info)
			return 1;
		msr_info->data = vcpu->arch.msr_platform_info;
		break;
	case MSR_MISC_FEATURES_ENABLES:
		msr_info->data = vcpu->arch.msr_misc_features_enables;
		break;
	default:
		if (kvm_pmu_is_valid_msr(vcpu, msr_info->index))
			return kvm_pmu_get_msr(vcpu, msr_info->index, &msr_info->data);
		if (!ignore_msrs) {
			vcpu_debug_ratelimited(vcpu, "unhandled rdmsr: 0x%x\n",
					       msr_info->index);
			return 1;
		} else {
			if (report_ignored_msrs)
				vcpu_unimpl(vcpu, "ignored rdmsr: 0x%x\n",
					msr_info->index);
			msr_info->data = 0;
		}
		break;
	}
	return 0;
}
EXPORT_SYMBOL_GPL(kvm_get_msr_common);

/*
 * Read or write a bunch of msrs. All parameters are kernel addresses.
 *
 * @return number of msrs set successfully.
 */
static int __msr_io(struct kvm_vcpu *vcpu, struct kvm_msrs *msrs,
		    struct kvm_msr_entry *entries,
		    int (*do_msr)(struct kvm_vcpu *vcpu,
				  unsigned index, u64 *data))
{
	int i;

	for (i = 0; i < msrs->nmsrs; ++i)
		if (do_msr(vcpu, entries[i].index, &entries[i].data))
			break;

	return i;
}

/*
 * Read or write a bunch of msrs. Parameters are user addresses.
 *
 * @return number of msrs set successfully.
 */
static int msr_io(struct kvm_vcpu *vcpu, struct kvm_msrs __user *user_msrs,
		  int (*do_msr)(struct kvm_vcpu *vcpu,
				unsigned index, u64 *data),
		  int writeback)
{
	struct kvm_msrs msrs;
	struct kvm_msr_entry *entries;
	int r, n;
	unsigned size;

	r = -EFAULT;
	if (copy_from_user(&msrs, user_msrs, sizeof msrs))
		goto out;

	r = -E2BIG;
	if (msrs.nmsrs >= MAX_IO_MSRS)
		goto out;

	size = sizeof(struct kvm_msr_entry) * msrs.nmsrs;
	entries = memdup_user(user_msrs->entries, size);
	if (IS_ERR(entries)) {
		r = PTR_ERR(entries);
		goto out;
	}

	r = n = __msr_io(vcpu, &msrs, entries, do_msr);
	if (r < 0)
		goto out_free;

	r = -EFAULT;
	if (writeback && copy_to_user(user_msrs->entries, entries, size))
		goto out_free;

	r = n;

out_free:
	kfree(entries);
out:
	return r;
}

static inline bool kvm_can_mwait_in_guest(void)
{
	return boot_cpu_has(X86_FEATURE_MWAIT) &&
		!boot_cpu_has_bug(X86_BUG_MONITOR) &&
		boot_cpu_has(X86_FEATURE_ARAT);
}

int kvm_vm_ioctl_check_extension(struct kvm *kvm, long ext)
{
	int r = 0;

	switch (ext) {
	case KVM_CAP_IRQCHIP:
	case KVM_CAP_HLT:
	case KVM_CAP_MMU_SHADOW_CACHE_CONTROL:
	case KVM_CAP_SET_TSS_ADDR:
	case KVM_CAP_EXT_CPUID:
	case KVM_CAP_EXT_EMUL_CPUID:
	case KVM_CAP_CLOCKSOURCE:
	case KVM_CAP_PIT:
	case KVM_CAP_NOP_IO_DELAY:
	case KVM_CAP_MP_STATE:
	case KVM_CAP_SYNC_MMU:
	case KVM_CAP_USER_NMI:
	case KVM_CAP_REINJECT_CONTROL:
	case KVM_CAP_IRQ_INJECT_STATUS:
	case KVM_CAP_IOEVENTFD:
	case KVM_CAP_IOEVENTFD_NO_LENGTH:
	case KVM_CAP_PIT2:
	case KVM_CAP_PIT_STATE2:
	case KVM_CAP_SET_IDENTITY_MAP_ADDR:
	case KVM_CAP_XEN_HVM:
	case KVM_CAP_VCPU_EVENTS:
	case KVM_CAP_HYPERV:
	case KVM_CAP_HYPERV_VAPIC:
	case KVM_CAP_HYPERV_SPIN:
	case KVM_CAP_HYPERV_SYNIC:
	case KVM_CAP_HYPERV_SYNIC2:
	case KVM_CAP_HYPERV_VP_INDEX:
	case KVM_CAP_HYPERV_EVENTFD:
	case KVM_CAP_HYPERV_TLBFLUSH:
	case KVM_CAP_HYPERV_SEND_IPI:
	case KVM_CAP_HYPERV_ENLIGHTENED_VMCS:
	case KVM_CAP_PCI_SEGMENT:
	case KVM_CAP_DEBUGREGS:
	case KVM_CAP_X86_ROBUST_SINGLESTEP:
	case KVM_CAP_XSAVE:
	case KVM_CAP_ASYNC_PF:
	case KVM_CAP_GET_TSC_KHZ:
	case KVM_CAP_KVMCLOCK_CTRL:
	case KVM_CAP_READONLY_MEM:
	case KVM_CAP_HYPERV_TIME:
	case KVM_CAP_IOAPIC_POLARITY_IGNORED:
	case KVM_CAP_TSC_DEADLINE_TIMER:
	case KVM_CAP_ENABLE_CAP_VM:
	case KVM_CAP_DISABLE_QUIRKS:
	case KVM_CAP_SET_BOOT_CPU_ID:
 	case KVM_CAP_SPLIT_IRQCHIP:
	case KVM_CAP_IMMEDIATE_EXIT:
	case KVM_CAP_GET_MSR_FEATURES:
	case KVM_CAP_MSR_PLATFORM_INFO:
<<<<<<< HEAD
=======
	case KVM_CAP_EXCEPTION_PAYLOAD:
>>>>>>> 0fd79184
		r = 1;
		break;
	case KVM_CAP_SYNC_REGS:
		r = KVM_SYNC_X86_VALID_FIELDS;
		break;
	case KVM_CAP_ADJUST_CLOCK:
		r = KVM_CLOCK_TSC_STABLE;
		break;
	case KVM_CAP_X86_DISABLE_EXITS:
		r |=  KVM_X86_DISABLE_EXITS_HLT | KVM_X86_DISABLE_EXITS_PAUSE;
		if(kvm_can_mwait_in_guest())
			r |= KVM_X86_DISABLE_EXITS_MWAIT;
		break;
	case KVM_CAP_X86_SMM:
		/* SMBASE is usually relocated above 1M on modern chipsets,
		 * and SMM handlers might indeed rely on 4G segment limits,
		 * so do not report SMM to be available if real mode is
		 * emulated via vm86 mode.  Still, do not go to great lengths
		 * to avoid userspace's usage of the feature, because it is a
		 * fringe case that is not enabled except via specific settings
		 * of the module parameters.
		 */
		r = kvm_x86_ops->has_emulated_msr(MSR_IA32_SMBASE);
		break;
	case KVM_CAP_VAPIC:
		r = !kvm_x86_ops->cpu_has_accelerated_tpr();
		break;
	case KVM_CAP_NR_VCPUS:
		r = KVM_SOFT_MAX_VCPUS;
		break;
	case KVM_CAP_MAX_VCPUS:
		r = KVM_MAX_VCPUS;
		break;
	case KVM_CAP_NR_MEMSLOTS:
		r = KVM_USER_MEM_SLOTS;
		break;
	case KVM_CAP_PV_MMU:	/* obsolete */
		r = 0;
		break;
	case KVM_CAP_MCE:
		r = KVM_MAX_MCE_BANKS;
		break;
	case KVM_CAP_XCRS:
		r = boot_cpu_has(X86_FEATURE_XSAVE);
		break;
	case KVM_CAP_TSC_CONTROL:
		r = kvm_has_tsc_control;
		break;
	case KVM_CAP_X2APIC_API:
		r = KVM_X2APIC_API_VALID_FLAGS;
		break;
	case KVM_CAP_NESTED_STATE:
		r = kvm_x86_ops->get_nested_state ?
			kvm_x86_ops->get_nested_state(NULL, 0, 0) : 0;
		break;
	default:
		break;
	}
	return r;

}

long kvm_arch_dev_ioctl(struct file *filp,
			unsigned int ioctl, unsigned long arg)
{
	void __user *argp = (void __user *)arg;
	long r;

	switch (ioctl) {
	case KVM_GET_MSR_INDEX_LIST: {
		struct kvm_msr_list __user *user_msr_list = argp;
		struct kvm_msr_list msr_list;
		unsigned n;

		r = -EFAULT;
		if (copy_from_user(&msr_list, user_msr_list, sizeof msr_list))
			goto out;
		n = msr_list.nmsrs;
		msr_list.nmsrs = num_msrs_to_save + num_emulated_msrs;
		if (copy_to_user(user_msr_list, &msr_list, sizeof msr_list))
			goto out;
		r = -E2BIG;
		if (n < msr_list.nmsrs)
			goto out;
		r = -EFAULT;
		if (copy_to_user(user_msr_list->indices, &msrs_to_save,
				 num_msrs_to_save * sizeof(u32)))
			goto out;
		if (copy_to_user(user_msr_list->indices + num_msrs_to_save,
				 &emulated_msrs,
				 num_emulated_msrs * sizeof(u32)))
			goto out;
		r = 0;
		break;
	}
	case KVM_GET_SUPPORTED_CPUID:
	case KVM_GET_EMULATED_CPUID: {
		struct kvm_cpuid2 __user *cpuid_arg = argp;
		struct kvm_cpuid2 cpuid;

		r = -EFAULT;
		if (copy_from_user(&cpuid, cpuid_arg, sizeof cpuid))
			goto out;

		r = kvm_dev_ioctl_get_cpuid(&cpuid, cpuid_arg->entries,
					    ioctl);
		if (r)
			goto out;

		r = -EFAULT;
		if (copy_to_user(cpuid_arg, &cpuid, sizeof cpuid))
			goto out;
		r = 0;
		break;
	}
	case KVM_X86_GET_MCE_CAP_SUPPORTED: {
		r = -EFAULT;
		if (copy_to_user(argp, &kvm_mce_cap_supported,
				 sizeof(kvm_mce_cap_supported)))
			goto out;
		r = 0;
		break;
	case KVM_GET_MSR_FEATURE_INDEX_LIST: {
		struct kvm_msr_list __user *user_msr_list = argp;
		struct kvm_msr_list msr_list;
		unsigned int n;

		r = -EFAULT;
		if (copy_from_user(&msr_list, user_msr_list, sizeof(msr_list)))
			goto out;
		n = msr_list.nmsrs;
		msr_list.nmsrs = num_msr_based_features;
		if (copy_to_user(user_msr_list, &msr_list, sizeof(msr_list)))
			goto out;
		r = -E2BIG;
		if (n < msr_list.nmsrs)
			goto out;
		r = -EFAULT;
		if (copy_to_user(user_msr_list->indices, &msr_based_features,
				 num_msr_based_features * sizeof(u32)))
			goto out;
		r = 0;
		break;
	}
	case KVM_GET_MSRS:
		r = msr_io(NULL, argp, do_get_msr_feature, 1);
		break;
	}
	default:
		r = -EINVAL;
	}
out:
	return r;
}

static void wbinvd_ipi(void *garbage)
{
	wbinvd();
}

static bool need_emulate_wbinvd(struct kvm_vcpu *vcpu)
{
	return kvm_arch_has_noncoherent_dma(vcpu->kvm);
}

void kvm_arch_vcpu_load(struct kvm_vcpu *vcpu, int cpu)
{
	/* Address WBINVD may be executed by guest */
	if (need_emulate_wbinvd(vcpu)) {
		if (kvm_x86_ops->has_wbinvd_exit())
			cpumask_set_cpu(cpu, vcpu->arch.wbinvd_dirty_mask);
		else if (vcpu->cpu != -1 && vcpu->cpu != cpu)
			smp_call_function_single(vcpu->cpu,
					wbinvd_ipi, NULL, 1);
	}

	kvm_x86_ops->vcpu_load(vcpu, cpu);

	/* Apply any externally detected TSC adjustments (due to suspend) */
	if (unlikely(vcpu->arch.tsc_offset_adjustment)) {
		adjust_tsc_offset_host(vcpu, vcpu->arch.tsc_offset_adjustment);
		vcpu->arch.tsc_offset_adjustment = 0;
		kvm_make_request(KVM_REQ_CLOCK_UPDATE, vcpu);
	}

	if (unlikely(vcpu->cpu != cpu) || kvm_check_tsc_unstable()) {
		s64 tsc_delta = !vcpu->arch.last_host_tsc ? 0 :
				rdtsc() - vcpu->arch.last_host_tsc;
		if (tsc_delta < 0)
			mark_tsc_unstable("KVM discovered backwards TSC");

		if (kvm_check_tsc_unstable()) {
			u64 offset = kvm_compute_tsc_offset(vcpu,
						vcpu->arch.last_guest_tsc);
			kvm_vcpu_write_tsc_offset(vcpu, offset);
			vcpu->arch.tsc_catchup = 1;
		}

		if (kvm_lapic_hv_timer_in_use(vcpu))
			kvm_lapic_restart_hv_timer(vcpu);

		/*
		 * On a host with synchronized TSC, there is no need to update
		 * kvmclock on vcpu->cpu migration
		 */
		if (!vcpu->kvm->arch.use_master_clock || vcpu->cpu == -1)
			kvm_make_request(KVM_REQ_GLOBAL_CLOCK_UPDATE, vcpu);
		if (vcpu->cpu != cpu)
			kvm_make_request(KVM_REQ_MIGRATE_TIMER, vcpu);
		vcpu->cpu = cpu;
	}

	kvm_make_request(KVM_REQ_STEAL_UPDATE, vcpu);
}

static void kvm_steal_time_set_preempted(struct kvm_vcpu *vcpu)
{
	if (!(vcpu->arch.st.msr_val & KVM_MSR_ENABLED))
		return;

	vcpu->arch.st.steal.preempted = KVM_VCPU_PREEMPTED;

	kvm_write_guest_offset_cached(vcpu->kvm, &vcpu->arch.st.stime,
			&vcpu->arch.st.steal.preempted,
			offsetof(struct kvm_steal_time, preempted),
			sizeof(vcpu->arch.st.steal.preempted));
}

void kvm_arch_vcpu_put(struct kvm_vcpu *vcpu)
{
	int idx;

	if (vcpu->preempted)
		vcpu->arch.preempted_in_kernel = !kvm_x86_ops->get_cpl(vcpu);

	/*
	 * Disable page faults because we're in atomic context here.
	 * kvm_write_guest_offset_cached() would call might_fault()
	 * that relies on pagefault_disable() to tell if there's a
	 * bug. NOTE: the write to guest memory may not go through if
	 * during postcopy live migration or if there's heavy guest
	 * paging.
	 */
	pagefault_disable();
	/*
	 * kvm_memslots() will be called by
	 * kvm_write_guest_offset_cached() so take the srcu lock.
	 */
	idx = srcu_read_lock(&vcpu->kvm->srcu);
	kvm_steal_time_set_preempted(vcpu);
	srcu_read_unlock(&vcpu->kvm->srcu, idx);
	pagefault_enable();
	kvm_x86_ops->vcpu_put(vcpu);
	vcpu->arch.last_host_tsc = rdtsc();
	/*
	 * If userspace has set any breakpoints or watchpoints, dr6 is restored
	 * on every vmexit, but if not, we might have a stale dr6 from the
	 * guest. do_debug expects dr6 to be cleared after it runs, do the same.
	 */
	set_debugreg(0, 6);
}

static int kvm_vcpu_ioctl_get_lapic(struct kvm_vcpu *vcpu,
				    struct kvm_lapic_state *s)
{
	if (vcpu->arch.apicv_active)
		kvm_x86_ops->sync_pir_to_irr(vcpu);

	return kvm_apic_get_state(vcpu, s);
}

static int kvm_vcpu_ioctl_set_lapic(struct kvm_vcpu *vcpu,
				    struct kvm_lapic_state *s)
{
	int r;

	r = kvm_apic_set_state(vcpu, s);
	if (r)
		return r;
	update_cr8_intercept(vcpu);

	return 0;
}

static int kvm_cpu_accept_dm_intr(struct kvm_vcpu *vcpu)
{
	return (!lapic_in_kernel(vcpu) ||
		kvm_apic_accept_pic_intr(vcpu));
}

/*
 * if userspace requested an interrupt window, check that the
 * interrupt window is open.
 *
 * No need to exit to userspace if we already have an interrupt queued.
 */
static int kvm_vcpu_ready_for_interrupt_injection(struct kvm_vcpu *vcpu)
{
	return kvm_arch_interrupt_allowed(vcpu) &&
		!kvm_cpu_has_interrupt(vcpu) &&
		!kvm_event_needs_reinjection(vcpu) &&
		kvm_cpu_accept_dm_intr(vcpu);
}

static int kvm_vcpu_ioctl_interrupt(struct kvm_vcpu *vcpu,
				    struct kvm_interrupt *irq)
{
	if (irq->irq >= KVM_NR_INTERRUPTS)
		return -EINVAL;

	if (!irqchip_in_kernel(vcpu->kvm)) {
		kvm_queue_interrupt(vcpu, irq->irq, false);
		kvm_make_request(KVM_REQ_EVENT, vcpu);
		return 0;
	}

	/*
	 * With in-kernel LAPIC, we only use this to inject EXTINT, so
	 * fail for in-kernel 8259.
	 */
	if (pic_in_kernel(vcpu->kvm))
		return -ENXIO;

	if (vcpu->arch.pending_external_vector != -1)
		return -EEXIST;

	vcpu->arch.pending_external_vector = irq->irq;
	kvm_make_request(KVM_REQ_EVENT, vcpu);
	return 0;
}

static int kvm_vcpu_ioctl_nmi(struct kvm_vcpu *vcpu)
{
	kvm_inject_nmi(vcpu);

	return 0;
}

static int kvm_vcpu_ioctl_smi(struct kvm_vcpu *vcpu)
{
	kvm_make_request(KVM_REQ_SMI, vcpu);

	return 0;
}

static int vcpu_ioctl_tpr_access_reporting(struct kvm_vcpu *vcpu,
					   struct kvm_tpr_access_ctl *tac)
{
	if (tac->flags)
		return -EINVAL;
	vcpu->arch.tpr_access_reporting = !!tac->enabled;
	return 0;
}

static int kvm_vcpu_ioctl_x86_setup_mce(struct kvm_vcpu *vcpu,
					u64 mcg_cap)
{
	int r;
	unsigned bank_num = mcg_cap & 0xff, bank;

	r = -EINVAL;
	if (!bank_num || bank_num >= KVM_MAX_MCE_BANKS)
		goto out;
	if (mcg_cap & ~(kvm_mce_cap_supported | 0xff | 0xff0000))
		goto out;
	r = 0;
	vcpu->arch.mcg_cap = mcg_cap;
	/* Init IA32_MCG_CTL to all 1s */
	if (mcg_cap & MCG_CTL_P)
		vcpu->arch.mcg_ctl = ~(u64)0;
	/* Init IA32_MCi_CTL to all 1s */
	for (bank = 0; bank < bank_num; bank++)
		vcpu->arch.mce_banks[bank*4] = ~(u64)0;

	if (kvm_x86_ops->setup_mce)
		kvm_x86_ops->setup_mce(vcpu);
out:
	return r;
}

static int kvm_vcpu_ioctl_x86_set_mce(struct kvm_vcpu *vcpu,
				      struct kvm_x86_mce *mce)
{
	u64 mcg_cap = vcpu->arch.mcg_cap;
	unsigned bank_num = mcg_cap & 0xff;
	u64 *banks = vcpu->arch.mce_banks;

	if (mce->bank >= bank_num || !(mce->status & MCI_STATUS_VAL))
		return -EINVAL;
	/*
	 * if IA32_MCG_CTL is not all 1s, the uncorrected error
	 * reporting is disabled
	 */
	if ((mce->status & MCI_STATUS_UC) && (mcg_cap & MCG_CTL_P) &&
	    vcpu->arch.mcg_ctl != ~(u64)0)
		return 0;
	banks += 4 * mce->bank;
	/*
	 * if IA32_MCi_CTL is not all 1s, the uncorrected error
	 * reporting is disabled for the bank
	 */
	if ((mce->status & MCI_STATUS_UC) && banks[0] != ~(u64)0)
		return 0;
	if (mce->status & MCI_STATUS_UC) {
		if ((vcpu->arch.mcg_status & MCG_STATUS_MCIP) ||
		    !kvm_read_cr4_bits(vcpu, X86_CR4_MCE)) {
			kvm_make_request(KVM_REQ_TRIPLE_FAULT, vcpu);
			return 0;
		}
		if (banks[1] & MCI_STATUS_VAL)
			mce->status |= MCI_STATUS_OVER;
		banks[2] = mce->addr;
		banks[3] = mce->misc;
		vcpu->arch.mcg_status = mce->mcg_status;
		banks[1] = mce->status;
		kvm_queue_exception(vcpu, MC_VECTOR);
	} else if (!(banks[1] & MCI_STATUS_VAL)
		   || !(banks[1] & MCI_STATUS_UC)) {
		if (banks[1] & MCI_STATUS_VAL)
			mce->status |= MCI_STATUS_OVER;
		banks[2] = mce->addr;
		banks[3] = mce->misc;
		banks[1] = mce->status;
	} else
		banks[1] |= MCI_STATUS_OVER;
	return 0;
}

static void kvm_vcpu_ioctl_x86_get_vcpu_events(struct kvm_vcpu *vcpu,
					       struct kvm_vcpu_events *events)
{
	process_nmi(vcpu);

	/*
	 * The API doesn't provide the instruction length for software
	 * exceptions, so don't report them. As long as the guest RIP
	 * isn't advanced, we should expect to encounter the exception
	 * again.
	 */
	if (kvm_exception_is_soft(vcpu->arch.exception.nr)) {
		events->exception.injected = 0;
		events->exception.pending = 0;
	} else {
		events->exception.injected = vcpu->arch.exception.injected;
		events->exception.pending = vcpu->arch.exception.pending;
		/*
		 * For ABI compatibility, deliberately conflate
		 * pending and injected exceptions when
		 * KVM_CAP_EXCEPTION_PAYLOAD isn't enabled.
		 */
		if (!vcpu->kvm->arch.exception_payload_enabled)
			events->exception.injected |=
				vcpu->arch.exception.pending;
	}
	events->exception.nr = vcpu->arch.exception.nr;
	events->exception.has_error_code = vcpu->arch.exception.has_error_code;
	events->exception.error_code = vcpu->arch.exception.error_code;
	events->exception_has_payload = vcpu->arch.exception.has_payload;
	events->exception_payload = vcpu->arch.exception.payload;

	events->interrupt.injected =
		vcpu->arch.interrupt.injected && !vcpu->arch.interrupt.soft;
	events->interrupt.nr = vcpu->arch.interrupt.nr;
	events->interrupt.soft = 0;
	events->interrupt.shadow = kvm_x86_ops->get_interrupt_shadow(vcpu);

	events->nmi.injected = vcpu->arch.nmi_injected;
	events->nmi.pending = vcpu->arch.nmi_pending != 0;
	events->nmi.masked = kvm_x86_ops->get_nmi_mask(vcpu);
	events->nmi.pad = 0;

	events->sipi_vector = 0; /* never valid when reporting to user space */

	events->smi.smm = is_smm(vcpu);
	events->smi.pending = vcpu->arch.smi_pending;
	events->smi.smm_inside_nmi =
		!!(vcpu->arch.hflags & HF_SMM_INSIDE_NMI_MASK);
	events->smi.latched_init = kvm_lapic_latched_init(vcpu);

	events->flags = (KVM_VCPUEVENT_VALID_NMI_PENDING
			 | KVM_VCPUEVENT_VALID_SHADOW
			 | KVM_VCPUEVENT_VALID_SMM);
	if (vcpu->kvm->arch.exception_payload_enabled)
		events->flags |= KVM_VCPUEVENT_VALID_PAYLOAD;

	memset(&events->reserved, 0, sizeof(events->reserved));
}

static void kvm_set_hflags(struct kvm_vcpu *vcpu, unsigned emul_flags);

static int kvm_vcpu_ioctl_x86_set_vcpu_events(struct kvm_vcpu *vcpu,
					      struct kvm_vcpu_events *events)
{
	if (events->flags & ~(KVM_VCPUEVENT_VALID_NMI_PENDING
			      | KVM_VCPUEVENT_VALID_SIPI_VECTOR
			      | KVM_VCPUEVENT_VALID_SHADOW
			      | KVM_VCPUEVENT_VALID_SMM
			      | KVM_VCPUEVENT_VALID_PAYLOAD))
		return -EINVAL;

	if (events->flags & KVM_VCPUEVENT_VALID_PAYLOAD) {
		if (!vcpu->kvm->arch.exception_payload_enabled)
			return -EINVAL;
		if (events->exception.pending)
			events->exception.injected = 0;
		else
			events->exception_has_payload = 0;
	} else {
		events->exception.pending = 0;
		events->exception_has_payload = 0;
	}

	if ((events->exception.injected || events->exception.pending) &&
	    (events->exception.nr > 31 || events->exception.nr == NMI_VECTOR))
		return -EINVAL;

	/* INITs are latched while in SMM */
	if (events->flags & KVM_VCPUEVENT_VALID_SMM &&
	    (events->smi.smm || events->smi.pending) &&
	    vcpu->arch.mp_state == KVM_MP_STATE_INIT_RECEIVED)
		return -EINVAL;

	process_nmi(vcpu);
	vcpu->arch.exception.injected = events->exception.injected;
	vcpu->arch.exception.pending = events->exception.pending;
	vcpu->arch.exception.nr = events->exception.nr;
	vcpu->arch.exception.has_error_code = events->exception.has_error_code;
	vcpu->arch.exception.error_code = events->exception.error_code;
	vcpu->arch.exception.has_payload = events->exception_has_payload;
	vcpu->arch.exception.payload = events->exception_payload;

	vcpu->arch.interrupt.injected = events->interrupt.injected;
	vcpu->arch.interrupt.nr = events->interrupt.nr;
	vcpu->arch.interrupt.soft = events->interrupt.soft;
	if (events->flags & KVM_VCPUEVENT_VALID_SHADOW)
		kvm_x86_ops->set_interrupt_shadow(vcpu,
						  events->interrupt.shadow);

	vcpu->arch.nmi_injected = events->nmi.injected;
	if (events->flags & KVM_VCPUEVENT_VALID_NMI_PENDING)
		vcpu->arch.nmi_pending = events->nmi.pending;
	kvm_x86_ops->set_nmi_mask(vcpu, events->nmi.masked);

	if (events->flags & KVM_VCPUEVENT_VALID_SIPI_VECTOR &&
	    lapic_in_kernel(vcpu))
		vcpu->arch.apic->sipi_vector = events->sipi_vector;

	if (events->flags & KVM_VCPUEVENT_VALID_SMM) {
		u32 hflags = vcpu->arch.hflags;
		if (events->smi.smm)
			hflags |= HF_SMM_MASK;
		else
			hflags &= ~HF_SMM_MASK;
		kvm_set_hflags(vcpu, hflags);

		vcpu->arch.smi_pending = events->smi.pending;

		if (events->smi.smm) {
			if (events->smi.smm_inside_nmi)
				vcpu->arch.hflags |= HF_SMM_INSIDE_NMI_MASK;
			else
				vcpu->arch.hflags &= ~HF_SMM_INSIDE_NMI_MASK;
			if (lapic_in_kernel(vcpu)) {
				if (events->smi.latched_init)
					set_bit(KVM_APIC_INIT, &vcpu->arch.apic->pending_events);
				else
					clear_bit(KVM_APIC_INIT, &vcpu->arch.apic->pending_events);
			}
		}
	}

	kvm_make_request(KVM_REQ_EVENT, vcpu);

	return 0;
}

static void kvm_vcpu_ioctl_x86_get_debugregs(struct kvm_vcpu *vcpu,
					     struct kvm_debugregs *dbgregs)
{
	unsigned long val;

	memcpy(dbgregs->db, vcpu->arch.db, sizeof(vcpu->arch.db));
	kvm_get_dr(vcpu, 6, &val);
	dbgregs->dr6 = val;
	dbgregs->dr7 = vcpu->arch.dr7;
	dbgregs->flags = 0;
	memset(&dbgregs->reserved, 0, sizeof(dbgregs->reserved));
}

static int kvm_vcpu_ioctl_x86_set_debugregs(struct kvm_vcpu *vcpu,
					    struct kvm_debugregs *dbgregs)
{
	if (dbgregs->flags)
		return -EINVAL;

	if (dbgregs->dr6 & ~0xffffffffull)
		return -EINVAL;
	if (dbgregs->dr7 & ~0xffffffffull)
		return -EINVAL;

	memcpy(vcpu->arch.db, dbgregs->db, sizeof(vcpu->arch.db));
	kvm_update_dr0123(vcpu);
	vcpu->arch.dr6 = dbgregs->dr6;
	kvm_update_dr6(vcpu);
	vcpu->arch.dr7 = dbgregs->dr7;
	kvm_update_dr7(vcpu);

	return 0;
}

#define XSTATE_COMPACTION_ENABLED (1ULL << 63)

static void fill_xsave(u8 *dest, struct kvm_vcpu *vcpu)
{
	struct xregs_state *xsave = &vcpu->arch.guest_fpu.state.xsave;
	u64 xstate_bv = xsave->header.xfeatures;
	u64 valid;

	/*
	 * Copy legacy XSAVE area, to avoid complications with CPUID
	 * leaves 0 and 1 in the loop below.
	 */
	memcpy(dest, xsave, XSAVE_HDR_OFFSET);

	/* Set XSTATE_BV */
	xstate_bv &= vcpu->arch.guest_supported_xcr0 | XFEATURE_MASK_FPSSE;
	*(u64 *)(dest + XSAVE_HDR_OFFSET) = xstate_bv;

	/*
	 * Copy each region from the possibly compacted offset to the
	 * non-compacted offset.
	 */
	valid = xstate_bv & ~XFEATURE_MASK_FPSSE;
	while (valid) {
		u64 feature = valid & -valid;
		int index = fls64(feature) - 1;
		void *src = get_xsave_addr(xsave, feature);

		if (src) {
			u32 size, offset, ecx, edx;
			cpuid_count(XSTATE_CPUID, index,
				    &size, &offset, &ecx, &edx);
			if (feature == XFEATURE_MASK_PKRU)
				memcpy(dest + offset, &vcpu->arch.pkru,
				       sizeof(vcpu->arch.pkru));
			else
				memcpy(dest + offset, src, size);

		}

		valid -= feature;
	}
}

static void load_xsave(struct kvm_vcpu *vcpu, u8 *src)
{
	struct xregs_state *xsave = &vcpu->arch.guest_fpu.state.xsave;
	u64 xstate_bv = *(u64 *)(src + XSAVE_HDR_OFFSET);
	u64 valid;

	/*
	 * Copy legacy XSAVE area, to avoid complications with CPUID
	 * leaves 0 and 1 in the loop below.
	 */
	memcpy(xsave, src, XSAVE_HDR_OFFSET);

	/* Set XSTATE_BV and possibly XCOMP_BV.  */
	xsave->header.xfeatures = xstate_bv;
	if (boot_cpu_has(X86_FEATURE_XSAVES))
		xsave->header.xcomp_bv = host_xcr0 | XSTATE_COMPACTION_ENABLED;

	/*
	 * Copy each region from the non-compacted offset to the
	 * possibly compacted offset.
	 */
	valid = xstate_bv & ~XFEATURE_MASK_FPSSE;
	while (valid) {
		u64 feature = valid & -valid;
		int index = fls64(feature) - 1;
		void *dest = get_xsave_addr(xsave, feature);

		if (dest) {
			u32 size, offset, ecx, edx;
			cpuid_count(XSTATE_CPUID, index,
				    &size, &offset, &ecx, &edx);
			if (feature == XFEATURE_MASK_PKRU)
				memcpy(&vcpu->arch.pkru, src + offset,
				       sizeof(vcpu->arch.pkru));
			else
				memcpy(dest, src + offset, size);
		}

		valid -= feature;
	}
}

static void kvm_vcpu_ioctl_x86_get_xsave(struct kvm_vcpu *vcpu,
					 struct kvm_xsave *guest_xsave)
{
	if (boot_cpu_has(X86_FEATURE_XSAVE)) {
		memset(guest_xsave, 0, sizeof(struct kvm_xsave));
		fill_xsave((u8 *) guest_xsave->region, vcpu);
	} else {
		memcpy(guest_xsave->region,
			&vcpu->arch.guest_fpu.state.fxsave,
			sizeof(struct fxregs_state));
		*(u64 *)&guest_xsave->region[XSAVE_HDR_OFFSET / sizeof(u32)] =
			XFEATURE_MASK_FPSSE;
	}
}

#define XSAVE_MXCSR_OFFSET 24

static int kvm_vcpu_ioctl_x86_set_xsave(struct kvm_vcpu *vcpu,
					struct kvm_xsave *guest_xsave)
{
	u64 xstate_bv =
		*(u64 *)&guest_xsave->region[XSAVE_HDR_OFFSET / sizeof(u32)];
	u32 mxcsr = *(u32 *)&guest_xsave->region[XSAVE_MXCSR_OFFSET / sizeof(u32)];

	if (boot_cpu_has(X86_FEATURE_XSAVE)) {
		/*
		 * Here we allow setting states that are not present in
		 * CPUID leaf 0xD, index 0, EDX:EAX.  This is for compatibility
		 * with old userspace.
		 */
		if (xstate_bv & ~kvm_supported_xcr0() ||
			mxcsr & ~mxcsr_feature_mask)
			return -EINVAL;
		load_xsave(vcpu, (u8 *)guest_xsave->region);
	} else {
		if (xstate_bv & ~XFEATURE_MASK_FPSSE ||
			mxcsr & ~mxcsr_feature_mask)
			return -EINVAL;
		memcpy(&vcpu->arch.guest_fpu.state.fxsave,
			guest_xsave->region, sizeof(struct fxregs_state));
	}
	return 0;
}

static void kvm_vcpu_ioctl_x86_get_xcrs(struct kvm_vcpu *vcpu,
					struct kvm_xcrs *guest_xcrs)
{
	if (!boot_cpu_has(X86_FEATURE_XSAVE)) {
		guest_xcrs->nr_xcrs = 0;
		return;
	}

	guest_xcrs->nr_xcrs = 1;
	guest_xcrs->flags = 0;
	guest_xcrs->xcrs[0].xcr = XCR_XFEATURE_ENABLED_MASK;
	guest_xcrs->xcrs[0].value = vcpu->arch.xcr0;
}

static int kvm_vcpu_ioctl_x86_set_xcrs(struct kvm_vcpu *vcpu,
				       struct kvm_xcrs *guest_xcrs)
{
	int i, r = 0;

	if (!boot_cpu_has(X86_FEATURE_XSAVE))
		return -EINVAL;

	if (guest_xcrs->nr_xcrs > KVM_MAX_XCRS || guest_xcrs->flags)
		return -EINVAL;

	for (i = 0; i < guest_xcrs->nr_xcrs; i++)
		/* Only support XCR0 currently */
		if (guest_xcrs->xcrs[i].xcr == XCR_XFEATURE_ENABLED_MASK) {
			r = __kvm_set_xcr(vcpu, XCR_XFEATURE_ENABLED_MASK,
				guest_xcrs->xcrs[i].value);
			break;
		}
	if (r)
		r = -EINVAL;
	return r;
}

/*
 * kvm_set_guest_paused() indicates to the guest kernel that it has been
 * stopped by the hypervisor.  This function will be called from the host only.
 * EINVAL is returned when the host attempts to set the flag for a guest that
 * does not support pv clocks.
 */
static int kvm_set_guest_paused(struct kvm_vcpu *vcpu)
{
	if (!vcpu->arch.pv_time_enabled)
		return -EINVAL;
	vcpu->arch.pvclock_set_guest_stopped_request = true;
	kvm_make_request(KVM_REQ_CLOCK_UPDATE, vcpu);
	return 0;
}

static int kvm_vcpu_ioctl_enable_cap(struct kvm_vcpu *vcpu,
				     struct kvm_enable_cap *cap)
{
	int r;
	uint16_t vmcs_version;
	void __user *user_ptr;

	if (cap->flags)
		return -EINVAL;

	switch (cap->cap) {
	case KVM_CAP_HYPERV_SYNIC2:
		if (cap->args[0])
			return -EINVAL;
	case KVM_CAP_HYPERV_SYNIC:
		if (!irqchip_in_kernel(vcpu->kvm))
			return -EINVAL;
		return kvm_hv_activate_synic(vcpu, cap->cap ==
					     KVM_CAP_HYPERV_SYNIC2);
	case KVM_CAP_HYPERV_ENLIGHTENED_VMCS:
		r = kvm_x86_ops->nested_enable_evmcs(vcpu, &vmcs_version);
		if (!r) {
			user_ptr = (void __user *)(uintptr_t)cap->args[0];
			if (copy_to_user(user_ptr, &vmcs_version,
					 sizeof(vmcs_version)))
				r = -EFAULT;
		}
		return r;

	default:
		return -EINVAL;
	}
}

long kvm_arch_vcpu_ioctl(struct file *filp,
			 unsigned int ioctl, unsigned long arg)
{
	struct kvm_vcpu *vcpu = filp->private_data;
	void __user *argp = (void __user *)arg;
	int r;
	union {
		struct kvm_lapic_state *lapic;
		struct kvm_xsave *xsave;
		struct kvm_xcrs *xcrs;
		void *buffer;
	} u;

	vcpu_load(vcpu);

	u.buffer = NULL;
	switch (ioctl) {
	case KVM_GET_LAPIC: {
		r = -EINVAL;
		if (!lapic_in_kernel(vcpu))
			goto out;
		u.lapic = kzalloc(sizeof(struct kvm_lapic_state), GFP_KERNEL);

		r = -ENOMEM;
		if (!u.lapic)
			goto out;
		r = kvm_vcpu_ioctl_get_lapic(vcpu, u.lapic);
		if (r)
			goto out;
		r = -EFAULT;
		if (copy_to_user(argp, u.lapic, sizeof(struct kvm_lapic_state)))
			goto out;
		r = 0;
		break;
	}
	case KVM_SET_LAPIC: {
		r = -EINVAL;
		if (!lapic_in_kernel(vcpu))
			goto out;
		u.lapic = memdup_user(argp, sizeof(*u.lapic));
		if (IS_ERR(u.lapic)) {
			r = PTR_ERR(u.lapic);
			goto out_nofree;
		}

		r = kvm_vcpu_ioctl_set_lapic(vcpu, u.lapic);
		break;
	}
	case KVM_INTERRUPT: {
		struct kvm_interrupt irq;

		r = -EFAULT;
		if (copy_from_user(&irq, argp, sizeof irq))
			goto out;
		r = kvm_vcpu_ioctl_interrupt(vcpu, &irq);
		break;
	}
	case KVM_NMI: {
		r = kvm_vcpu_ioctl_nmi(vcpu);
		break;
	}
	case KVM_SMI: {
		r = kvm_vcpu_ioctl_smi(vcpu);
		break;
	}
	case KVM_SET_CPUID: {
		struct kvm_cpuid __user *cpuid_arg = argp;
		struct kvm_cpuid cpuid;

		r = -EFAULT;
		if (copy_from_user(&cpuid, cpuid_arg, sizeof cpuid))
			goto out;
		r = kvm_vcpu_ioctl_set_cpuid(vcpu, &cpuid, cpuid_arg->entries);
		break;
	}
	case KVM_SET_CPUID2: {
		struct kvm_cpuid2 __user *cpuid_arg = argp;
		struct kvm_cpuid2 cpuid;

		r = -EFAULT;
		if (copy_from_user(&cpuid, cpuid_arg, sizeof cpuid))
			goto out;
		r = kvm_vcpu_ioctl_set_cpuid2(vcpu, &cpuid,
					      cpuid_arg->entries);
		break;
	}
	case KVM_GET_CPUID2: {
		struct kvm_cpuid2 __user *cpuid_arg = argp;
		struct kvm_cpuid2 cpuid;

		r = -EFAULT;
		if (copy_from_user(&cpuid, cpuid_arg, sizeof cpuid))
			goto out;
		r = kvm_vcpu_ioctl_get_cpuid2(vcpu, &cpuid,
					      cpuid_arg->entries);
		if (r)
			goto out;
		r = -EFAULT;
		if (copy_to_user(cpuid_arg, &cpuid, sizeof cpuid))
			goto out;
		r = 0;
		break;
	}
	case KVM_GET_MSRS: {
		int idx = srcu_read_lock(&vcpu->kvm->srcu);
		r = msr_io(vcpu, argp, do_get_msr, 1);
		srcu_read_unlock(&vcpu->kvm->srcu, idx);
		break;
	}
	case KVM_SET_MSRS: {
		int idx = srcu_read_lock(&vcpu->kvm->srcu);
		r = msr_io(vcpu, argp, do_set_msr, 0);
		srcu_read_unlock(&vcpu->kvm->srcu, idx);
		break;
	}
	case KVM_TPR_ACCESS_REPORTING: {
		struct kvm_tpr_access_ctl tac;

		r = -EFAULT;
		if (copy_from_user(&tac, argp, sizeof tac))
			goto out;
		r = vcpu_ioctl_tpr_access_reporting(vcpu, &tac);
		if (r)
			goto out;
		r = -EFAULT;
		if (copy_to_user(argp, &tac, sizeof tac))
			goto out;
		r = 0;
		break;
	};
	case KVM_SET_VAPIC_ADDR: {
		struct kvm_vapic_addr va;
		int idx;

		r = -EINVAL;
		if (!lapic_in_kernel(vcpu))
			goto out;
		r = -EFAULT;
		if (copy_from_user(&va, argp, sizeof va))
			goto out;
		idx = srcu_read_lock(&vcpu->kvm->srcu);
		r = kvm_lapic_set_vapic_addr(vcpu, va.vapic_addr);
		srcu_read_unlock(&vcpu->kvm->srcu, idx);
		break;
	}
	case KVM_X86_SETUP_MCE: {
		u64 mcg_cap;

		r = -EFAULT;
		if (copy_from_user(&mcg_cap, argp, sizeof mcg_cap))
			goto out;
		r = kvm_vcpu_ioctl_x86_setup_mce(vcpu, mcg_cap);
		break;
	}
	case KVM_X86_SET_MCE: {
		struct kvm_x86_mce mce;

		r = -EFAULT;
		if (copy_from_user(&mce, argp, sizeof mce))
			goto out;
		r = kvm_vcpu_ioctl_x86_set_mce(vcpu, &mce);
		break;
	}
	case KVM_GET_VCPU_EVENTS: {
		struct kvm_vcpu_events events;

		kvm_vcpu_ioctl_x86_get_vcpu_events(vcpu, &events);

		r = -EFAULT;
		if (copy_to_user(argp, &events, sizeof(struct kvm_vcpu_events)))
			break;
		r = 0;
		break;
	}
	case KVM_SET_VCPU_EVENTS: {
		struct kvm_vcpu_events events;

		r = -EFAULT;
		if (copy_from_user(&events, argp, sizeof(struct kvm_vcpu_events)))
			break;

		r = kvm_vcpu_ioctl_x86_set_vcpu_events(vcpu, &events);
		break;
	}
	case KVM_GET_DEBUGREGS: {
		struct kvm_debugregs dbgregs;

		kvm_vcpu_ioctl_x86_get_debugregs(vcpu, &dbgregs);

		r = -EFAULT;
		if (copy_to_user(argp, &dbgregs,
				 sizeof(struct kvm_debugregs)))
			break;
		r = 0;
		break;
	}
	case KVM_SET_DEBUGREGS: {
		struct kvm_debugregs dbgregs;

		r = -EFAULT;
		if (copy_from_user(&dbgregs, argp,
				   sizeof(struct kvm_debugregs)))
			break;

		r = kvm_vcpu_ioctl_x86_set_debugregs(vcpu, &dbgregs);
		break;
	}
	case KVM_GET_XSAVE: {
		u.xsave = kzalloc(sizeof(struct kvm_xsave), GFP_KERNEL);
		r = -ENOMEM;
		if (!u.xsave)
			break;

		kvm_vcpu_ioctl_x86_get_xsave(vcpu, u.xsave);

		r = -EFAULT;
		if (copy_to_user(argp, u.xsave, sizeof(struct kvm_xsave)))
			break;
		r = 0;
		break;
	}
	case KVM_SET_XSAVE: {
		u.xsave = memdup_user(argp, sizeof(*u.xsave));
		if (IS_ERR(u.xsave)) {
			r = PTR_ERR(u.xsave);
			goto out_nofree;
		}

		r = kvm_vcpu_ioctl_x86_set_xsave(vcpu, u.xsave);
		break;
	}
	case KVM_GET_XCRS: {
		u.xcrs = kzalloc(sizeof(struct kvm_xcrs), GFP_KERNEL);
		r = -ENOMEM;
		if (!u.xcrs)
			break;

		kvm_vcpu_ioctl_x86_get_xcrs(vcpu, u.xcrs);

		r = -EFAULT;
		if (copy_to_user(argp, u.xcrs,
				 sizeof(struct kvm_xcrs)))
			break;
		r = 0;
		break;
	}
	case KVM_SET_XCRS: {
		u.xcrs = memdup_user(argp, sizeof(*u.xcrs));
		if (IS_ERR(u.xcrs)) {
			r = PTR_ERR(u.xcrs);
			goto out_nofree;
		}

		r = kvm_vcpu_ioctl_x86_set_xcrs(vcpu, u.xcrs);
		break;
	}
	case KVM_SET_TSC_KHZ: {
		u32 user_tsc_khz;

		r = -EINVAL;
		user_tsc_khz = (u32)arg;

		if (user_tsc_khz >= kvm_max_guest_tsc_khz)
			goto out;

		if (user_tsc_khz == 0)
			user_tsc_khz = tsc_khz;

		if (!kvm_set_tsc_khz(vcpu, user_tsc_khz))
			r = 0;

		goto out;
	}
	case KVM_GET_TSC_KHZ: {
		r = vcpu->arch.virtual_tsc_khz;
		goto out;
	}
	case KVM_KVMCLOCK_CTRL: {
		r = kvm_set_guest_paused(vcpu);
		goto out;
	}
	case KVM_ENABLE_CAP: {
		struct kvm_enable_cap cap;

		r = -EFAULT;
		if (copy_from_user(&cap, argp, sizeof(cap)))
			goto out;
		r = kvm_vcpu_ioctl_enable_cap(vcpu, &cap);
		break;
	}
	case KVM_GET_NESTED_STATE: {
		struct kvm_nested_state __user *user_kvm_nested_state = argp;
		u32 user_data_size;

		r = -EINVAL;
		if (!kvm_x86_ops->get_nested_state)
			break;

		BUILD_BUG_ON(sizeof(user_data_size) != sizeof(user_kvm_nested_state->size));
		r = -EFAULT;
		if (get_user(user_data_size, &user_kvm_nested_state->size))
			break;

		r = kvm_x86_ops->get_nested_state(vcpu, user_kvm_nested_state,
						  user_data_size);
		if (r < 0)
			break;

		if (r > user_data_size) {
			if (put_user(r, &user_kvm_nested_state->size))
				r = -EFAULT;
			else
				r = -E2BIG;
			break;
		}

		r = 0;
		break;
	}
	case KVM_SET_NESTED_STATE: {
		struct kvm_nested_state __user *user_kvm_nested_state = argp;
		struct kvm_nested_state kvm_state;

		r = -EINVAL;
		if (!kvm_x86_ops->set_nested_state)
			break;

		r = -EFAULT;
		if (copy_from_user(&kvm_state, user_kvm_nested_state, sizeof(kvm_state)))
			break;

		r = -EINVAL;
		if (kvm_state.size < sizeof(kvm_state))
			break;

		if (kvm_state.flags &
<<<<<<< HEAD
		    ~(KVM_STATE_NESTED_RUN_PENDING | KVM_STATE_NESTED_GUEST_MODE))
			break;

		/* nested_run_pending implies guest_mode.  */
		if (kvm_state.flags == KVM_STATE_NESTED_RUN_PENDING)
=======
		    ~(KVM_STATE_NESTED_RUN_PENDING | KVM_STATE_NESTED_GUEST_MODE
		      | KVM_STATE_NESTED_EVMCS))
			break;

		/* nested_run_pending implies guest_mode.  */
		if ((kvm_state.flags & KVM_STATE_NESTED_RUN_PENDING)
		    && !(kvm_state.flags & KVM_STATE_NESTED_GUEST_MODE))
>>>>>>> 0fd79184
			break;

		r = kvm_x86_ops->set_nested_state(vcpu, user_kvm_nested_state, &kvm_state);
		break;
	}
	default:
		r = -EINVAL;
	}
out:
	kfree(u.buffer);
out_nofree:
	vcpu_put(vcpu);
	return r;
}

vm_fault_t kvm_arch_vcpu_fault(struct kvm_vcpu *vcpu, struct vm_fault *vmf)
{
	return VM_FAULT_SIGBUS;
}

static int kvm_vm_ioctl_set_tss_addr(struct kvm *kvm, unsigned long addr)
{
	int ret;

	if (addr > (unsigned int)(-3 * PAGE_SIZE))
		return -EINVAL;
	ret = kvm_x86_ops->set_tss_addr(kvm, addr);
	return ret;
}

static int kvm_vm_ioctl_set_identity_map_addr(struct kvm *kvm,
					      u64 ident_addr)
{
	return kvm_x86_ops->set_identity_map_addr(kvm, ident_addr);
}

static int kvm_vm_ioctl_set_nr_mmu_pages(struct kvm *kvm,
					  u32 kvm_nr_mmu_pages)
{
	if (kvm_nr_mmu_pages < KVM_MIN_ALLOC_MMU_PAGES)
		return -EINVAL;

	mutex_lock(&kvm->slots_lock);

	kvm_mmu_change_mmu_pages(kvm, kvm_nr_mmu_pages);
	kvm->arch.n_requested_mmu_pages = kvm_nr_mmu_pages;

	mutex_unlock(&kvm->slots_lock);
	return 0;
}

static int kvm_vm_ioctl_get_nr_mmu_pages(struct kvm *kvm)
{
	return kvm->arch.n_max_mmu_pages;
}

static int kvm_vm_ioctl_get_irqchip(struct kvm *kvm, struct kvm_irqchip *chip)
{
	struct kvm_pic *pic = kvm->arch.vpic;
	int r;

	r = 0;
	switch (chip->chip_id) {
	case KVM_IRQCHIP_PIC_MASTER:
		memcpy(&chip->chip.pic, &pic->pics[0],
			sizeof(struct kvm_pic_state));
		break;
	case KVM_IRQCHIP_PIC_SLAVE:
		memcpy(&chip->chip.pic, &pic->pics[1],
			sizeof(struct kvm_pic_state));
		break;
	case KVM_IRQCHIP_IOAPIC:
		kvm_get_ioapic(kvm, &chip->chip.ioapic);
		break;
	default:
		r = -EINVAL;
		break;
	}
	return r;
}

static int kvm_vm_ioctl_set_irqchip(struct kvm *kvm, struct kvm_irqchip *chip)
{
	struct kvm_pic *pic = kvm->arch.vpic;
	int r;

	r = 0;
	switch (chip->chip_id) {
	case KVM_IRQCHIP_PIC_MASTER:
		spin_lock(&pic->lock);
		memcpy(&pic->pics[0], &chip->chip.pic,
			sizeof(struct kvm_pic_state));
		spin_unlock(&pic->lock);
		break;
	case KVM_IRQCHIP_PIC_SLAVE:
		spin_lock(&pic->lock);
		memcpy(&pic->pics[1], &chip->chip.pic,
			sizeof(struct kvm_pic_state));
		spin_unlock(&pic->lock);
		break;
	case KVM_IRQCHIP_IOAPIC:
		kvm_set_ioapic(kvm, &chip->chip.ioapic);
		break;
	default:
		r = -EINVAL;
		break;
	}
	kvm_pic_update_irq(pic);
	return r;
}

static int kvm_vm_ioctl_get_pit(struct kvm *kvm, struct kvm_pit_state *ps)
{
	struct kvm_kpit_state *kps = &kvm->arch.vpit->pit_state;

	BUILD_BUG_ON(sizeof(*ps) != sizeof(kps->channels));

	mutex_lock(&kps->lock);
	memcpy(ps, &kps->channels, sizeof(*ps));
	mutex_unlock(&kps->lock);
	return 0;
}

static int kvm_vm_ioctl_set_pit(struct kvm *kvm, struct kvm_pit_state *ps)
{
	int i;
	struct kvm_pit *pit = kvm->arch.vpit;

	mutex_lock(&pit->pit_state.lock);
	memcpy(&pit->pit_state.channels, ps, sizeof(*ps));
	for (i = 0; i < 3; i++)
		kvm_pit_load_count(pit, i, ps->channels[i].count, 0);
	mutex_unlock(&pit->pit_state.lock);
	return 0;
}

static int kvm_vm_ioctl_get_pit2(struct kvm *kvm, struct kvm_pit_state2 *ps)
{
	mutex_lock(&kvm->arch.vpit->pit_state.lock);
	memcpy(ps->channels, &kvm->arch.vpit->pit_state.channels,
		sizeof(ps->channels));
	ps->flags = kvm->arch.vpit->pit_state.flags;
	mutex_unlock(&kvm->arch.vpit->pit_state.lock);
	memset(&ps->reserved, 0, sizeof(ps->reserved));
	return 0;
}

static int kvm_vm_ioctl_set_pit2(struct kvm *kvm, struct kvm_pit_state2 *ps)
{
	int start = 0;
	int i;
	u32 prev_legacy, cur_legacy;
	struct kvm_pit *pit = kvm->arch.vpit;

	mutex_lock(&pit->pit_state.lock);
	prev_legacy = pit->pit_state.flags & KVM_PIT_FLAGS_HPET_LEGACY;
	cur_legacy = ps->flags & KVM_PIT_FLAGS_HPET_LEGACY;
	if (!prev_legacy && cur_legacy)
		start = 1;
	memcpy(&pit->pit_state.channels, &ps->channels,
	       sizeof(pit->pit_state.channels));
	pit->pit_state.flags = ps->flags;
	for (i = 0; i < 3; i++)
		kvm_pit_load_count(pit, i, pit->pit_state.channels[i].count,
				   start && i == 0);
	mutex_unlock(&pit->pit_state.lock);
	return 0;
}

static int kvm_vm_ioctl_reinject(struct kvm *kvm,
				 struct kvm_reinject_control *control)
{
	struct kvm_pit *pit = kvm->arch.vpit;

	if (!pit)
		return -ENXIO;

	/* pit->pit_state.lock was overloaded to prevent userspace from getting
	 * an inconsistent state after running multiple KVM_REINJECT_CONTROL
	 * ioctls in parallel.  Use a separate lock if that ioctl isn't rare.
	 */
	mutex_lock(&pit->pit_state.lock);
	kvm_pit_set_reinject(pit, control->pit_reinject);
	mutex_unlock(&pit->pit_state.lock);

	return 0;
}

/**
 * kvm_vm_ioctl_get_dirty_log - get and clear the log of dirty pages in a slot
 * @kvm: kvm instance
 * @log: slot id and address to which we copy the log
 *
 * Steps 1-4 below provide general overview of dirty page logging. See
 * kvm_get_dirty_log_protect() function description for additional details.
 *
 * We call kvm_get_dirty_log_protect() to handle steps 1-3, upon return we
 * always flush the TLB (step 4) even if previous step failed  and the dirty
 * bitmap may be corrupt. Regardless of previous outcome the KVM logging API
 * does not preclude user space subsequent dirty log read. Flushing TLB ensures
 * writes will be marked dirty for next log read.
 *
 *   1. Take a snapshot of the bit and clear it if needed.
 *   2. Write protect the corresponding page.
 *   3. Copy the snapshot to the userspace.
 *   4. Flush TLB's if needed.
 */
int kvm_vm_ioctl_get_dirty_log(struct kvm *kvm, struct kvm_dirty_log *log)
{
	bool is_dirty = false;
	int r;

	mutex_lock(&kvm->slots_lock);

	/*
	 * Flush potentially hardware-cached dirty pages to dirty_bitmap.
	 */
	if (kvm_x86_ops->flush_log_dirty)
		kvm_x86_ops->flush_log_dirty(kvm);

	r = kvm_get_dirty_log_protect(kvm, log, &is_dirty);

	/*
	 * All the TLBs can be flushed out of mmu lock, see the comments in
	 * kvm_mmu_slot_remove_write_access().
	 */
	lockdep_assert_held(&kvm->slots_lock);
	if (is_dirty)
		kvm_flush_remote_tlbs(kvm);

	mutex_unlock(&kvm->slots_lock);
	return r;
}

int kvm_vm_ioctl_irq_line(struct kvm *kvm, struct kvm_irq_level *irq_event,
			bool line_status)
{
	if (!irqchip_in_kernel(kvm))
		return -ENXIO;

	irq_event->status = kvm_set_irq(kvm, KVM_USERSPACE_IRQ_SOURCE_ID,
					irq_event->irq, irq_event->level,
					line_status);
	return 0;
}

static int kvm_vm_ioctl_enable_cap(struct kvm *kvm,
				   struct kvm_enable_cap *cap)
{
	int r;

	if (cap->flags)
		return -EINVAL;

	switch (cap->cap) {
	case KVM_CAP_DISABLE_QUIRKS:
		kvm->arch.disabled_quirks = cap->args[0];
		r = 0;
		break;
	case KVM_CAP_SPLIT_IRQCHIP: {
		mutex_lock(&kvm->lock);
		r = -EINVAL;
		if (cap->args[0] > MAX_NR_RESERVED_IOAPIC_PINS)
			goto split_irqchip_unlock;
		r = -EEXIST;
		if (irqchip_in_kernel(kvm))
			goto split_irqchip_unlock;
		if (kvm->created_vcpus)
			goto split_irqchip_unlock;
		r = kvm_setup_empty_irq_routing(kvm);
		if (r)
			goto split_irqchip_unlock;
		/* Pairs with irqchip_in_kernel. */
		smp_wmb();
		kvm->arch.irqchip_mode = KVM_IRQCHIP_SPLIT;
		kvm->arch.nr_reserved_ioapic_pins = cap->args[0];
		r = 0;
split_irqchip_unlock:
		mutex_unlock(&kvm->lock);
		break;
	}
	case KVM_CAP_X2APIC_API:
		r = -EINVAL;
		if (cap->args[0] & ~KVM_X2APIC_API_VALID_FLAGS)
			break;

		if (cap->args[0] & KVM_X2APIC_API_USE_32BIT_IDS)
			kvm->arch.x2apic_format = true;
		if (cap->args[0] & KVM_X2APIC_API_DISABLE_BROADCAST_QUIRK)
			kvm->arch.x2apic_broadcast_quirk_disabled = true;

		r = 0;
		break;
	case KVM_CAP_X86_DISABLE_EXITS:
		r = -EINVAL;
		if (cap->args[0] & ~KVM_X86_DISABLE_VALID_EXITS)
			break;

		if ((cap->args[0] & KVM_X86_DISABLE_EXITS_MWAIT) &&
			kvm_can_mwait_in_guest())
			kvm->arch.mwait_in_guest = true;
		if (cap->args[0] & KVM_X86_DISABLE_EXITS_HLT)
			kvm->arch.hlt_in_guest = true;
		if (cap->args[0] & KVM_X86_DISABLE_EXITS_PAUSE)
			kvm->arch.pause_in_guest = true;
		r = 0;
		break;
	case KVM_CAP_MSR_PLATFORM_INFO:
		kvm->arch.guest_can_read_msr_platform_info = cap->args[0];
		r = 0;
		break;
<<<<<<< HEAD
=======
	case KVM_CAP_EXCEPTION_PAYLOAD:
		kvm->arch.exception_payload_enabled = cap->args[0];
		r = 0;
		break;
>>>>>>> 0fd79184
	default:
		r = -EINVAL;
		break;
	}
	return r;
}

long kvm_arch_vm_ioctl(struct file *filp,
		       unsigned int ioctl, unsigned long arg)
{
	struct kvm *kvm = filp->private_data;
	void __user *argp = (void __user *)arg;
	int r = -ENOTTY;
	/*
	 * This union makes it completely explicit to gcc-3.x
	 * that these two variables' stack usage should be
	 * combined, not added together.
	 */
	union {
		struct kvm_pit_state ps;
		struct kvm_pit_state2 ps2;
		struct kvm_pit_config pit_config;
	} u;

	switch (ioctl) {
	case KVM_SET_TSS_ADDR:
		r = kvm_vm_ioctl_set_tss_addr(kvm, arg);
		break;
	case KVM_SET_IDENTITY_MAP_ADDR: {
		u64 ident_addr;

		mutex_lock(&kvm->lock);
		r = -EINVAL;
		if (kvm->created_vcpus)
			goto set_identity_unlock;
		r = -EFAULT;
		if (copy_from_user(&ident_addr, argp, sizeof ident_addr))
			goto set_identity_unlock;
		r = kvm_vm_ioctl_set_identity_map_addr(kvm, ident_addr);
set_identity_unlock:
		mutex_unlock(&kvm->lock);
		break;
	}
	case KVM_SET_NR_MMU_PAGES:
		r = kvm_vm_ioctl_set_nr_mmu_pages(kvm, arg);
		break;
	case KVM_GET_NR_MMU_PAGES:
		r = kvm_vm_ioctl_get_nr_mmu_pages(kvm);
		break;
	case KVM_CREATE_IRQCHIP: {
		mutex_lock(&kvm->lock);

		r = -EEXIST;
		if (irqchip_in_kernel(kvm))
			goto create_irqchip_unlock;

		r = -EINVAL;
		if (kvm->created_vcpus)
			goto create_irqchip_unlock;

		r = kvm_pic_init(kvm);
		if (r)
			goto create_irqchip_unlock;

		r = kvm_ioapic_init(kvm);
		if (r) {
			kvm_pic_destroy(kvm);
			goto create_irqchip_unlock;
		}

		r = kvm_setup_default_irq_routing(kvm);
		if (r) {
			kvm_ioapic_destroy(kvm);
			kvm_pic_destroy(kvm);
			goto create_irqchip_unlock;
		}
		/* Write kvm->irq_routing before enabling irqchip_in_kernel. */
		smp_wmb();
		kvm->arch.irqchip_mode = KVM_IRQCHIP_KERNEL;
	create_irqchip_unlock:
		mutex_unlock(&kvm->lock);
		break;
	}
	case KVM_CREATE_PIT:
		u.pit_config.flags = KVM_PIT_SPEAKER_DUMMY;
		goto create_pit;
	case KVM_CREATE_PIT2:
		r = -EFAULT;
		if (copy_from_user(&u.pit_config, argp,
				   sizeof(struct kvm_pit_config)))
			goto out;
	create_pit:
		mutex_lock(&kvm->lock);
		r = -EEXIST;
		if (kvm->arch.vpit)
			goto create_pit_unlock;
		r = -ENOMEM;
		kvm->arch.vpit = kvm_create_pit(kvm, u.pit_config.flags);
		if (kvm->arch.vpit)
			r = 0;
	create_pit_unlock:
		mutex_unlock(&kvm->lock);
		break;
	case KVM_GET_IRQCHIP: {
		/* 0: PIC master, 1: PIC slave, 2: IOAPIC */
		struct kvm_irqchip *chip;

		chip = memdup_user(argp, sizeof(*chip));
		if (IS_ERR(chip)) {
			r = PTR_ERR(chip);
			goto out;
		}

		r = -ENXIO;
		if (!irqchip_kernel(kvm))
			goto get_irqchip_out;
		r = kvm_vm_ioctl_get_irqchip(kvm, chip);
		if (r)
			goto get_irqchip_out;
		r = -EFAULT;
		if (copy_to_user(argp, chip, sizeof *chip))
			goto get_irqchip_out;
		r = 0;
	get_irqchip_out:
		kfree(chip);
		break;
	}
	case KVM_SET_IRQCHIP: {
		/* 0: PIC master, 1: PIC slave, 2: IOAPIC */
		struct kvm_irqchip *chip;

		chip = memdup_user(argp, sizeof(*chip));
		if (IS_ERR(chip)) {
			r = PTR_ERR(chip);
			goto out;
		}

		r = -ENXIO;
		if (!irqchip_kernel(kvm))
			goto set_irqchip_out;
		r = kvm_vm_ioctl_set_irqchip(kvm, chip);
		if (r)
			goto set_irqchip_out;
		r = 0;
	set_irqchip_out:
		kfree(chip);
		break;
	}
	case KVM_GET_PIT: {
		r = -EFAULT;
		if (copy_from_user(&u.ps, argp, sizeof(struct kvm_pit_state)))
			goto out;
		r = -ENXIO;
		if (!kvm->arch.vpit)
			goto out;
		r = kvm_vm_ioctl_get_pit(kvm, &u.ps);
		if (r)
			goto out;
		r = -EFAULT;
		if (copy_to_user(argp, &u.ps, sizeof(struct kvm_pit_state)))
			goto out;
		r = 0;
		break;
	}
	case KVM_SET_PIT: {
		r = -EFAULT;
		if (copy_from_user(&u.ps, argp, sizeof u.ps))
			goto out;
		r = -ENXIO;
		if (!kvm->arch.vpit)
			goto out;
		r = kvm_vm_ioctl_set_pit(kvm, &u.ps);
		break;
	}
	case KVM_GET_PIT2: {
		r = -ENXIO;
		if (!kvm->arch.vpit)
			goto out;
		r = kvm_vm_ioctl_get_pit2(kvm, &u.ps2);
		if (r)
			goto out;
		r = -EFAULT;
		if (copy_to_user(argp, &u.ps2, sizeof(u.ps2)))
			goto out;
		r = 0;
		break;
	}
	case KVM_SET_PIT2: {
		r = -EFAULT;
		if (copy_from_user(&u.ps2, argp, sizeof(u.ps2)))
			goto out;
		r = -ENXIO;
		if (!kvm->arch.vpit)
			goto out;
		r = kvm_vm_ioctl_set_pit2(kvm, &u.ps2);
		break;
	}
	case KVM_REINJECT_CONTROL: {
		struct kvm_reinject_control control;
		r =  -EFAULT;
		if (copy_from_user(&control, argp, sizeof(control)))
			goto out;
		r = kvm_vm_ioctl_reinject(kvm, &control);
		break;
	}
	case KVM_SET_BOOT_CPU_ID:
		r = 0;
		mutex_lock(&kvm->lock);
		if (kvm->created_vcpus)
			r = -EBUSY;
		else
			kvm->arch.bsp_vcpu_id = arg;
		mutex_unlock(&kvm->lock);
		break;
	case KVM_XEN_HVM_CONFIG: {
		struct kvm_xen_hvm_config xhc;
		r = -EFAULT;
		if (copy_from_user(&xhc, argp, sizeof(xhc)))
			goto out;
		r = -EINVAL;
		if (xhc.flags)
			goto out;
		memcpy(&kvm->arch.xen_hvm_config, &xhc, sizeof(xhc));
		r = 0;
		break;
	}
	case KVM_SET_CLOCK: {
		struct kvm_clock_data user_ns;
		u64 now_ns;

		r = -EFAULT;
		if (copy_from_user(&user_ns, argp, sizeof(user_ns)))
			goto out;

		r = -EINVAL;
		if (user_ns.flags)
			goto out;

		r = 0;
		/*
		 * TODO: userspace has to take care of races with VCPU_RUN, so
		 * kvm_gen_update_masterclock() can be cut down to locked
		 * pvclock_update_vm_gtod_copy().
		 */
		kvm_gen_update_masterclock(kvm);
		now_ns = get_kvmclock_ns(kvm);
		kvm->arch.kvmclock_offset += user_ns.clock - now_ns;
		kvm_make_all_cpus_request(kvm, KVM_REQ_CLOCK_UPDATE);
		break;
	}
	case KVM_GET_CLOCK: {
		struct kvm_clock_data user_ns;
		u64 now_ns;

		now_ns = get_kvmclock_ns(kvm);
		user_ns.clock = now_ns;
		user_ns.flags = kvm->arch.use_master_clock ? KVM_CLOCK_TSC_STABLE : 0;
		memset(&user_ns.pad, 0, sizeof(user_ns.pad));

		r = -EFAULT;
		if (copy_to_user(argp, &user_ns, sizeof(user_ns)))
			goto out;
		r = 0;
		break;
	}
	case KVM_ENABLE_CAP: {
		struct kvm_enable_cap cap;

		r = -EFAULT;
		if (copy_from_user(&cap, argp, sizeof(cap)))
			goto out;
		r = kvm_vm_ioctl_enable_cap(kvm, &cap);
		break;
	}
	case KVM_MEMORY_ENCRYPT_OP: {
		r = -ENOTTY;
		if (kvm_x86_ops->mem_enc_op)
			r = kvm_x86_ops->mem_enc_op(kvm, argp);
		break;
	}
	case KVM_MEMORY_ENCRYPT_REG_REGION: {
		struct kvm_enc_region region;

		r = -EFAULT;
		if (copy_from_user(&region, argp, sizeof(region)))
			goto out;

		r = -ENOTTY;
		if (kvm_x86_ops->mem_enc_reg_region)
			r = kvm_x86_ops->mem_enc_reg_region(kvm, &region);
		break;
	}
	case KVM_MEMORY_ENCRYPT_UNREG_REGION: {
		struct kvm_enc_region region;

		r = -EFAULT;
		if (copy_from_user(&region, argp, sizeof(region)))
			goto out;

		r = -ENOTTY;
		if (kvm_x86_ops->mem_enc_unreg_region)
			r = kvm_x86_ops->mem_enc_unreg_region(kvm, &region);
		break;
	}
	case KVM_HYPERV_EVENTFD: {
		struct kvm_hyperv_eventfd hvevfd;

		r = -EFAULT;
		if (copy_from_user(&hvevfd, argp, sizeof(hvevfd)))
			goto out;
		r = kvm_vm_ioctl_hv_eventfd(kvm, &hvevfd);
		break;
	}
	default:
		r = -ENOTTY;
	}
out:
	return r;
}

static void kvm_init_msr_list(void)
{
	u32 dummy[2];
	unsigned i, j;

	for (i = j = 0; i < ARRAY_SIZE(msrs_to_save); i++) {
		if (rdmsr_safe(msrs_to_save[i], &dummy[0], &dummy[1]) < 0)
			continue;

		/*
		 * Even MSRs that are valid in the host may not be exposed
		 * to the guests in some cases.
		 */
		switch (msrs_to_save[i]) {
		case MSR_IA32_BNDCFGS:
			if (!kvm_mpx_supported())
				continue;
			break;
		case MSR_TSC_AUX:
			if (!kvm_x86_ops->rdtscp_supported())
				continue;
			break;
		default:
			break;
		}

		if (j < i)
			msrs_to_save[j] = msrs_to_save[i];
		j++;
	}
	num_msrs_to_save = j;

	for (i = j = 0; i < ARRAY_SIZE(emulated_msrs); i++) {
		if (!kvm_x86_ops->has_emulated_msr(emulated_msrs[i]))
			continue;

		if (j < i)
			emulated_msrs[j] = emulated_msrs[i];
		j++;
	}
	num_emulated_msrs = j;

	for (i = j = 0; i < ARRAY_SIZE(msr_based_features); i++) {
		struct kvm_msr_entry msr;

		msr.index = msr_based_features[i];
		if (kvm_get_msr_feature(&msr))
			continue;

		if (j < i)
			msr_based_features[j] = msr_based_features[i];
		j++;
	}
	num_msr_based_features = j;
}

static int vcpu_mmio_write(struct kvm_vcpu *vcpu, gpa_t addr, int len,
			   const void *v)
{
	int handled = 0;
	int n;

	do {
		n = min(len, 8);
		if (!(lapic_in_kernel(vcpu) &&
		      !kvm_iodevice_write(vcpu, &vcpu->arch.apic->dev, addr, n, v))
		    && kvm_io_bus_write(vcpu, KVM_MMIO_BUS, addr, n, v))
			break;
		handled += n;
		addr += n;
		len -= n;
		v += n;
	} while (len);

	return handled;
}

static int vcpu_mmio_read(struct kvm_vcpu *vcpu, gpa_t addr, int len, void *v)
{
	int handled = 0;
	int n;

	do {
		n = min(len, 8);
		if (!(lapic_in_kernel(vcpu) &&
		      !kvm_iodevice_read(vcpu, &vcpu->arch.apic->dev,
					 addr, n, v))
		    && kvm_io_bus_read(vcpu, KVM_MMIO_BUS, addr, n, v))
			break;
		trace_kvm_mmio(KVM_TRACE_MMIO_READ, n, addr, v);
		handled += n;
		addr += n;
		len -= n;
		v += n;
	} while (len);

	return handled;
}

static void kvm_set_segment(struct kvm_vcpu *vcpu,
			struct kvm_segment *var, int seg)
{
	kvm_x86_ops->set_segment(vcpu, var, seg);
}

void kvm_get_segment(struct kvm_vcpu *vcpu,
		     struct kvm_segment *var, int seg)
{
	kvm_x86_ops->get_segment(vcpu, var, seg);
}

gpa_t translate_nested_gpa(struct kvm_vcpu *vcpu, gpa_t gpa, u32 access,
			   struct x86_exception *exception)
{
	gpa_t t_gpa;

	BUG_ON(!mmu_is_nested(vcpu));

	/* NPT walks are always user-walks */
	access |= PFERR_USER_MASK;
	t_gpa  = vcpu->arch.mmu->gva_to_gpa(vcpu, gpa, access, exception);

	return t_gpa;
}

gpa_t kvm_mmu_gva_to_gpa_read(struct kvm_vcpu *vcpu, gva_t gva,
			      struct x86_exception *exception)
{
	u32 access = (kvm_x86_ops->get_cpl(vcpu) == 3) ? PFERR_USER_MASK : 0;
	return vcpu->arch.walk_mmu->gva_to_gpa(vcpu, gva, access, exception);
}

 gpa_t kvm_mmu_gva_to_gpa_fetch(struct kvm_vcpu *vcpu, gva_t gva,
				struct x86_exception *exception)
{
	u32 access = (kvm_x86_ops->get_cpl(vcpu) == 3) ? PFERR_USER_MASK : 0;
	access |= PFERR_FETCH_MASK;
	return vcpu->arch.walk_mmu->gva_to_gpa(vcpu, gva, access, exception);
}

gpa_t kvm_mmu_gva_to_gpa_write(struct kvm_vcpu *vcpu, gva_t gva,
			       struct x86_exception *exception)
{
	u32 access = (kvm_x86_ops->get_cpl(vcpu) == 3) ? PFERR_USER_MASK : 0;
	access |= PFERR_WRITE_MASK;
	return vcpu->arch.walk_mmu->gva_to_gpa(vcpu, gva, access, exception);
}

/* uses this to access any guest's mapped memory without checking CPL */
gpa_t kvm_mmu_gva_to_gpa_system(struct kvm_vcpu *vcpu, gva_t gva,
				struct x86_exception *exception)
{
	return vcpu->arch.walk_mmu->gva_to_gpa(vcpu, gva, 0, exception);
}

static int kvm_read_guest_virt_helper(gva_t addr, void *val, unsigned int bytes,
				      struct kvm_vcpu *vcpu, u32 access,
				      struct x86_exception *exception)
{
	void *data = val;
	int r = X86EMUL_CONTINUE;

	while (bytes) {
		gpa_t gpa = vcpu->arch.walk_mmu->gva_to_gpa(vcpu, addr, access,
							    exception);
		unsigned offset = addr & (PAGE_SIZE-1);
		unsigned toread = min(bytes, (unsigned)PAGE_SIZE - offset);
		int ret;

		if (gpa == UNMAPPED_GVA)
			return X86EMUL_PROPAGATE_FAULT;
		ret = kvm_vcpu_read_guest_page(vcpu, gpa >> PAGE_SHIFT, data,
					       offset, toread);
		if (ret < 0) {
			r = X86EMUL_IO_NEEDED;
			goto out;
		}

		bytes -= toread;
		data += toread;
		addr += toread;
	}
out:
	return r;
}

/* used for instruction fetching */
static int kvm_fetch_guest_virt(struct x86_emulate_ctxt *ctxt,
				gva_t addr, void *val, unsigned int bytes,
				struct x86_exception *exception)
{
	struct kvm_vcpu *vcpu = emul_to_vcpu(ctxt);
	u32 access = (kvm_x86_ops->get_cpl(vcpu) == 3) ? PFERR_USER_MASK : 0;
	unsigned offset;
	int ret;

	/* Inline kvm_read_guest_virt_helper for speed.  */
	gpa_t gpa = vcpu->arch.walk_mmu->gva_to_gpa(vcpu, addr, access|PFERR_FETCH_MASK,
						    exception);
	if (unlikely(gpa == UNMAPPED_GVA))
		return X86EMUL_PROPAGATE_FAULT;

	offset = addr & (PAGE_SIZE-1);
	if (WARN_ON(offset + bytes > PAGE_SIZE))
		bytes = (unsigned)PAGE_SIZE - offset;
	ret = kvm_vcpu_read_guest_page(vcpu, gpa >> PAGE_SHIFT, val,
				       offset, bytes);
	if (unlikely(ret < 0))
		return X86EMUL_IO_NEEDED;

	return X86EMUL_CONTINUE;
}

int kvm_read_guest_virt(struct kvm_vcpu *vcpu,
			       gva_t addr, void *val, unsigned int bytes,
			       struct x86_exception *exception)
{
	u32 access = (kvm_x86_ops->get_cpl(vcpu) == 3) ? PFERR_USER_MASK : 0;

	return kvm_read_guest_virt_helper(addr, val, bytes, vcpu, access,
					  exception);
}
EXPORT_SYMBOL_GPL(kvm_read_guest_virt);

static int emulator_read_std(struct x86_emulate_ctxt *ctxt,
			     gva_t addr, void *val, unsigned int bytes,
			     struct x86_exception *exception, bool system)
{
	struct kvm_vcpu *vcpu = emul_to_vcpu(ctxt);
	u32 access = 0;

	if (!system && kvm_x86_ops->get_cpl(vcpu) == 3)
		access |= PFERR_USER_MASK;

	return kvm_read_guest_virt_helper(addr, val, bytes, vcpu, access, exception);
}

static int kvm_read_guest_phys_system(struct x86_emulate_ctxt *ctxt,
		unsigned long addr, void *val, unsigned int bytes)
{
	struct kvm_vcpu *vcpu = emul_to_vcpu(ctxt);
	int r = kvm_vcpu_read_guest(vcpu, addr, val, bytes);

	return r < 0 ? X86EMUL_IO_NEEDED : X86EMUL_CONTINUE;
}

static int kvm_write_guest_virt_helper(gva_t addr, void *val, unsigned int bytes,
				      struct kvm_vcpu *vcpu, u32 access,
				      struct x86_exception *exception)
{
	void *data = val;
	int r = X86EMUL_CONTINUE;

	while (bytes) {
		gpa_t gpa =  vcpu->arch.walk_mmu->gva_to_gpa(vcpu, addr,
							     access,
							     exception);
		unsigned offset = addr & (PAGE_SIZE-1);
		unsigned towrite = min(bytes, (unsigned)PAGE_SIZE - offset);
		int ret;

		if (gpa == UNMAPPED_GVA)
			return X86EMUL_PROPAGATE_FAULT;
		ret = kvm_vcpu_write_guest(vcpu, gpa, data, towrite);
		if (ret < 0) {
			r = X86EMUL_IO_NEEDED;
			goto out;
		}

		bytes -= towrite;
		data += towrite;
		addr += towrite;
	}
out:
	return r;
}

static int emulator_write_std(struct x86_emulate_ctxt *ctxt, gva_t addr, void *val,
			      unsigned int bytes, struct x86_exception *exception,
			      bool system)
{
	struct kvm_vcpu *vcpu = emul_to_vcpu(ctxt);
	u32 access = PFERR_WRITE_MASK;

	if (!system && kvm_x86_ops->get_cpl(vcpu) == 3)
		access |= PFERR_USER_MASK;

	return kvm_write_guest_virt_helper(addr, val, bytes, vcpu,
					   access, exception);
}

int kvm_write_guest_virt_system(struct kvm_vcpu *vcpu, gva_t addr, void *val,
				unsigned int bytes, struct x86_exception *exception)
{
	/* kvm_write_guest_virt_system can pull in tons of pages. */
	vcpu->arch.l1tf_flush_l1d = true;

	return kvm_write_guest_virt_helper(addr, val, bytes, vcpu,
					   PFERR_WRITE_MASK, exception);
}
EXPORT_SYMBOL_GPL(kvm_write_guest_virt_system);

int handle_ud(struct kvm_vcpu *vcpu)
{
	int emul_type = EMULTYPE_TRAP_UD;
	enum emulation_result er;
	char sig[5]; /* ud2; .ascii "kvm" */
	struct x86_exception e;

	if (force_emulation_prefix &&
	    kvm_read_guest_virt(vcpu, kvm_get_linear_rip(vcpu),
				sig, sizeof(sig), &e) == 0 &&
	    memcmp(sig, "\xf\xbkvm", sizeof(sig)) == 0) {
		kvm_rip_write(vcpu, kvm_rip_read(vcpu) + sizeof(sig));
		emul_type = 0;
	}

	er = kvm_emulate_instruction(vcpu, emul_type);
	if (er == EMULATE_USER_EXIT)
		return 0;
	if (er != EMULATE_DONE)
		kvm_queue_exception(vcpu, UD_VECTOR);
	return 1;
}
EXPORT_SYMBOL_GPL(handle_ud);

static int vcpu_is_mmio_gpa(struct kvm_vcpu *vcpu, unsigned long gva,
			    gpa_t gpa, bool write)
{
	/* For APIC access vmexit */
	if ((gpa & PAGE_MASK) == APIC_DEFAULT_PHYS_BASE)
		return 1;

	if (vcpu_match_mmio_gpa(vcpu, gpa)) {
		trace_vcpu_match_mmio(gva, gpa, write, true);
		return 1;
	}

	return 0;
}

static int vcpu_mmio_gva_to_gpa(struct kvm_vcpu *vcpu, unsigned long gva,
				gpa_t *gpa, struct x86_exception *exception,
				bool write)
{
	u32 access = ((kvm_x86_ops->get_cpl(vcpu) == 3) ? PFERR_USER_MASK : 0)
		| (write ? PFERR_WRITE_MASK : 0);

	/*
	 * currently PKRU is only applied to ept enabled guest so
	 * there is no pkey in EPT page table for L1 guest or EPT
	 * shadow page table for L2 guest.
	 */
	if (vcpu_match_mmio_gva(vcpu, gva)
	    && !permission_fault(vcpu, vcpu->arch.walk_mmu,
				 vcpu->arch.access, 0, access)) {
		*gpa = vcpu->arch.mmio_gfn << PAGE_SHIFT |
					(gva & (PAGE_SIZE - 1));
		trace_vcpu_match_mmio(gva, *gpa, write, false);
		return 1;
	}

	*gpa = vcpu->arch.walk_mmu->gva_to_gpa(vcpu, gva, access, exception);

	if (*gpa == UNMAPPED_GVA)
		return -1;

	return vcpu_is_mmio_gpa(vcpu, gva, *gpa, write);
}

int emulator_write_phys(struct kvm_vcpu *vcpu, gpa_t gpa,
			const void *val, int bytes)
{
	int ret;

	ret = kvm_vcpu_write_guest(vcpu, gpa, val, bytes);
	if (ret < 0)
		return 0;
	kvm_page_track_write(vcpu, gpa, val, bytes);
	return 1;
}

struct read_write_emulator_ops {
	int (*read_write_prepare)(struct kvm_vcpu *vcpu, void *val,
				  int bytes);
	int (*read_write_emulate)(struct kvm_vcpu *vcpu, gpa_t gpa,
				  void *val, int bytes);
	int (*read_write_mmio)(struct kvm_vcpu *vcpu, gpa_t gpa,
			       int bytes, void *val);
	int (*read_write_exit_mmio)(struct kvm_vcpu *vcpu, gpa_t gpa,
				    void *val, int bytes);
	bool write;
};

static int read_prepare(struct kvm_vcpu *vcpu, void *val, int bytes)
{
	if (vcpu->mmio_read_completed) {
		trace_kvm_mmio(KVM_TRACE_MMIO_READ, bytes,
			       vcpu->mmio_fragments[0].gpa, val);
		vcpu->mmio_read_completed = 0;
		return 1;
	}

	return 0;
}

static int read_emulate(struct kvm_vcpu *vcpu, gpa_t gpa,
			void *val, int bytes)
{
	return !kvm_vcpu_read_guest(vcpu, gpa, val, bytes);
}

static int write_emulate(struct kvm_vcpu *vcpu, gpa_t gpa,
			 void *val, int bytes)
{
	return emulator_write_phys(vcpu, gpa, val, bytes);
}

static int write_mmio(struct kvm_vcpu *vcpu, gpa_t gpa, int bytes, void *val)
{
	trace_kvm_mmio(KVM_TRACE_MMIO_WRITE, bytes, gpa, val);
	return vcpu_mmio_write(vcpu, gpa, bytes, val);
}

static int read_exit_mmio(struct kvm_vcpu *vcpu, gpa_t gpa,
			  void *val, int bytes)
{
	trace_kvm_mmio(KVM_TRACE_MMIO_READ_UNSATISFIED, bytes, gpa, NULL);
	return X86EMUL_IO_NEEDED;
}

static int write_exit_mmio(struct kvm_vcpu *vcpu, gpa_t gpa,
			   void *val, int bytes)
{
	struct kvm_mmio_fragment *frag = &vcpu->mmio_fragments[0];

	memcpy(vcpu->run->mmio.data, frag->data, min(8u, frag->len));
	return X86EMUL_CONTINUE;
}

static const struct read_write_emulator_ops read_emultor = {
	.read_write_prepare = read_prepare,
	.read_write_emulate = read_emulate,
	.read_write_mmio = vcpu_mmio_read,
	.read_write_exit_mmio = read_exit_mmio,
};

static const struct read_write_emulator_ops write_emultor = {
	.read_write_emulate = write_emulate,
	.read_write_mmio = write_mmio,
	.read_write_exit_mmio = write_exit_mmio,
	.write = true,
};

static int emulator_read_write_onepage(unsigned long addr, void *val,
				       unsigned int bytes,
				       struct x86_exception *exception,
				       struct kvm_vcpu *vcpu,
				       const struct read_write_emulator_ops *ops)
{
	gpa_t gpa;
	int handled, ret;
	bool write = ops->write;
	struct kvm_mmio_fragment *frag;
	struct x86_emulate_ctxt *ctxt = &vcpu->arch.emulate_ctxt;

	/*
	 * If the exit was due to a NPF we may already have a GPA.
	 * If the GPA is present, use it to avoid the GVA to GPA table walk.
	 * Note, this cannot be used on string operations since string
	 * operation using rep will only have the initial GPA from the NPF
	 * occurred.
	 */
	if (vcpu->arch.gpa_available &&
	    emulator_can_use_gpa(ctxt) &&
	    (addr & ~PAGE_MASK) == (vcpu->arch.gpa_val & ~PAGE_MASK)) {
		gpa = vcpu->arch.gpa_val;
		ret = vcpu_is_mmio_gpa(vcpu, addr, gpa, write);
	} else {
		ret = vcpu_mmio_gva_to_gpa(vcpu, addr, &gpa, exception, write);
		if (ret < 0)
			return X86EMUL_PROPAGATE_FAULT;
	}

	if (!ret && ops->read_write_emulate(vcpu, gpa, val, bytes))
		return X86EMUL_CONTINUE;

	/*
	 * Is this MMIO handled locally?
	 */
	handled = ops->read_write_mmio(vcpu, gpa, bytes, val);
	if (handled == bytes)
		return X86EMUL_CONTINUE;

	gpa += handled;
	bytes -= handled;
	val += handled;

	WARN_ON(vcpu->mmio_nr_fragments >= KVM_MAX_MMIO_FRAGMENTS);
	frag = &vcpu->mmio_fragments[vcpu->mmio_nr_fragments++];
	frag->gpa = gpa;
	frag->data = val;
	frag->len = bytes;
	return X86EMUL_CONTINUE;
}

static int emulator_read_write(struct x86_emulate_ctxt *ctxt,
			unsigned long addr,
			void *val, unsigned int bytes,
			struct x86_exception *exception,
			const struct read_write_emulator_ops *ops)
{
	struct kvm_vcpu *vcpu = emul_to_vcpu(ctxt);
	gpa_t gpa;
	int rc;

	if (ops->read_write_prepare &&
		  ops->read_write_prepare(vcpu, val, bytes))
		return X86EMUL_CONTINUE;

	vcpu->mmio_nr_fragments = 0;

	/* Crossing a page boundary? */
	if (((addr + bytes - 1) ^ addr) & PAGE_MASK) {
		int now;

		now = -addr & ~PAGE_MASK;
		rc = emulator_read_write_onepage(addr, val, now, exception,
						 vcpu, ops);

		if (rc != X86EMUL_CONTINUE)
			return rc;
		addr += now;
		if (ctxt->mode != X86EMUL_MODE_PROT64)
			addr = (u32)addr;
		val += now;
		bytes -= now;
	}

	rc = emulator_read_write_onepage(addr, val, bytes, exception,
					 vcpu, ops);
	if (rc != X86EMUL_CONTINUE)
		return rc;

	if (!vcpu->mmio_nr_fragments)
		return rc;

	gpa = vcpu->mmio_fragments[0].gpa;

	vcpu->mmio_needed = 1;
	vcpu->mmio_cur_fragment = 0;

	vcpu->run->mmio.len = min(8u, vcpu->mmio_fragments[0].len);
	vcpu->run->mmio.is_write = vcpu->mmio_is_write = ops->write;
	vcpu->run->exit_reason = KVM_EXIT_MMIO;
	vcpu->run->mmio.phys_addr = gpa;

	return ops->read_write_exit_mmio(vcpu, gpa, val, bytes);
}

static int emulator_read_emulated(struct x86_emulate_ctxt *ctxt,
				  unsigned long addr,
				  void *val,
				  unsigned int bytes,
				  struct x86_exception *exception)
{
	return emulator_read_write(ctxt, addr, val, bytes,
				   exception, &read_emultor);
}

static int emulator_write_emulated(struct x86_emulate_ctxt *ctxt,
			    unsigned long addr,
			    const void *val,
			    unsigned int bytes,
			    struct x86_exception *exception)
{
	return emulator_read_write(ctxt, addr, (void *)val, bytes,
				   exception, &write_emultor);
}

#define CMPXCHG_TYPE(t, ptr, old, new) \
	(cmpxchg((t *)(ptr), *(t *)(old), *(t *)(new)) == *(t *)(old))

#ifdef CONFIG_X86_64
#  define CMPXCHG64(ptr, old, new) CMPXCHG_TYPE(u64, ptr, old, new)
#else
#  define CMPXCHG64(ptr, old, new) \
	(cmpxchg64((u64 *)(ptr), *(u64 *)(old), *(u64 *)(new)) == *(u64 *)(old))
#endif

static int emulator_cmpxchg_emulated(struct x86_emulate_ctxt *ctxt,
				     unsigned long addr,
				     const void *old,
				     const void *new,
				     unsigned int bytes,
				     struct x86_exception *exception)
{
	struct kvm_vcpu *vcpu = emul_to_vcpu(ctxt);
	gpa_t gpa;
	struct page *page;
	char *kaddr;
	bool exchanged;

	/* guests cmpxchg8b have to be emulated atomically */
	if (bytes > 8 || (bytes & (bytes - 1)))
		goto emul_write;

	gpa = kvm_mmu_gva_to_gpa_write(vcpu, addr, NULL);

	if (gpa == UNMAPPED_GVA ||
	    (gpa & PAGE_MASK) == APIC_DEFAULT_PHYS_BASE)
		goto emul_write;

	if (((gpa + bytes - 1) & PAGE_MASK) != (gpa & PAGE_MASK))
		goto emul_write;

	page = kvm_vcpu_gfn_to_page(vcpu, gpa >> PAGE_SHIFT);
	if (is_error_page(page))
		goto emul_write;

	kaddr = kmap_atomic(page);
	kaddr += offset_in_page(gpa);
	switch (bytes) {
	case 1:
		exchanged = CMPXCHG_TYPE(u8, kaddr, old, new);
		break;
	case 2:
		exchanged = CMPXCHG_TYPE(u16, kaddr, old, new);
		break;
	case 4:
		exchanged = CMPXCHG_TYPE(u32, kaddr, old, new);
		break;
	case 8:
		exchanged = CMPXCHG64(kaddr, old, new);
		break;
	default:
		BUG();
	}
	kunmap_atomic(kaddr);
	kvm_release_page_dirty(page);

	if (!exchanged)
		return X86EMUL_CMPXCHG_FAILED;

	kvm_vcpu_mark_page_dirty(vcpu, gpa >> PAGE_SHIFT);
	kvm_page_track_write(vcpu, gpa, new, bytes);

	return X86EMUL_CONTINUE;

emul_write:
	printk_once(KERN_WARNING "kvm: emulating exchange as write\n");

	return emulator_write_emulated(ctxt, addr, new, bytes, exception);
}

static int kernel_pio(struct kvm_vcpu *vcpu, void *pd)
{
	int r = 0, i;

	for (i = 0; i < vcpu->arch.pio.count; i++) {
		if (vcpu->arch.pio.in)
			r = kvm_io_bus_read(vcpu, KVM_PIO_BUS, vcpu->arch.pio.port,
					    vcpu->arch.pio.size, pd);
		else
			r = kvm_io_bus_write(vcpu, KVM_PIO_BUS,
					     vcpu->arch.pio.port, vcpu->arch.pio.size,
					     pd);
		if (r)
			break;
		pd += vcpu->arch.pio.size;
	}
	return r;
}

static int emulator_pio_in_out(struct kvm_vcpu *vcpu, int size,
			       unsigned short port, void *val,
			       unsigned int count, bool in)
{
	vcpu->arch.pio.port = port;
	vcpu->arch.pio.in = in;
	vcpu->arch.pio.count  = count;
	vcpu->arch.pio.size = size;

	if (!kernel_pio(vcpu, vcpu->arch.pio_data)) {
		vcpu->arch.pio.count = 0;
		return 1;
	}

	vcpu->run->exit_reason = KVM_EXIT_IO;
	vcpu->run->io.direction = in ? KVM_EXIT_IO_IN : KVM_EXIT_IO_OUT;
	vcpu->run->io.size = size;
	vcpu->run->io.data_offset = KVM_PIO_PAGE_OFFSET * PAGE_SIZE;
	vcpu->run->io.count = count;
	vcpu->run->io.port = port;

	return 0;
}

static int emulator_pio_in_emulated(struct x86_emulate_ctxt *ctxt,
				    int size, unsigned short port, void *val,
				    unsigned int count)
{
	struct kvm_vcpu *vcpu = emul_to_vcpu(ctxt);
	int ret;

	if (vcpu->arch.pio.count)
		goto data_avail;

	memset(vcpu->arch.pio_data, 0, size * count);

	ret = emulator_pio_in_out(vcpu, size, port, val, count, true);
	if (ret) {
data_avail:
		memcpy(val, vcpu->arch.pio_data, size * count);
		trace_kvm_pio(KVM_PIO_IN, port, size, count, vcpu->arch.pio_data);
		vcpu->arch.pio.count = 0;
		return 1;
	}

	return 0;
}

static int emulator_pio_out_emulated(struct x86_emulate_ctxt *ctxt,
				     int size, unsigned short port,
				     const void *val, unsigned int count)
{
	struct kvm_vcpu *vcpu = emul_to_vcpu(ctxt);

	memcpy(vcpu->arch.pio_data, val, size * count);
	trace_kvm_pio(KVM_PIO_OUT, port, size, count, vcpu->arch.pio_data);
	return emulator_pio_in_out(vcpu, size, port, (void *)val, count, false);
}

static unsigned long get_segment_base(struct kvm_vcpu *vcpu, int seg)
{
	return kvm_x86_ops->get_segment_base(vcpu, seg);
}

static void emulator_invlpg(struct x86_emulate_ctxt *ctxt, ulong address)
{
	kvm_mmu_invlpg(emul_to_vcpu(ctxt), address);
}

static int kvm_emulate_wbinvd_noskip(struct kvm_vcpu *vcpu)
{
	if (!need_emulate_wbinvd(vcpu))
		return X86EMUL_CONTINUE;

	if (kvm_x86_ops->has_wbinvd_exit()) {
		int cpu = get_cpu();

		cpumask_set_cpu(cpu, vcpu->arch.wbinvd_dirty_mask);
		smp_call_function_many(vcpu->arch.wbinvd_dirty_mask,
				wbinvd_ipi, NULL, 1);
		put_cpu();
		cpumask_clear(vcpu->arch.wbinvd_dirty_mask);
	} else
		wbinvd();
	return X86EMUL_CONTINUE;
}

int kvm_emulate_wbinvd(struct kvm_vcpu *vcpu)
{
	kvm_emulate_wbinvd_noskip(vcpu);
	return kvm_skip_emulated_instruction(vcpu);
}
EXPORT_SYMBOL_GPL(kvm_emulate_wbinvd);



static void emulator_wbinvd(struct x86_emulate_ctxt *ctxt)
{
	kvm_emulate_wbinvd_noskip(emul_to_vcpu(ctxt));
}

static int emulator_get_dr(struct x86_emulate_ctxt *ctxt, int dr,
			   unsigned long *dest)
{
	return kvm_get_dr(emul_to_vcpu(ctxt), dr, dest);
}

static int emulator_set_dr(struct x86_emulate_ctxt *ctxt, int dr,
			   unsigned long value)
{

	return __kvm_set_dr(emul_to_vcpu(ctxt), dr, value);
}

static u64 mk_cr_64(u64 curr_cr, u32 new_val)
{
	return (curr_cr & ~((1ULL << 32) - 1)) | new_val;
}

static unsigned long emulator_get_cr(struct x86_emulate_ctxt *ctxt, int cr)
{
	struct kvm_vcpu *vcpu = emul_to_vcpu(ctxt);
	unsigned long value;

	switch (cr) {
	case 0:
		value = kvm_read_cr0(vcpu);
		break;
	case 2:
		value = vcpu->arch.cr2;
		break;
	case 3:
		value = kvm_read_cr3(vcpu);
		break;
	case 4:
		value = kvm_read_cr4(vcpu);
		break;
	case 8:
		value = kvm_get_cr8(vcpu);
		break;
	default:
		kvm_err("%s: unexpected cr %u\n", __func__, cr);
		return 0;
	}

	return value;
}

static int emulator_set_cr(struct x86_emulate_ctxt *ctxt, int cr, ulong val)
{
	struct kvm_vcpu *vcpu = emul_to_vcpu(ctxt);
	int res = 0;

	switch (cr) {
	case 0:
		res = kvm_set_cr0(vcpu, mk_cr_64(kvm_read_cr0(vcpu), val));
		break;
	case 2:
		vcpu->arch.cr2 = val;
		break;
	case 3:
		res = kvm_set_cr3(vcpu, val);
		break;
	case 4:
		res = kvm_set_cr4(vcpu, mk_cr_64(kvm_read_cr4(vcpu), val));
		break;
	case 8:
		res = kvm_set_cr8(vcpu, val);
		break;
	default:
		kvm_err("%s: unexpected cr %u\n", __func__, cr);
		res = -1;
	}

	return res;
}

static int emulator_get_cpl(struct x86_emulate_ctxt *ctxt)
{
	return kvm_x86_ops->get_cpl(emul_to_vcpu(ctxt));
}

static void emulator_get_gdt(struct x86_emulate_ctxt *ctxt, struct desc_ptr *dt)
{
	kvm_x86_ops->get_gdt(emul_to_vcpu(ctxt), dt);
}

static void emulator_get_idt(struct x86_emulate_ctxt *ctxt, struct desc_ptr *dt)
{
	kvm_x86_ops->get_idt(emul_to_vcpu(ctxt), dt);
}

static void emulator_set_gdt(struct x86_emulate_ctxt *ctxt, struct desc_ptr *dt)
{
	kvm_x86_ops->set_gdt(emul_to_vcpu(ctxt), dt);
}

static void emulator_set_idt(struct x86_emulate_ctxt *ctxt, struct desc_ptr *dt)
{
	kvm_x86_ops->set_idt(emul_to_vcpu(ctxt), dt);
}

static unsigned long emulator_get_cached_segment_base(
	struct x86_emulate_ctxt *ctxt, int seg)
{
	return get_segment_base(emul_to_vcpu(ctxt), seg);
}

static bool emulator_get_segment(struct x86_emulate_ctxt *ctxt, u16 *selector,
				 struct desc_struct *desc, u32 *base3,
				 int seg)
{
	struct kvm_segment var;

	kvm_get_segment(emul_to_vcpu(ctxt), &var, seg);
	*selector = var.selector;

	if (var.unusable) {
		memset(desc, 0, sizeof(*desc));
		if (base3)
			*base3 = 0;
		return false;
	}

	if (var.g)
		var.limit >>= 12;
	set_desc_limit(desc, var.limit);
	set_desc_base(desc, (unsigned long)var.base);
#ifdef CONFIG_X86_64
	if (base3)
		*base3 = var.base >> 32;
#endif
	desc->type = var.type;
	desc->s = var.s;
	desc->dpl = var.dpl;
	desc->p = var.present;
	desc->avl = var.avl;
	desc->l = var.l;
	desc->d = var.db;
	desc->g = var.g;

	return true;
}

static void emulator_set_segment(struct x86_emulate_ctxt *ctxt, u16 selector,
				 struct desc_struct *desc, u32 base3,
				 int seg)
{
	struct kvm_vcpu *vcpu = emul_to_vcpu(ctxt);
	struct kvm_segment var;

	var.selector = selector;
	var.base = get_desc_base(desc);
#ifdef CONFIG_X86_64
	var.base |= ((u64)base3) << 32;
#endif
	var.limit = get_desc_limit(desc);
	if (desc->g)
		var.limit = (var.limit << 12) | 0xfff;
	var.type = desc->type;
	var.dpl = desc->dpl;
	var.db = desc->d;
	var.s = desc->s;
	var.l = desc->l;
	var.g = desc->g;
	var.avl = desc->avl;
	var.present = desc->p;
	var.unusable = !var.present;
	var.padding = 0;

	kvm_set_segment(vcpu, &var, seg);
	return;
}

static int emulator_get_msr(struct x86_emulate_ctxt *ctxt,
			    u32 msr_index, u64 *pdata)
{
	struct msr_data msr;
	int r;

	msr.index = msr_index;
	msr.host_initiated = false;
	r = kvm_get_msr(emul_to_vcpu(ctxt), &msr);
	if (r)
		return r;

	*pdata = msr.data;
	return 0;
}

static int emulator_set_msr(struct x86_emulate_ctxt *ctxt,
			    u32 msr_index, u64 data)
{
	struct msr_data msr;

	msr.data = data;
	msr.index = msr_index;
	msr.host_initiated = false;
	return kvm_set_msr(emul_to_vcpu(ctxt), &msr);
}

static u64 emulator_get_smbase(struct x86_emulate_ctxt *ctxt)
{
	struct kvm_vcpu *vcpu = emul_to_vcpu(ctxt);

	return vcpu->arch.smbase;
}

static void emulator_set_smbase(struct x86_emulate_ctxt *ctxt, u64 smbase)
{
	struct kvm_vcpu *vcpu = emul_to_vcpu(ctxt);

	vcpu->arch.smbase = smbase;
}

static int emulator_check_pmc(struct x86_emulate_ctxt *ctxt,
			      u32 pmc)
{
	return kvm_pmu_is_valid_msr_idx(emul_to_vcpu(ctxt), pmc);
}

static int emulator_read_pmc(struct x86_emulate_ctxt *ctxt,
			     u32 pmc, u64 *pdata)
{
	return kvm_pmu_rdpmc(emul_to_vcpu(ctxt), pmc, pdata);
}

static void emulator_halt(struct x86_emulate_ctxt *ctxt)
{
	emul_to_vcpu(ctxt)->arch.halt_request = 1;
}

static int emulator_intercept(struct x86_emulate_ctxt *ctxt,
			      struct x86_instruction_info *info,
			      enum x86_intercept_stage stage)
{
	return kvm_x86_ops->check_intercept(emul_to_vcpu(ctxt), info, stage);
}

static bool emulator_get_cpuid(struct x86_emulate_ctxt *ctxt,
			u32 *eax, u32 *ebx, u32 *ecx, u32 *edx, bool check_limit)
{
	return kvm_cpuid(emul_to_vcpu(ctxt), eax, ebx, ecx, edx, check_limit);
}

static ulong emulator_read_gpr(struct x86_emulate_ctxt *ctxt, unsigned reg)
{
	return kvm_register_read(emul_to_vcpu(ctxt), reg);
}

static void emulator_write_gpr(struct x86_emulate_ctxt *ctxt, unsigned reg, ulong val)
{
	kvm_register_write(emul_to_vcpu(ctxt), reg, val);
}

static void emulator_set_nmi_mask(struct x86_emulate_ctxt *ctxt, bool masked)
{
	kvm_x86_ops->set_nmi_mask(emul_to_vcpu(ctxt), masked);
}

static unsigned emulator_get_hflags(struct x86_emulate_ctxt *ctxt)
{
	return emul_to_vcpu(ctxt)->arch.hflags;
}

static void emulator_set_hflags(struct x86_emulate_ctxt *ctxt, unsigned emul_flags)
{
	kvm_set_hflags(emul_to_vcpu(ctxt), emul_flags);
}

static int emulator_pre_leave_smm(struct x86_emulate_ctxt *ctxt, u64 smbase)
{
	return kvm_x86_ops->pre_leave_smm(emul_to_vcpu(ctxt), smbase);
}

static const struct x86_emulate_ops emulate_ops = {
	.read_gpr            = emulator_read_gpr,
	.write_gpr           = emulator_write_gpr,
	.read_std            = emulator_read_std,
	.write_std           = emulator_write_std,
	.read_phys           = kvm_read_guest_phys_system,
	.fetch               = kvm_fetch_guest_virt,
	.read_emulated       = emulator_read_emulated,
	.write_emulated      = emulator_write_emulated,
	.cmpxchg_emulated    = emulator_cmpxchg_emulated,
	.invlpg              = emulator_invlpg,
	.pio_in_emulated     = emulator_pio_in_emulated,
	.pio_out_emulated    = emulator_pio_out_emulated,
	.get_segment         = emulator_get_segment,
	.set_segment         = emulator_set_segment,
	.get_cached_segment_base = emulator_get_cached_segment_base,
	.get_gdt             = emulator_get_gdt,
	.get_idt	     = emulator_get_idt,
	.set_gdt             = emulator_set_gdt,
	.set_idt	     = emulator_set_idt,
	.get_cr              = emulator_get_cr,
	.set_cr              = emulator_set_cr,
	.cpl                 = emulator_get_cpl,
	.get_dr              = emulator_get_dr,
	.set_dr              = emulator_set_dr,
	.get_smbase          = emulator_get_smbase,
	.set_smbase          = emulator_set_smbase,
	.set_msr             = emulator_set_msr,
	.get_msr             = emulator_get_msr,
	.check_pmc	     = emulator_check_pmc,
	.read_pmc            = emulator_read_pmc,
	.halt                = emulator_halt,
	.wbinvd              = emulator_wbinvd,
	.fix_hypercall       = emulator_fix_hypercall,
	.intercept           = emulator_intercept,
	.get_cpuid           = emulator_get_cpuid,
	.set_nmi_mask        = emulator_set_nmi_mask,
	.get_hflags          = emulator_get_hflags,
	.set_hflags          = emulator_set_hflags,
	.pre_leave_smm       = emulator_pre_leave_smm,
};

static void toggle_interruptibility(struct kvm_vcpu *vcpu, u32 mask)
{
	u32 int_shadow = kvm_x86_ops->get_interrupt_shadow(vcpu);
	/*
	 * an sti; sti; sequence only disable interrupts for the first
	 * instruction. So, if the last instruction, be it emulated or
	 * not, left the system with the INT_STI flag enabled, it
	 * means that the last instruction is an sti. We should not
	 * leave the flag on in this case. The same goes for mov ss
	 */
	if (int_shadow & mask)
		mask = 0;
	if (unlikely(int_shadow || mask)) {
		kvm_x86_ops->set_interrupt_shadow(vcpu, mask);
		if (!mask)
			kvm_make_request(KVM_REQ_EVENT, vcpu);
	}
}

static bool inject_emulated_exception(struct kvm_vcpu *vcpu)
{
	struct x86_emulate_ctxt *ctxt = &vcpu->arch.emulate_ctxt;
	if (ctxt->exception.vector == PF_VECTOR)
		return kvm_propagate_fault(vcpu, &ctxt->exception);

	if (ctxt->exception.error_code_valid)
		kvm_queue_exception_e(vcpu, ctxt->exception.vector,
				      ctxt->exception.error_code);
	else
		kvm_queue_exception(vcpu, ctxt->exception.vector);
	return false;
}

static void init_emulate_ctxt(struct kvm_vcpu *vcpu)
{
	struct x86_emulate_ctxt *ctxt = &vcpu->arch.emulate_ctxt;
	int cs_db, cs_l;

	kvm_x86_ops->get_cs_db_l_bits(vcpu, &cs_db, &cs_l);

	ctxt->eflags = kvm_get_rflags(vcpu);
	ctxt->tf = (ctxt->eflags & X86_EFLAGS_TF) != 0;

	ctxt->eip = kvm_rip_read(vcpu);
	ctxt->mode = (!is_protmode(vcpu))		? X86EMUL_MODE_REAL :
		     (ctxt->eflags & X86_EFLAGS_VM)	? X86EMUL_MODE_VM86 :
		     (cs_l && is_long_mode(vcpu))	? X86EMUL_MODE_PROT64 :
		     cs_db				? X86EMUL_MODE_PROT32 :
							  X86EMUL_MODE_PROT16;
	BUILD_BUG_ON(HF_GUEST_MASK != X86EMUL_GUEST_MASK);
	BUILD_BUG_ON(HF_SMM_MASK != X86EMUL_SMM_MASK);
	BUILD_BUG_ON(HF_SMM_INSIDE_NMI_MASK != X86EMUL_SMM_INSIDE_NMI_MASK);

	init_decode_cache(ctxt);
	vcpu->arch.emulate_regs_need_sync_from_vcpu = false;
}

int kvm_inject_realmode_interrupt(struct kvm_vcpu *vcpu, int irq, int inc_eip)
{
	struct x86_emulate_ctxt *ctxt = &vcpu->arch.emulate_ctxt;
	int ret;

	init_emulate_ctxt(vcpu);

	ctxt->op_bytes = 2;
	ctxt->ad_bytes = 2;
	ctxt->_eip = ctxt->eip + inc_eip;
	ret = emulate_int_real(ctxt, irq);

	if (ret != X86EMUL_CONTINUE)
		return EMULATE_FAIL;

	ctxt->eip = ctxt->_eip;
	kvm_rip_write(vcpu, ctxt->eip);
	kvm_set_rflags(vcpu, ctxt->eflags);

	return EMULATE_DONE;
}
EXPORT_SYMBOL_GPL(kvm_inject_realmode_interrupt);

static int handle_emulation_failure(struct kvm_vcpu *vcpu, int emulation_type)
{
	int r = EMULATE_DONE;

	++vcpu->stat.insn_emulation_fail;
	trace_kvm_emulate_insn_failed(vcpu);

	if (emulation_type & EMULTYPE_NO_UD_ON_FAIL)
		return EMULATE_FAIL;

	if (!is_guest_mode(vcpu) && kvm_x86_ops->get_cpl(vcpu) == 0) {
		vcpu->run->exit_reason = KVM_EXIT_INTERNAL_ERROR;
		vcpu->run->internal.suberror = KVM_INTERNAL_ERROR_EMULATION;
		vcpu->run->internal.ndata = 0;
		r = EMULATE_USER_EXIT;
	}

	kvm_queue_exception(vcpu, UD_VECTOR);

	return r;
}

static bool reexecute_instruction(struct kvm_vcpu *vcpu, gva_t cr2,
				  bool write_fault_to_shadow_pgtable,
				  int emulation_type)
{
	gpa_t gpa = cr2;
	kvm_pfn_t pfn;

	if (!(emulation_type & EMULTYPE_ALLOW_RETRY))
<<<<<<< HEAD
		return false;

	if (WARN_ON_ONCE(is_guest_mode(vcpu)))
=======
>>>>>>> 0fd79184
		return false;

	if (WARN_ON_ONCE(is_guest_mode(vcpu)))
		return false;

	if (!vcpu->arch.mmu->direct_map) {
		/*
		 * Write permission should be allowed since only
		 * write access need to be emulated.
		 */
		gpa = kvm_mmu_gva_to_gpa_write(vcpu, cr2, NULL);

		/*
		 * If the mapping is invalid in guest, let cpu retry
		 * it to generate fault.
		 */
		if (gpa == UNMAPPED_GVA)
			return true;
	}

	/*
	 * Do not retry the unhandleable instruction if it faults on the
	 * readonly host memory, otherwise it will goto a infinite loop:
	 * retry instruction -> write #PF -> emulation fail -> retry
	 * instruction -> ...
	 */
	pfn = gfn_to_pfn(vcpu->kvm, gpa_to_gfn(gpa));

	/*
	 * If the instruction failed on the error pfn, it can not be fixed,
	 * report the error to userspace.
	 */
	if (is_error_noslot_pfn(pfn))
		return false;

	kvm_release_pfn_clean(pfn);

	/* The instructions are well-emulated on direct mmu. */
	if (vcpu->arch.mmu->direct_map) {
		unsigned int indirect_shadow_pages;

		spin_lock(&vcpu->kvm->mmu_lock);
		indirect_shadow_pages = vcpu->kvm->arch.indirect_shadow_pages;
		spin_unlock(&vcpu->kvm->mmu_lock);

		if (indirect_shadow_pages)
			kvm_mmu_unprotect_page(vcpu->kvm, gpa_to_gfn(gpa));

		return true;
	}

	/*
	 * if emulation was due to access to shadowed page table
	 * and it failed try to unshadow page and re-enter the
	 * guest to let CPU execute the instruction.
	 */
	kvm_mmu_unprotect_page(vcpu->kvm, gpa_to_gfn(gpa));

	/*
	 * If the access faults on its page table, it can not
	 * be fixed by unprotecting shadow page and it should
	 * be reported to userspace.
	 */
	return !write_fault_to_shadow_pgtable;
}

static bool retry_instruction(struct x86_emulate_ctxt *ctxt,
			      unsigned long cr2,  int emulation_type)
{
	struct kvm_vcpu *vcpu = emul_to_vcpu(ctxt);
	unsigned long last_retry_eip, last_retry_addr, gpa = cr2;

	last_retry_eip = vcpu->arch.last_retry_eip;
	last_retry_addr = vcpu->arch.last_retry_addr;

	/*
	 * If the emulation is caused by #PF and it is non-page_table
	 * writing instruction, it means the VM-EXIT is caused by shadow
	 * page protected, we can zap the shadow page and retry this
	 * instruction directly.
	 *
	 * Note: if the guest uses a non-page-table modifying instruction
	 * on the PDE that points to the instruction, then we will unmap
	 * the instruction and go to an infinite loop. So, we cache the
	 * last retried eip and the last fault address, if we meet the eip
	 * and the address again, we can break out of the potential infinite
	 * loop.
	 */
	vcpu->arch.last_retry_eip = vcpu->arch.last_retry_addr = 0;

	if (!(emulation_type & EMULTYPE_ALLOW_RETRY))
		return false;

	if (WARN_ON_ONCE(is_guest_mode(vcpu)))
		return false;

	if (x86_page_table_writing_insn(ctxt))
		return false;

	if (ctxt->eip == last_retry_eip && last_retry_addr == cr2)
		return false;

	vcpu->arch.last_retry_eip = ctxt->eip;
	vcpu->arch.last_retry_addr = cr2;

	if (!vcpu->arch.mmu->direct_map)
		gpa = kvm_mmu_gva_to_gpa_write(vcpu, cr2, NULL);

	kvm_mmu_unprotect_page(vcpu->kvm, gpa_to_gfn(gpa));

	return true;
}

static int complete_emulated_mmio(struct kvm_vcpu *vcpu);
static int complete_emulated_pio(struct kvm_vcpu *vcpu);

static void kvm_smm_changed(struct kvm_vcpu *vcpu)
{
	if (!(vcpu->arch.hflags & HF_SMM_MASK)) {
		/* This is a good place to trace that we are exiting SMM.  */
		trace_kvm_enter_smm(vcpu->vcpu_id, vcpu->arch.smbase, false);

		/* Process a latched INIT or SMI, if any.  */
		kvm_make_request(KVM_REQ_EVENT, vcpu);
	}

	kvm_mmu_reset_context(vcpu);
}

static void kvm_set_hflags(struct kvm_vcpu *vcpu, unsigned emul_flags)
{
	unsigned changed = vcpu->arch.hflags ^ emul_flags;

	vcpu->arch.hflags = emul_flags;

	if (changed & HF_SMM_MASK)
		kvm_smm_changed(vcpu);
}

static int kvm_vcpu_check_hw_bp(unsigned long addr, u32 type, u32 dr7,
				unsigned long *db)
{
	u32 dr6 = 0;
	int i;
	u32 enable, rwlen;

	enable = dr7;
	rwlen = dr7 >> 16;
	for (i = 0; i < 4; i++, enable >>= 2, rwlen >>= 4)
		if ((enable & 3) && (rwlen & 15) == type && db[i] == addr)
			dr6 |= (1 << i);
	return dr6;
}

static void kvm_vcpu_do_singlestep(struct kvm_vcpu *vcpu, int *r)
{
	struct kvm_run *kvm_run = vcpu->run;

	if (vcpu->guest_debug & KVM_GUESTDBG_SINGLESTEP) {
		kvm_run->debug.arch.dr6 = DR6_BS | DR6_FIXED_1 | DR6_RTM;
		kvm_run->debug.arch.pc = vcpu->arch.singlestep_rip;
		kvm_run->debug.arch.exception = DB_VECTOR;
		kvm_run->exit_reason = KVM_EXIT_DEBUG;
		*r = EMULATE_USER_EXIT;
	} else {
		kvm_queue_exception_p(vcpu, DB_VECTOR, DR6_BS);
	}
}

int kvm_skip_emulated_instruction(struct kvm_vcpu *vcpu)
{
	unsigned long rflags = kvm_x86_ops->get_rflags(vcpu);
	int r = EMULATE_DONE;

	kvm_x86_ops->skip_emulated_instruction(vcpu);

	/*
	 * rflags is the old, "raw" value of the flags.  The new value has
	 * not been saved yet.
	 *
	 * This is correct even for TF set by the guest, because "the
	 * processor will not generate this exception after the instruction
	 * that sets the TF flag".
	 */
	if (unlikely(rflags & X86_EFLAGS_TF))
		kvm_vcpu_do_singlestep(vcpu, &r);
	return r == EMULATE_DONE;
}
EXPORT_SYMBOL_GPL(kvm_skip_emulated_instruction);

static bool kvm_vcpu_check_breakpoint(struct kvm_vcpu *vcpu, int *r)
{
	if (unlikely(vcpu->guest_debug & KVM_GUESTDBG_USE_HW_BP) &&
	    (vcpu->arch.guest_debug_dr7 & DR7_BP_EN_MASK)) {
		struct kvm_run *kvm_run = vcpu->run;
		unsigned long eip = kvm_get_linear_rip(vcpu);
		u32 dr6 = kvm_vcpu_check_hw_bp(eip, 0,
					   vcpu->arch.guest_debug_dr7,
					   vcpu->arch.eff_db);

		if (dr6 != 0) {
			kvm_run->debug.arch.dr6 = dr6 | DR6_FIXED_1 | DR6_RTM;
			kvm_run->debug.arch.pc = eip;
			kvm_run->debug.arch.exception = DB_VECTOR;
			kvm_run->exit_reason = KVM_EXIT_DEBUG;
			*r = EMULATE_USER_EXIT;
			return true;
		}
	}

	if (unlikely(vcpu->arch.dr7 & DR7_BP_EN_MASK) &&
	    !(kvm_get_rflags(vcpu) & X86_EFLAGS_RF)) {
		unsigned long eip = kvm_get_linear_rip(vcpu);
		u32 dr6 = kvm_vcpu_check_hw_bp(eip, 0,
					   vcpu->arch.dr7,
					   vcpu->arch.db);

		if (dr6 != 0) {
			vcpu->arch.dr6 &= ~15;
			vcpu->arch.dr6 |= dr6 | DR6_RTM;
			kvm_queue_exception(vcpu, DB_VECTOR);
			*r = EMULATE_DONE;
			return true;
		}
	}

	return false;
}

static bool is_vmware_backdoor_opcode(struct x86_emulate_ctxt *ctxt)
{
	switch (ctxt->opcode_len) {
	case 1:
		switch (ctxt->b) {
		case 0xe4:	/* IN */
		case 0xe5:
		case 0xec:
		case 0xed:
		case 0xe6:	/* OUT */
		case 0xe7:
		case 0xee:
		case 0xef:
		case 0x6c:	/* INS */
		case 0x6d:
		case 0x6e:	/* OUTS */
		case 0x6f:
			return true;
		}
		break;
	case 2:
		switch (ctxt->b) {
		case 0x33:	/* RDPMC */
			return true;
		}
		break;
	}

	return false;
}

int x86_emulate_instruction(struct kvm_vcpu *vcpu,
			    unsigned long cr2,
			    int emulation_type,
			    void *insn,
			    int insn_len)
{
	int r;
	struct x86_emulate_ctxt *ctxt = &vcpu->arch.emulate_ctxt;
	bool writeback = true;
	bool write_fault_to_spt = vcpu->arch.write_fault_to_shadow_pgtable;

	vcpu->arch.l1tf_flush_l1d = true;

	/*
	 * Clear write_fault_to_shadow_pgtable here to ensure it is
	 * never reused.
	 */
	vcpu->arch.write_fault_to_shadow_pgtable = false;
	kvm_clear_exception_queue(vcpu);

	if (!(emulation_type & EMULTYPE_NO_DECODE)) {
		init_emulate_ctxt(vcpu);

		/*
		 * We will reenter on the same instruction since
		 * we do not set complete_userspace_io.  This does not
		 * handle watchpoints yet, those would be handled in
		 * the emulate_ops.
		 */
		if (!(emulation_type & EMULTYPE_SKIP) &&
		    kvm_vcpu_check_breakpoint(vcpu, &r))
			return r;

		ctxt->interruptibility = 0;
		ctxt->have_exception = false;
		ctxt->exception.vector = -1;
		ctxt->perm_ok = false;

		ctxt->ud = emulation_type & EMULTYPE_TRAP_UD;

		r = x86_decode_insn(ctxt, insn, insn_len);

		trace_kvm_emulate_insn_start(vcpu);
		++vcpu->stat.insn_emulation;
		if (r != EMULATION_OK)  {
			if (emulation_type & EMULTYPE_TRAP_UD)
				return EMULATE_FAIL;
			if (reexecute_instruction(vcpu, cr2, write_fault_to_spt,
						emulation_type))
				return EMULATE_DONE;
			if (ctxt->have_exception && inject_emulated_exception(vcpu))
				return EMULATE_DONE;
			if (emulation_type & EMULTYPE_SKIP)
				return EMULATE_FAIL;
			return handle_emulation_failure(vcpu, emulation_type);
		}
	}

	if ((emulation_type & EMULTYPE_VMWARE) &&
	    !is_vmware_backdoor_opcode(ctxt))
		return EMULATE_FAIL;

	if (emulation_type & EMULTYPE_SKIP) {
		kvm_rip_write(vcpu, ctxt->_eip);
		if (ctxt->eflags & X86_EFLAGS_RF)
			kvm_set_rflags(vcpu, ctxt->eflags & ~X86_EFLAGS_RF);
		return EMULATE_DONE;
	}

	if (retry_instruction(ctxt, cr2, emulation_type))
		return EMULATE_DONE;

	/* this is needed for vmware backdoor interface to work since it
	   changes registers values  during IO operation */
	if (vcpu->arch.emulate_regs_need_sync_from_vcpu) {
		vcpu->arch.emulate_regs_need_sync_from_vcpu = false;
		emulator_invalidate_register_cache(ctxt);
	}

restart:
	/* Save the faulting GPA (cr2) in the address field */
	ctxt->exception.address = cr2;

	r = x86_emulate_insn(ctxt);

	if (r == EMULATION_INTERCEPTED)
		return EMULATE_DONE;

	if (r == EMULATION_FAILED) {
		if (reexecute_instruction(vcpu, cr2, write_fault_to_spt,
					emulation_type))
			return EMULATE_DONE;

		return handle_emulation_failure(vcpu, emulation_type);
	}

	if (ctxt->have_exception) {
		r = EMULATE_DONE;
		if (inject_emulated_exception(vcpu))
			return r;
	} else if (vcpu->arch.pio.count) {
		if (!vcpu->arch.pio.in) {
			/* FIXME: return into emulator if single-stepping.  */
			vcpu->arch.pio.count = 0;
		} else {
			writeback = false;
			vcpu->arch.complete_userspace_io = complete_emulated_pio;
		}
		r = EMULATE_USER_EXIT;
	} else if (vcpu->mmio_needed) {
		if (!vcpu->mmio_is_write)
			writeback = false;
		r = EMULATE_USER_EXIT;
		vcpu->arch.complete_userspace_io = complete_emulated_mmio;
	} else if (r == EMULATION_RESTART)
		goto restart;
	else
		r = EMULATE_DONE;

	if (writeback) {
		unsigned long rflags = kvm_x86_ops->get_rflags(vcpu);
		toggle_interruptibility(vcpu, ctxt->interruptibility);
		vcpu->arch.emulate_regs_need_sync_to_vcpu = false;
		kvm_rip_write(vcpu, ctxt->eip);
		if (r == EMULATE_DONE &&
		    (ctxt->tf || (vcpu->guest_debug & KVM_GUESTDBG_SINGLESTEP)))
			kvm_vcpu_do_singlestep(vcpu, &r);
		if (!ctxt->have_exception ||
		    exception_type(ctxt->exception.vector) == EXCPT_TRAP)
			__kvm_set_rflags(vcpu, ctxt->eflags);

		/*
		 * For STI, interrupts are shadowed; so KVM_REQ_EVENT will
		 * do nothing, and it will be requested again as soon as
		 * the shadow expires.  But we still need to check here,
		 * because POPF has no interrupt shadow.
		 */
		if (unlikely((ctxt->eflags & ~rflags) & X86_EFLAGS_IF))
			kvm_make_request(KVM_REQ_EVENT, vcpu);
	} else
		vcpu->arch.emulate_regs_need_sync_to_vcpu = true;

	return r;
}

int kvm_emulate_instruction(struct kvm_vcpu *vcpu, int emulation_type)
{
	return x86_emulate_instruction(vcpu, 0, emulation_type, NULL, 0);
}
EXPORT_SYMBOL_GPL(kvm_emulate_instruction);

int kvm_emulate_instruction_from_buffer(struct kvm_vcpu *vcpu,
					void *insn, int insn_len)
{
	return x86_emulate_instruction(vcpu, 0, 0, insn, insn_len);
}
EXPORT_SYMBOL_GPL(kvm_emulate_instruction_from_buffer);

static int kvm_fast_pio_out(struct kvm_vcpu *vcpu, int size,
			    unsigned short port)
{
	unsigned long val = kvm_register_read(vcpu, VCPU_REGS_RAX);
	int ret = emulator_pio_out_emulated(&vcpu->arch.emulate_ctxt,
					    size, port, &val, 1);
	/* do not return to emulator after return from userspace */
	vcpu->arch.pio.count = 0;
	return ret;
}

static int complete_fast_pio_in(struct kvm_vcpu *vcpu)
{
	unsigned long val;

	/* We should only ever be called with arch.pio.count equal to 1 */
	BUG_ON(vcpu->arch.pio.count != 1);

	/* For size less than 4 we merge, else we zero extend */
	val = (vcpu->arch.pio.size < 4) ? kvm_register_read(vcpu, VCPU_REGS_RAX)
					: 0;

	/*
	 * Since vcpu->arch.pio.count == 1 let emulator_pio_in_emulated perform
	 * the copy and tracing
	 */
	emulator_pio_in_emulated(&vcpu->arch.emulate_ctxt, vcpu->arch.pio.size,
				 vcpu->arch.pio.port, &val, 1);
	kvm_register_write(vcpu, VCPU_REGS_RAX, val);

	return 1;
}

static int kvm_fast_pio_in(struct kvm_vcpu *vcpu, int size,
			   unsigned short port)
{
	unsigned long val;
	int ret;

	/* For size less than 4 we merge, else we zero extend */
	val = (size < 4) ? kvm_register_read(vcpu, VCPU_REGS_RAX) : 0;

	ret = emulator_pio_in_emulated(&vcpu->arch.emulate_ctxt, size, port,
				       &val, 1);
	if (ret) {
		kvm_register_write(vcpu, VCPU_REGS_RAX, val);
		return ret;
	}

	vcpu->arch.complete_userspace_io = complete_fast_pio_in;

	return 0;
}

int kvm_fast_pio(struct kvm_vcpu *vcpu, int size, unsigned short port, int in)
{
	int ret = kvm_skip_emulated_instruction(vcpu);

	/*
	 * TODO: we might be squashing a KVM_GUESTDBG_SINGLESTEP-triggered
	 * KVM_EXIT_DEBUG here.
	 */
	if (in)
		return kvm_fast_pio_in(vcpu, size, port) && ret;
	else
		return kvm_fast_pio_out(vcpu, size, port) && ret;
}
EXPORT_SYMBOL_GPL(kvm_fast_pio);

static int kvmclock_cpu_down_prep(unsigned int cpu)
{
	__this_cpu_write(cpu_tsc_khz, 0);
	return 0;
}

static void tsc_khz_changed(void *data)
{
	struct cpufreq_freqs *freq = data;
	unsigned long khz = 0;

	if (data)
		khz = freq->new;
	else if (!boot_cpu_has(X86_FEATURE_CONSTANT_TSC))
		khz = cpufreq_quick_get(raw_smp_processor_id());
	if (!khz)
		khz = tsc_khz;
	__this_cpu_write(cpu_tsc_khz, khz);
}

#ifdef CONFIG_X86_64
static void kvm_hyperv_tsc_notifier(void)
{
	struct kvm *kvm;
	struct kvm_vcpu *vcpu;
	int cpu;

	spin_lock(&kvm_lock);
	list_for_each_entry(kvm, &vm_list, vm_list)
		kvm_make_mclock_inprogress_request(kvm);

	hyperv_stop_tsc_emulation();

	/* TSC frequency always matches when on Hyper-V */
	for_each_present_cpu(cpu)
		per_cpu(cpu_tsc_khz, cpu) = tsc_khz;
	kvm_max_guest_tsc_khz = tsc_khz;

	list_for_each_entry(kvm, &vm_list, vm_list) {
		struct kvm_arch *ka = &kvm->arch;

		spin_lock(&ka->pvclock_gtod_sync_lock);

		pvclock_update_vm_gtod_copy(kvm);

		kvm_for_each_vcpu(cpu, vcpu, kvm)
			kvm_make_request(KVM_REQ_CLOCK_UPDATE, vcpu);

		kvm_for_each_vcpu(cpu, vcpu, kvm)
			kvm_clear_request(KVM_REQ_MCLOCK_INPROGRESS, vcpu);

		spin_unlock(&ka->pvclock_gtod_sync_lock);
	}
	spin_unlock(&kvm_lock);
}
#endif

static int kvmclock_cpufreq_notifier(struct notifier_block *nb, unsigned long val,
				     void *data)
{
	struct cpufreq_freqs *freq = data;
	struct kvm *kvm;
	struct kvm_vcpu *vcpu;
	int i, send_ipi = 0;

	/*
	 * We allow guests to temporarily run on slowing clocks,
	 * provided we notify them after, or to run on accelerating
	 * clocks, provided we notify them before.  Thus time never
	 * goes backwards.
	 *
	 * However, we have a problem.  We can't atomically update
	 * the frequency of a given CPU from this function; it is
	 * merely a notifier, which can be called from any CPU.
	 * Changing the TSC frequency at arbitrary points in time
	 * requires a recomputation of local variables related to
	 * the TSC for each VCPU.  We must flag these local variables
	 * to be updated and be sure the update takes place with the
	 * new frequency before any guests proceed.
	 *
	 * Unfortunately, the combination of hotplug CPU and frequency
	 * change creates an intractable locking scenario; the order
	 * of when these callouts happen is undefined with respect to
	 * CPU hotplug, and they can race with each other.  As such,
	 * merely setting per_cpu(cpu_tsc_khz) = X during a hotadd is
	 * undefined; you can actually have a CPU frequency change take
	 * place in between the computation of X and the setting of the
	 * variable.  To protect against this problem, all updates of
	 * the per_cpu tsc_khz variable are done in an interrupt
	 * protected IPI, and all callers wishing to update the value
	 * must wait for a synchronous IPI to complete (which is trivial
	 * if the caller is on the CPU already).  This establishes the
	 * necessary total order on variable updates.
	 *
	 * Note that because a guest time update may take place
	 * anytime after the setting of the VCPU's request bit, the
	 * correct TSC value must be set before the request.  However,
	 * to ensure the update actually makes it to any guest which
	 * starts running in hardware virtualization between the set
	 * and the acquisition of the spinlock, we must also ping the
	 * CPU after setting the request bit.
	 *
	 */

	if (val == CPUFREQ_PRECHANGE && freq->old > freq->new)
		return 0;
	if (val == CPUFREQ_POSTCHANGE && freq->old < freq->new)
		return 0;

	smp_call_function_single(freq->cpu, tsc_khz_changed, freq, 1);

	spin_lock(&kvm_lock);
	list_for_each_entry(kvm, &vm_list, vm_list) {
		kvm_for_each_vcpu(i, vcpu, kvm) {
			if (vcpu->cpu != freq->cpu)
				continue;
			kvm_make_request(KVM_REQ_CLOCK_UPDATE, vcpu);
			if (vcpu->cpu != smp_processor_id())
				send_ipi = 1;
		}
	}
	spin_unlock(&kvm_lock);

	if (freq->old < freq->new && send_ipi) {
		/*
		 * We upscale the frequency.  Must make the guest
		 * doesn't see old kvmclock values while running with
		 * the new frequency, otherwise we risk the guest sees
		 * time go backwards.
		 *
		 * In case we update the frequency for another cpu
		 * (which might be in guest context) send an interrupt
		 * to kick the cpu out of guest context.  Next time
		 * guest context is entered kvmclock will be updated,
		 * so the guest will not see stale values.
		 */
		smp_call_function_single(freq->cpu, tsc_khz_changed, freq, 1);
	}
	return 0;
}

static struct notifier_block kvmclock_cpufreq_notifier_block = {
	.notifier_call  = kvmclock_cpufreq_notifier
};

static int kvmclock_cpu_online(unsigned int cpu)
{
	tsc_khz_changed(NULL);
	return 0;
}

static void kvm_timer_init(void)
{
	max_tsc_khz = tsc_khz;

	if (!boot_cpu_has(X86_FEATURE_CONSTANT_TSC)) {
#ifdef CONFIG_CPU_FREQ
		struct cpufreq_policy policy;
		int cpu;

		memset(&policy, 0, sizeof(policy));
		cpu = get_cpu();
		cpufreq_get_policy(&policy, cpu);
		if (policy.cpuinfo.max_freq)
			max_tsc_khz = policy.cpuinfo.max_freq;
		put_cpu();
#endif
		cpufreq_register_notifier(&kvmclock_cpufreq_notifier_block,
					  CPUFREQ_TRANSITION_NOTIFIER);
	}
	pr_debug("kvm: max_tsc_khz = %ld\n", max_tsc_khz);

	cpuhp_setup_state(CPUHP_AP_X86_KVM_CLK_ONLINE, "x86/kvm/clk:online",
			  kvmclock_cpu_online, kvmclock_cpu_down_prep);
}

DEFINE_PER_CPU(struct kvm_vcpu *, current_vcpu);
EXPORT_PER_CPU_SYMBOL_GPL(current_vcpu);

int kvm_is_in_guest(void)
{
	return __this_cpu_read(current_vcpu) != NULL;
}

static int kvm_is_user_mode(void)
{
	int user_mode = 3;

	if (__this_cpu_read(current_vcpu))
		user_mode = kvm_x86_ops->get_cpl(__this_cpu_read(current_vcpu));

	return user_mode != 0;
}

static unsigned long kvm_get_guest_ip(void)
{
	unsigned long ip = 0;

	if (__this_cpu_read(current_vcpu))
		ip = kvm_rip_read(__this_cpu_read(current_vcpu));

	return ip;
}

static struct perf_guest_info_callbacks kvm_guest_cbs = {
	.is_in_guest		= kvm_is_in_guest,
	.is_user_mode		= kvm_is_user_mode,
	.get_guest_ip		= kvm_get_guest_ip,
};

static void kvm_set_mmio_spte_mask(void)
{
	u64 mask;
	int maxphyaddr = boot_cpu_data.x86_phys_bits;

	/*
	 * Set the reserved bits and the present bit of an paging-structure
	 * entry to generate page fault with PFER.RSV = 1.
	 */

	/*
	 * Mask the uppermost physical address bit, which would be reserved as
	 * long as the supported physical address width is less than 52.
	 */
	mask = 1ull << 51;

	/* Set the present bit. */
	mask |= 1ull;

	/*
	 * If reserved bit is not supported, clear the present bit to disable
	 * mmio page fault.
	 */
	if (IS_ENABLED(CONFIG_X86_64) && maxphyaddr == 52)
		mask &= ~1ull;

	kvm_mmu_set_mmio_spte_mask(mask, mask);
}

#ifdef CONFIG_X86_64
static void pvclock_gtod_update_fn(struct work_struct *work)
{
	struct kvm *kvm;

	struct kvm_vcpu *vcpu;
	int i;

	spin_lock(&kvm_lock);
	list_for_each_entry(kvm, &vm_list, vm_list)
		kvm_for_each_vcpu(i, vcpu, kvm)
			kvm_make_request(KVM_REQ_MASTERCLOCK_UPDATE, vcpu);
	atomic_set(&kvm_guest_has_master_clock, 0);
	spin_unlock(&kvm_lock);
}

static DECLARE_WORK(pvclock_gtod_work, pvclock_gtod_update_fn);

/*
 * Notification about pvclock gtod data update.
 */
static int pvclock_gtod_notify(struct notifier_block *nb, unsigned long unused,
			       void *priv)
{
	struct pvclock_gtod_data *gtod = &pvclock_gtod_data;
	struct timekeeper *tk = priv;

	update_pvclock_gtod(tk);

	/* disable master clock if host does not trust, or does not
	 * use, TSC based clocksource.
	 */
	if (!gtod_is_based_on_tsc(gtod->clock.vclock_mode) &&
	    atomic_read(&kvm_guest_has_master_clock) != 0)
		queue_work(system_long_wq, &pvclock_gtod_work);

	return 0;
}

static struct notifier_block pvclock_gtod_notifier = {
	.notifier_call = pvclock_gtod_notify,
};
#endif

int kvm_arch_init(void *opaque)
{
	int r;
	struct kvm_x86_ops *ops = opaque;

	if (kvm_x86_ops) {
		printk(KERN_ERR "kvm: already loaded the other module\n");
		r = -EEXIST;
		goto out;
	}

	if (!ops->cpu_has_kvm_support()) {
		printk(KERN_ERR "kvm: no hardware support\n");
		r = -EOPNOTSUPP;
		goto out;
	}
	if (ops->disabled_by_bios()) {
		printk(KERN_ERR "kvm: disabled by bios\n");
		r = -EOPNOTSUPP;
		goto out;
	}

	r = -ENOMEM;
	shared_msrs = alloc_percpu(struct kvm_shared_msrs);
	if (!shared_msrs) {
		printk(KERN_ERR "kvm: failed to allocate percpu kvm_shared_msrs\n");
		goto out;
	}

	r = kvm_mmu_module_init();
	if (r)
		goto out_free_percpu;

	kvm_set_mmio_spte_mask();

	kvm_x86_ops = ops;

	kvm_mmu_set_mask_ptes(PT_USER_MASK, PT_ACCESSED_MASK,
			PT_DIRTY_MASK, PT64_NX_MASK, 0,
			PT_PRESENT_MASK, 0, sme_me_mask);
	kvm_timer_init();

	perf_register_guest_info_callbacks(&kvm_guest_cbs);

	if (boot_cpu_has(X86_FEATURE_XSAVE))
		host_xcr0 = xgetbv(XCR_XFEATURE_ENABLED_MASK);

	kvm_lapic_init();
#ifdef CONFIG_X86_64
	pvclock_gtod_register_notifier(&pvclock_gtod_notifier);

	if (hypervisor_is_type(X86_HYPER_MS_HYPERV))
		set_hv_tscchange_cb(kvm_hyperv_tsc_notifier);
#endif

	return 0;

out_free_percpu:
	free_percpu(shared_msrs);
out:
	return r;
}

void kvm_arch_exit(void)
{
#ifdef CONFIG_X86_64
	if (hypervisor_is_type(X86_HYPER_MS_HYPERV))
		clear_hv_tscchange_cb();
#endif
	kvm_lapic_exit();
	perf_unregister_guest_info_callbacks(&kvm_guest_cbs);

	if (!boot_cpu_has(X86_FEATURE_CONSTANT_TSC))
		cpufreq_unregister_notifier(&kvmclock_cpufreq_notifier_block,
					    CPUFREQ_TRANSITION_NOTIFIER);
	cpuhp_remove_state_nocalls(CPUHP_AP_X86_KVM_CLK_ONLINE);
#ifdef CONFIG_X86_64
	pvclock_gtod_unregister_notifier(&pvclock_gtod_notifier);
#endif
	kvm_x86_ops = NULL;
	kvm_mmu_module_exit();
	free_percpu(shared_msrs);
}

int kvm_vcpu_halt(struct kvm_vcpu *vcpu)
{
	++vcpu->stat.halt_exits;
	if (lapic_in_kernel(vcpu)) {
		vcpu->arch.mp_state = KVM_MP_STATE_HALTED;
		return 1;
	} else {
		vcpu->run->exit_reason = KVM_EXIT_HLT;
		return 0;
	}
}
EXPORT_SYMBOL_GPL(kvm_vcpu_halt);

int kvm_emulate_halt(struct kvm_vcpu *vcpu)
{
	int ret = kvm_skip_emulated_instruction(vcpu);
	/*
	 * TODO: we might be squashing a GUESTDBG_SINGLESTEP-triggered
	 * KVM_EXIT_DEBUG here.
	 */
	return kvm_vcpu_halt(vcpu) && ret;
}
EXPORT_SYMBOL_GPL(kvm_emulate_halt);

#ifdef CONFIG_X86_64
static int kvm_pv_clock_pairing(struct kvm_vcpu *vcpu, gpa_t paddr,
			        unsigned long clock_type)
{
	struct kvm_clock_pairing clock_pairing;
	struct timespec64 ts;
	u64 cycle;
	int ret;

	if (clock_type != KVM_CLOCK_PAIRING_WALLCLOCK)
		return -KVM_EOPNOTSUPP;

	if (kvm_get_walltime_and_clockread(&ts, &cycle) == false)
		return -KVM_EOPNOTSUPP;

	clock_pairing.sec = ts.tv_sec;
	clock_pairing.nsec = ts.tv_nsec;
	clock_pairing.tsc = kvm_read_l1_tsc(vcpu, cycle);
	clock_pairing.flags = 0;

	ret = 0;
	if (kvm_write_guest(vcpu->kvm, paddr, &clock_pairing,
			    sizeof(struct kvm_clock_pairing)))
		ret = -KVM_EFAULT;

	return ret;
}
#endif

/*
 * kvm_pv_kick_cpu_op:  Kick a vcpu.
 *
 * @apicid - apicid of vcpu to be kicked.
 */
static void kvm_pv_kick_cpu_op(struct kvm *kvm, unsigned long flags, int apicid)
{
	struct kvm_lapic_irq lapic_irq;

	lapic_irq.shorthand = 0;
	lapic_irq.dest_mode = 0;
	lapic_irq.level = 0;
	lapic_irq.dest_id = apicid;
	lapic_irq.msi_redir_hint = false;

	lapic_irq.delivery_mode = APIC_DM_REMRD;
	kvm_irq_delivery_to_apic(kvm, NULL, &lapic_irq, NULL);
}

void kvm_vcpu_deactivate_apicv(struct kvm_vcpu *vcpu)
{
	vcpu->arch.apicv_active = false;
	kvm_x86_ops->refresh_apicv_exec_ctrl(vcpu);
}

int kvm_emulate_hypercall(struct kvm_vcpu *vcpu)
{
	unsigned long nr, a0, a1, a2, a3, ret;
	int op_64_bit;

	if (kvm_hv_hypercall_enabled(vcpu->kvm))
		return kvm_hv_hypercall(vcpu);

	nr = kvm_register_read(vcpu, VCPU_REGS_RAX);
	a0 = kvm_register_read(vcpu, VCPU_REGS_RBX);
	a1 = kvm_register_read(vcpu, VCPU_REGS_RCX);
	a2 = kvm_register_read(vcpu, VCPU_REGS_RDX);
	a3 = kvm_register_read(vcpu, VCPU_REGS_RSI);

	trace_kvm_hypercall(nr, a0, a1, a2, a3);

	op_64_bit = is_64_bit_mode(vcpu);
	if (!op_64_bit) {
		nr &= 0xFFFFFFFF;
		a0 &= 0xFFFFFFFF;
		a1 &= 0xFFFFFFFF;
		a2 &= 0xFFFFFFFF;
		a3 &= 0xFFFFFFFF;
	}

	if (kvm_x86_ops->get_cpl(vcpu) != 0) {
		ret = -KVM_EPERM;
		goto out;
	}

	switch (nr) {
	case KVM_HC_VAPIC_POLL_IRQ:
		ret = 0;
		break;
	case KVM_HC_KICK_CPU:
		kvm_pv_kick_cpu_op(vcpu->kvm, a0, a1);
		ret = 0;
		break;
#ifdef CONFIG_X86_64
	case KVM_HC_CLOCK_PAIRING:
		ret = kvm_pv_clock_pairing(vcpu, a0, a1);
		break;
	case KVM_HC_SEND_IPI:
		ret = kvm_pv_send_ipi(vcpu->kvm, a0, a1, a2, a3, op_64_bit);
		break;
#endif
	default:
		ret = -KVM_ENOSYS;
		break;
	}
out:
	if (!op_64_bit)
		ret = (u32)ret;
	kvm_register_write(vcpu, VCPU_REGS_RAX, ret);

	++vcpu->stat.hypercalls;
	return kvm_skip_emulated_instruction(vcpu);
}
EXPORT_SYMBOL_GPL(kvm_emulate_hypercall);

static int emulator_fix_hypercall(struct x86_emulate_ctxt *ctxt)
{
	struct kvm_vcpu *vcpu = emul_to_vcpu(ctxt);
	char instruction[3];
	unsigned long rip = kvm_rip_read(vcpu);

	kvm_x86_ops->patch_hypercall(vcpu, instruction);

	return emulator_write_emulated(ctxt, rip, instruction, 3,
		&ctxt->exception);
}

static int dm_request_for_irq_injection(struct kvm_vcpu *vcpu)
{
	return vcpu->run->request_interrupt_window &&
		likely(!pic_in_kernel(vcpu->kvm));
}

static void post_kvm_run_save(struct kvm_vcpu *vcpu)
{
	struct kvm_run *kvm_run = vcpu->run;

	kvm_run->if_flag = (kvm_get_rflags(vcpu) & X86_EFLAGS_IF) != 0;
	kvm_run->flags = is_smm(vcpu) ? KVM_RUN_X86_SMM : 0;
	kvm_run->cr8 = kvm_get_cr8(vcpu);
	kvm_run->apic_base = kvm_get_apic_base(vcpu);
	kvm_run->ready_for_interrupt_injection =
		pic_in_kernel(vcpu->kvm) ||
		kvm_vcpu_ready_for_interrupt_injection(vcpu);
}

static void update_cr8_intercept(struct kvm_vcpu *vcpu)
{
	int max_irr, tpr;

	if (!kvm_x86_ops->update_cr8_intercept)
		return;

	if (!lapic_in_kernel(vcpu))
		return;

	if (vcpu->arch.apicv_active)
		return;

	if (!vcpu->arch.apic->vapic_addr)
		max_irr = kvm_lapic_find_highest_irr(vcpu);
	else
		max_irr = -1;

	if (max_irr != -1)
		max_irr >>= 4;

	tpr = kvm_lapic_get_cr8(vcpu);

	kvm_x86_ops->update_cr8_intercept(vcpu, tpr, max_irr);
}

static int inject_pending_event(struct kvm_vcpu *vcpu, bool req_int_win)
{
	int r;

	/* try to reinject previous events if any */

	if (vcpu->arch.exception.injected)
		kvm_x86_ops->queue_exception(vcpu);
	/*
	 * Do not inject an NMI or interrupt if there is a pending
	 * exception.  Exceptions and interrupts are recognized at
	 * instruction boundaries, i.e. the start of an instruction.
	 * Trap-like exceptions, e.g. #DB, have higher priority than
	 * NMIs and interrupts, i.e. traps are recognized before an
	 * NMI/interrupt that's pending on the same instruction.
	 * Fault-like exceptions, e.g. #GP and #PF, are the lowest
	 * priority, but are only generated (pended) during instruction
	 * execution, i.e. a pending fault-like exception means the
	 * fault occurred on the *previous* instruction and must be
	 * serviced prior to recognizing any new events in order to
	 * fully complete the previous instruction.
	 */
	else if (!vcpu->arch.exception.pending) {
		if (vcpu->arch.nmi_injected)
			kvm_x86_ops->set_nmi(vcpu);
		else if (vcpu->arch.interrupt.injected)
			kvm_x86_ops->set_irq(vcpu);
	}

	/*
	 * Call check_nested_events() even if we reinjected a previous event
	 * in order for caller to determine if it should require immediate-exit
	 * from L2 to L1 due to pending L1 events which require exit
	 * from L2 to L1.
	 */
	if (is_guest_mode(vcpu) && kvm_x86_ops->check_nested_events) {
		r = kvm_x86_ops->check_nested_events(vcpu, req_int_win);
		if (r != 0)
			return r;
	}

	/* try to inject new event if pending */
	if (vcpu->arch.exception.pending) {
		trace_kvm_inj_exception(vcpu->arch.exception.nr,
					vcpu->arch.exception.has_error_code,
					vcpu->arch.exception.error_code);

		WARN_ON_ONCE(vcpu->arch.exception.injected);
		vcpu->arch.exception.pending = false;
		vcpu->arch.exception.injected = true;

		if (exception_type(vcpu->arch.exception.nr) == EXCPT_FAULT)
			__kvm_set_rflags(vcpu, kvm_get_rflags(vcpu) |
					     X86_EFLAGS_RF);

		if (vcpu->arch.exception.nr == DB_VECTOR) {
			/*
			 * This code assumes that nSVM doesn't use
			 * check_nested_events(). If it does, the
			 * DR6/DR7 changes should happen before L1
			 * gets a #VMEXIT for an intercepted #DB in
			 * L2.  (Under VMX, on the other hand, the
			 * DR6/DR7 changes should not happen in the
			 * event of a VM-exit to L1 for an intercepted
			 * #DB in L2.)
			 */
			kvm_deliver_exception_payload(vcpu);
			if (vcpu->arch.dr7 & DR7_GD) {
				vcpu->arch.dr7 &= ~DR7_GD;
				kvm_update_dr7(vcpu);
			}
		}

		kvm_x86_ops->queue_exception(vcpu);
	}

	/* Don't consider new event if we re-injected an event */
	if (kvm_event_needs_reinjection(vcpu))
		return 0;

	if (vcpu->arch.smi_pending && !is_smm(vcpu) &&
	    kvm_x86_ops->smi_allowed(vcpu)) {
		vcpu->arch.smi_pending = false;
		++vcpu->arch.smi_count;
		enter_smm(vcpu);
	} else if (vcpu->arch.nmi_pending && kvm_x86_ops->nmi_allowed(vcpu)) {
		--vcpu->arch.nmi_pending;
		vcpu->arch.nmi_injected = true;
		kvm_x86_ops->set_nmi(vcpu);
	} else if (kvm_cpu_has_injectable_intr(vcpu)) {
		/*
		 * Because interrupts can be injected asynchronously, we are
		 * calling check_nested_events again here to avoid a race condition.
		 * See https://lkml.org/lkml/2014/7/2/60 for discussion about this
		 * proposal and current concerns.  Perhaps we should be setting
		 * KVM_REQ_EVENT only on certain events and not unconditionally?
		 */
		if (is_guest_mode(vcpu) && kvm_x86_ops->check_nested_events) {
			r = kvm_x86_ops->check_nested_events(vcpu, req_int_win);
			if (r != 0)
				return r;
		}
		if (kvm_x86_ops->interrupt_allowed(vcpu)) {
			kvm_queue_interrupt(vcpu, kvm_cpu_get_interrupt(vcpu),
					    false);
			kvm_x86_ops->set_irq(vcpu);
		}
	}

	return 0;
}

static void process_nmi(struct kvm_vcpu *vcpu)
{
	unsigned limit = 2;

	/*
	 * x86 is limited to one NMI running, and one NMI pending after it.
	 * If an NMI is already in progress, limit further NMIs to just one.
	 * Otherwise, allow two (and we'll inject the first one immediately).
	 */
	if (kvm_x86_ops->get_nmi_mask(vcpu) || vcpu->arch.nmi_injected)
		limit = 1;

	vcpu->arch.nmi_pending += atomic_xchg(&vcpu->arch.nmi_queued, 0);
	vcpu->arch.nmi_pending = min(vcpu->arch.nmi_pending, limit);
	kvm_make_request(KVM_REQ_EVENT, vcpu);
}

static u32 enter_smm_get_segment_flags(struct kvm_segment *seg)
{
	u32 flags = 0;
	flags |= seg->g       << 23;
	flags |= seg->db      << 22;
	flags |= seg->l       << 21;
	flags |= seg->avl     << 20;
	flags |= seg->present << 15;
	flags |= seg->dpl     << 13;
	flags |= seg->s       << 12;
	flags |= seg->type    << 8;
	return flags;
}

static void enter_smm_save_seg_32(struct kvm_vcpu *vcpu, char *buf, int n)
{
	struct kvm_segment seg;
	int offset;

	kvm_get_segment(vcpu, &seg, n);
	put_smstate(u32, buf, 0x7fa8 + n * 4, seg.selector);

	if (n < 3)
		offset = 0x7f84 + n * 12;
	else
		offset = 0x7f2c + (n - 3) * 12;

	put_smstate(u32, buf, offset + 8, seg.base);
	put_smstate(u32, buf, offset + 4, seg.limit);
	put_smstate(u32, buf, offset, enter_smm_get_segment_flags(&seg));
}

#ifdef CONFIG_X86_64
static void enter_smm_save_seg_64(struct kvm_vcpu *vcpu, char *buf, int n)
{
	struct kvm_segment seg;
	int offset;
	u16 flags;

	kvm_get_segment(vcpu, &seg, n);
	offset = 0x7e00 + n * 16;

	flags = enter_smm_get_segment_flags(&seg) >> 8;
	put_smstate(u16, buf, offset, seg.selector);
	put_smstate(u16, buf, offset + 2, flags);
	put_smstate(u32, buf, offset + 4, seg.limit);
	put_smstate(u64, buf, offset + 8, seg.base);
}
#endif

static void enter_smm_save_state_32(struct kvm_vcpu *vcpu, char *buf)
{
	struct desc_ptr dt;
	struct kvm_segment seg;
	unsigned long val;
	int i;

	put_smstate(u32, buf, 0x7ffc, kvm_read_cr0(vcpu));
	put_smstate(u32, buf, 0x7ff8, kvm_read_cr3(vcpu));
	put_smstate(u32, buf, 0x7ff4, kvm_get_rflags(vcpu));
	put_smstate(u32, buf, 0x7ff0, kvm_rip_read(vcpu));

	for (i = 0; i < 8; i++)
		put_smstate(u32, buf, 0x7fd0 + i * 4, kvm_register_read(vcpu, i));

	kvm_get_dr(vcpu, 6, &val);
	put_smstate(u32, buf, 0x7fcc, (u32)val);
	kvm_get_dr(vcpu, 7, &val);
	put_smstate(u32, buf, 0x7fc8, (u32)val);

	kvm_get_segment(vcpu, &seg, VCPU_SREG_TR);
	put_smstate(u32, buf, 0x7fc4, seg.selector);
	put_smstate(u32, buf, 0x7f64, seg.base);
	put_smstate(u32, buf, 0x7f60, seg.limit);
	put_smstate(u32, buf, 0x7f5c, enter_smm_get_segment_flags(&seg));

	kvm_get_segment(vcpu, &seg, VCPU_SREG_LDTR);
	put_smstate(u32, buf, 0x7fc0, seg.selector);
	put_smstate(u32, buf, 0x7f80, seg.base);
	put_smstate(u32, buf, 0x7f7c, seg.limit);
	put_smstate(u32, buf, 0x7f78, enter_smm_get_segment_flags(&seg));

	kvm_x86_ops->get_gdt(vcpu, &dt);
	put_smstate(u32, buf, 0x7f74, dt.address);
	put_smstate(u32, buf, 0x7f70, dt.size);

	kvm_x86_ops->get_idt(vcpu, &dt);
	put_smstate(u32, buf, 0x7f58, dt.address);
	put_smstate(u32, buf, 0x7f54, dt.size);

	for (i = 0; i < 6; i++)
		enter_smm_save_seg_32(vcpu, buf, i);

	put_smstate(u32, buf, 0x7f14, kvm_read_cr4(vcpu));

	/* revision id */
	put_smstate(u32, buf, 0x7efc, 0x00020000);
	put_smstate(u32, buf, 0x7ef8, vcpu->arch.smbase);
}

static void enter_smm_save_state_64(struct kvm_vcpu *vcpu, char *buf)
{
#ifdef CONFIG_X86_64
	struct desc_ptr dt;
	struct kvm_segment seg;
	unsigned long val;
	int i;

	for (i = 0; i < 16; i++)
		put_smstate(u64, buf, 0x7ff8 - i * 8, kvm_register_read(vcpu, i));

	put_smstate(u64, buf, 0x7f78, kvm_rip_read(vcpu));
	put_smstate(u32, buf, 0x7f70, kvm_get_rflags(vcpu));

	kvm_get_dr(vcpu, 6, &val);
	put_smstate(u64, buf, 0x7f68, val);
	kvm_get_dr(vcpu, 7, &val);
	put_smstate(u64, buf, 0x7f60, val);

	put_smstate(u64, buf, 0x7f58, kvm_read_cr0(vcpu));
	put_smstate(u64, buf, 0x7f50, kvm_read_cr3(vcpu));
	put_smstate(u64, buf, 0x7f48, kvm_read_cr4(vcpu));

	put_smstate(u32, buf, 0x7f00, vcpu->arch.smbase);

	/* revision id */
	put_smstate(u32, buf, 0x7efc, 0x00020064);

	put_smstate(u64, buf, 0x7ed0, vcpu->arch.efer);

	kvm_get_segment(vcpu, &seg, VCPU_SREG_TR);
	put_smstate(u16, buf, 0x7e90, seg.selector);
	put_smstate(u16, buf, 0x7e92, enter_smm_get_segment_flags(&seg) >> 8);
	put_smstate(u32, buf, 0x7e94, seg.limit);
	put_smstate(u64, buf, 0x7e98, seg.base);

	kvm_x86_ops->get_idt(vcpu, &dt);
	put_smstate(u32, buf, 0x7e84, dt.size);
	put_smstate(u64, buf, 0x7e88, dt.address);

	kvm_get_segment(vcpu, &seg, VCPU_SREG_LDTR);
	put_smstate(u16, buf, 0x7e70, seg.selector);
	put_smstate(u16, buf, 0x7e72, enter_smm_get_segment_flags(&seg) >> 8);
	put_smstate(u32, buf, 0x7e74, seg.limit);
	put_smstate(u64, buf, 0x7e78, seg.base);

	kvm_x86_ops->get_gdt(vcpu, &dt);
	put_smstate(u32, buf, 0x7e64, dt.size);
	put_smstate(u64, buf, 0x7e68, dt.address);

	for (i = 0; i < 6; i++)
		enter_smm_save_seg_64(vcpu, buf, i);
#else
	WARN_ON_ONCE(1);
#endif
}

static void enter_smm(struct kvm_vcpu *vcpu)
{
	struct kvm_segment cs, ds;
	struct desc_ptr dt;
	char buf[512];
	u32 cr0;

	trace_kvm_enter_smm(vcpu->vcpu_id, vcpu->arch.smbase, true);
	memset(buf, 0, 512);
	if (guest_cpuid_has(vcpu, X86_FEATURE_LM))
		enter_smm_save_state_64(vcpu, buf);
	else
		enter_smm_save_state_32(vcpu, buf);

	/*
	 * Give pre_enter_smm() a chance to make ISA-specific changes to the
	 * vCPU state (e.g. leave guest mode) after we've saved the state into
	 * the SMM state-save area.
	 */
	kvm_x86_ops->pre_enter_smm(vcpu, buf);

	vcpu->arch.hflags |= HF_SMM_MASK;
	kvm_vcpu_write_guest(vcpu, vcpu->arch.smbase + 0xfe00, buf, sizeof(buf));

	if (kvm_x86_ops->get_nmi_mask(vcpu))
		vcpu->arch.hflags |= HF_SMM_INSIDE_NMI_MASK;
	else
		kvm_x86_ops->set_nmi_mask(vcpu, true);

	kvm_set_rflags(vcpu, X86_EFLAGS_FIXED);
	kvm_rip_write(vcpu, 0x8000);

	cr0 = vcpu->arch.cr0 & ~(X86_CR0_PE | X86_CR0_EM | X86_CR0_TS | X86_CR0_PG);
	kvm_x86_ops->set_cr0(vcpu, cr0);
	vcpu->arch.cr0 = cr0;

	kvm_x86_ops->set_cr4(vcpu, 0);

	/* Undocumented: IDT limit is set to zero on entry to SMM.  */
	dt.address = dt.size = 0;
	kvm_x86_ops->set_idt(vcpu, &dt);

	__kvm_set_dr(vcpu, 7, DR7_FIXED_1);

	cs.selector = (vcpu->arch.smbase >> 4) & 0xffff;
	cs.base = vcpu->arch.smbase;

	ds.selector = 0;
	ds.base = 0;

	cs.limit    = ds.limit = 0xffffffff;
	cs.type     = ds.type = 0x3;
	cs.dpl      = ds.dpl = 0;
	cs.db       = ds.db = 0;
	cs.s        = ds.s = 1;
	cs.l        = ds.l = 0;
	cs.g        = ds.g = 1;
	cs.avl      = ds.avl = 0;
	cs.present  = ds.present = 1;
	cs.unusable = ds.unusable = 0;
	cs.padding  = ds.padding = 0;

	kvm_set_segment(vcpu, &cs, VCPU_SREG_CS);
	kvm_set_segment(vcpu, &ds, VCPU_SREG_DS);
	kvm_set_segment(vcpu, &ds, VCPU_SREG_ES);
	kvm_set_segment(vcpu, &ds, VCPU_SREG_FS);
	kvm_set_segment(vcpu, &ds, VCPU_SREG_GS);
	kvm_set_segment(vcpu, &ds, VCPU_SREG_SS);

	if (guest_cpuid_has(vcpu, X86_FEATURE_LM))
		kvm_x86_ops->set_efer(vcpu, 0);

	kvm_update_cpuid(vcpu);
	kvm_mmu_reset_context(vcpu);
}

static void process_smi(struct kvm_vcpu *vcpu)
{
	vcpu->arch.smi_pending = true;
	kvm_make_request(KVM_REQ_EVENT, vcpu);
}

void kvm_make_scan_ioapic_request(struct kvm *kvm)
{
	kvm_make_all_cpus_request(kvm, KVM_REQ_SCAN_IOAPIC);
}

static void vcpu_scan_ioapic(struct kvm_vcpu *vcpu)
{
	if (!kvm_apic_hw_enabled(vcpu->arch.apic))
		return;

	bitmap_zero(vcpu->arch.ioapic_handled_vectors, 256);

	if (irqchip_split(vcpu->kvm))
		kvm_scan_ioapic_routes(vcpu, vcpu->arch.ioapic_handled_vectors);
	else {
		if (vcpu->arch.apicv_active)
			kvm_x86_ops->sync_pir_to_irr(vcpu);
		kvm_ioapic_scan_entry(vcpu, vcpu->arch.ioapic_handled_vectors);
	}

	if (is_guest_mode(vcpu))
		vcpu->arch.load_eoi_exitmap_pending = true;
	else
		kvm_make_request(KVM_REQ_LOAD_EOI_EXITMAP, vcpu);
}

static void vcpu_load_eoi_exitmap(struct kvm_vcpu *vcpu)
{
	u64 eoi_exit_bitmap[4];

	if (!kvm_apic_hw_enabled(vcpu->arch.apic))
		return;

	bitmap_or((ulong *)eoi_exit_bitmap, vcpu->arch.ioapic_handled_vectors,
		  vcpu_to_synic(vcpu)->vec_bitmap, 256);
	kvm_x86_ops->load_eoi_exitmap(vcpu, eoi_exit_bitmap);
}

int kvm_arch_mmu_notifier_invalidate_range(struct kvm *kvm,
		unsigned long start, unsigned long end,
		bool blockable)
{
	unsigned long apic_address;

	/*
	 * The physical address of apic access page is stored in the VMCS.
	 * Update it when it becomes invalid.
	 */
	apic_address = gfn_to_hva(kvm, APIC_DEFAULT_PHYS_BASE >> PAGE_SHIFT);
	if (start <= apic_address && apic_address < end)
		kvm_make_all_cpus_request(kvm, KVM_REQ_APIC_PAGE_RELOAD);

	return 0;
}

void kvm_vcpu_reload_apic_access_page(struct kvm_vcpu *vcpu)
{
	struct page *page = NULL;

	if (!lapic_in_kernel(vcpu))
		return;

	if (!kvm_x86_ops->set_apic_access_page_addr)
		return;

	page = gfn_to_page(vcpu->kvm, APIC_DEFAULT_PHYS_BASE >> PAGE_SHIFT);
	if (is_error_page(page))
		return;
	kvm_x86_ops->set_apic_access_page_addr(vcpu, page_to_phys(page));

	/*
	 * Do not pin apic access page in memory, the MMU notifier
	 * will call us again if it is migrated or swapped out.
	 */
	put_page(page);
}
EXPORT_SYMBOL_GPL(kvm_vcpu_reload_apic_access_page);

void __kvm_request_immediate_exit(struct kvm_vcpu *vcpu)
{
	smp_send_reschedule(vcpu->cpu);
}
EXPORT_SYMBOL_GPL(__kvm_request_immediate_exit);

/*
 * Returns 1 to let vcpu_run() continue the guest execution loop without
 * exiting to the userspace.  Otherwise, the value will be returned to the
 * userspace.
 */
static int vcpu_enter_guest(struct kvm_vcpu *vcpu)
{
	int r;
	bool req_int_win =
		dm_request_for_irq_injection(vcpu) &&
		kvm_cpu_accept_dm_intr(vcpu);

	bool req_immediate_exit = false;

	if (kvm_request_pending(vcpu)) {
		if (kvm_check_request(KVM_REQ_GET_VMCS12_PAGES, vcpu))
			kvm_x86_ops->get_vmcs12_pages(vcpu);
		if (kvm_check_request(KVM_REQ_MMU_RELOAD, vcpu))
			kvm_mmu_unload(vcpu);
		if (kvm_check_request(KVM_REQ_MIGRATE_TIMER, vcpu))
			__kvm_migrate_timers(vcpu);
		if (kvm_check_request(KVM_REQ_MASTERCLOCK_UPDATE, vcpu))
			kvm_gen_update_masterclock(vcpu->kvm);
		if (kvm_check_request(KVM_REQ_GLOBAL_CLOCK_UPDATE, vcpu))
			kvm_gen_kvmclock_update(vcpu);
		if (kvm_check_request(KVM_REQ_CLOCK_UPDATE, vcpu)) {
			r = kvm_guest_time_update(vcpu);
			if (unlikely(r))
				goto out;
		}
		if (kvm_check_request(KVM_REQ_MMU_SYNC, vcpu))
			kvm_mmu_sync_roots(vcpu);
		if (kvm_check_request(KVM_REQ_LOAD_CR3, vcpu))
			kvm_mmu_load_cr3(vcpu);
		if (kvm_check_request(KVM_REQ_TLB_FLUSH, vcpu))
			kvm_vcpu_flush_tlb(vcpu, true);
		if (kvm_check_request(KVM_REQ_REPORT_TPR_ACCESS, vcpu)) {
			vcpu->run->exit_reason = KVM_EXIT_TPR_ACCESS;
			r = 0;
			goto out;
		}
		if (kvm_check_request(KVM_REQ_TRIPLE_FAULT, vcpu)) {
			vcpu->run->exit_reason = KVM_EXIT_SHUTDOWN;
			vcpu->mmio_needed = 0;
			r = 0;
			goto out;
		}
		if (kvm_check_request(KVM_REQ_APF_HALT, vcpu)) {
			/* Page is swapped out. Do synthetic halt */
			vcpu->arch.apf.halted = true;
			r = 1;
			goto out;
		}
		if (kvm_check_request(KVM_REQ_STEAL_UPDATE, vcpu))
			record_steal_time(vcpu);
		if (kvm_check_request(KVM_REQ_SMI, vcpu))
			process_smi(vcpu);
		if (kvm_check_request(KVM_REQ_NMI, vcpu))
			process_nmi(vcpu);
		if (kvm_check_request(KVM_REQ_PMU, vcpu))
			kvm_pmu_handle_event(vcpu);
		if (kvm_check_request(KVM_REQ_PMI, vcpu))
			kvm_pmu_deliver_pmi(vcpu);
		if (kvm_check_request(KVM_REQ_IOAPIC_EOI_EXIT, vcpu)) {
			BUG_ON(vcpu->arch.pending_ioapic_eoi > 255);
			if (test_bit(vcpu->arch.pending_ioapic_eoi,
				     vcpu->arch.ioapic_handled_vectors)) {
				vcpu->run->exit_reason = KVM_EXIT_IOAPIC_EOI;
				vcpu->run->eoi.vector =
						vcpu->arch.pending_ioapic_eoi;
				r = 0;
				goto out;
			}
		}
		if (kvm_check_request(KVM_REQ_SCAN_IOAPIC, vcpu))
			vcpu_scan_ioapic(vcpu);
		if (kvm_check_request(KVM_REQ_LOAD_EOI_EXITMAP, vcpu))
			vcpu_load_eoi_exitmap(vcpu);
		if (kvm_check_request(KVM_REQ_APIC_PAGE_RELOAD, vcpu))
			kvm_vcpu_reload_apic_access_page(vcpu);
		if (kvm_check_request(KVM_REQ_HV_CRASH, vcpu)) {
			vcpu->run->exit_reason = KVM_EXIT_SYSTEM_EVENT;
			vcpu->run->system_event.type = KVM_SYSTEM_EVENT_CRASH;
			r = 0;
			goto out;
		}
		if (kvm_check_request(KVM_REQ_HV_RESET, vcpu)) {
			vcpu->run->exit_reason = KVM_EXIT_SYSTEM_EVENT;
			vcpu->run->system_event.type = KVM_SYSTEM_EVENT_RESET;
			r = 0;
			goto out;
		}
		if (kvm_check_request(KVM_REQ_HV_EXIT, vcpu)) {
			vcpu->run->exit_reason = KVM_EXIT_HYPERV;
			vcpu->run->hyperv = vcpu->arch.hyperv.exit;
			r = 0;
			goto out;
		}

		/*
		 * KVM_REQ_HV_STIMER has to be processed after
		 * KVM_REQ_CLOCK_UPDATE, because Hyper-V SynIC timers
		 * depend on the guest clock being up-to-date
		 */
		if (kvm_check_request(KVM_REQ_HV_STIMER, vcpu))
			kvm_hv_process_stimers(vcpu);
	}

	if (kvm_check_request(KVM_REQ_EVENT, vcpu) || req_int_win) {
		++vcpu->stat.req_event;
		kvm_apic_accept_events(vcpu);
		if (vcpu->arch.mp_state == KVM_MP_STATE_INIT_RECEIVED) {
			r = 1;
			goto out;
		}

		if (inject_pending_event(vcpu, req_int_win) != 0)
			req_immediate_exit = true;
		else {
			/* Enable SMI/NMI/IRQ window open exits if needed.
			 *
			 * SMIs have three cases:
			 * 1) They can be nested, and then there is nothing to
			 *    do here because RSM will cause a vmexit anyway.
			 * 2) There is an ISA-specific reason why SMI cannot be
			 *    injected, and the moment when this changes can be
			 *    intercepted.
			 * 3) Or the SMI can be pending because
			 *    inject_pending_event has completed the injection
			 *    of an IRQ or NMI from the previous vmexit, and
			 *    then we request an immediate exit to inject the
			 *    SMI.
			 */
			if (vcpu->arch.smi_pending && !is_smm(vcpu))
				if (!kvm_x86_ops->enable_smi_window(vcpu))
					req_immediate_exit = true;
			if (vcpu->arch.nmi_pending)
				kvm_x86_ops->enable_nmi_window(vcpu);
			if (kvm_cpu_has_injectable_intr(vcpu) || req_int_win)
				kvm_x86_ops->enable_irq_window(vcpu);
			WARN_ON(vcpu->arch.exception.pending);
		}

		if (kvm_lapic_enabled(vcpu)) {
			update_cr8_intercept(vcpu);
			kvm_lapic_sync_to_vapic(vcpu);
		}
	}

	r = kvm_mmu_reload(vcpu);
	if (unlikely(r)) {
		goto cancel_injection;
	}

	preempt_disable();

	kvm_x86_ops->prepare_guest_switch(vcpu);

	/*
	 * Disable IRQs before setting IN_GUEST_MODE.  Posted interrupt
	 * IPI are then delayed after guest entry, which ensures that they
	 * result in virtual interrupt delivery.
	 */
	local_irq_disable();
	vcpu->mode = IN_GUEST_MODE;

	srcu_read_unlock(&vcpu->kvm->srcu, vcpu->srcu_idx);

	/*
	 * 1) We should set ->mode before checking ->requests.  Please see
	 * the comment in kvm_vcpu_exiting_guest_mode().
	 *
	 * 2) For APICv, we should set ->mode before checking PIR.ON.  This
	 * pairs with the memory barrier implicit in pi_test_and_set_on
	 * (see vmx_deliver_posted_interrupt).
	 *
	 * 3) This also orders the write to mode from any reads to the page
	 * tables done while the VCPU is running.  Please see the comment
	 * in kvm_flush_remote_tlbs.
	 */
	smp_mb__after_srcu_read_unlock();

	/*
	 * This handles the case where a posted interrupt was
	 * notified with kvm_vcpu_kick.
	 */
	if (kvm_lapic_enabled(vcpu) && vcpu->arch.apicv_active)
		kvm_x86_ops->sync_pir_to_irr(vcpu);

	if (vcpu->mode == EXITING_GUEST_MODE || kvm_request_pending(vcpu)
	    || need_resched() || signal_pending(current)) {
		vcpu->mode = OUTSIDE_GUEST_MODE;
		smp_wmb();
		local_irq_enable();
		preempt_enable();
		vcpu->srcu_idx = srcu_read_lock(&vcpu->kvm->srcu);
		r = 1;
		goto cancel_injection;
	}

	kvm_load_guest_xcr0(vcpu);

	if (req_immediate_exit) {
		kvm_make_request(KVM_REQ_EVENT, vcpu);
		kvm_x86_ops->request_immediate_exit(vcpu);
	}

	trace_kvm_entry(vcpu->vcpu_id);
	if (lapic_timer_advance_ns)
		wait_lapic_expire(vcpu);
	guest_enter_irqoff();

	if (unlikely(vcpu->arch.switch_db_regs)) {
		set_debugreg(0, 7);
		set_debugreg(vcpu->arch.eff_db[0], 0);
		set_debugreg(vcpu->arch.eff_db[1], 1);
		set_debugreg(vcpu->arch.eff_db[2], 2);
		set_debugreg(vcpu->arch.eff_db[3], 3);
		set_debugreg(vcpu->arch.dr6, 6);
		vcpu->arch.switch_db_regs &= ~KVM_DEBUGREG_RELOAD;
	}

	kvm_x86_ops->run(vcpu);

	/*
	 * Do this here before restoring debug registers on the host.  And
	 * since we do this before handling the vmexit, a DR access vmexit
	 * can (a) read the correct value of the debug registers, (b) set
	 * KVM_DEBUGREG_WONT_EXIT again.
	 */
	if (unlikely(vcpu->arch.switch_db_regs & KVM_DEBUGREG_WONT_EXIT)) {
		WARN_ON(vcpu->guest_debug & KVM_GUESTDBG_USE_HW_BP);
		kvm_x86_ops->sync_dirty_debug_regs(vcpu);
		kvm_update_dr0123(vcpu);
		kvm_update_dr6(vcpu);
		kvm_update_dr7(vcpu);
		vcpu->arch.switch_db_regs &= ~KVM_DEBUGREG_RELOAD;
	}

	/*
	 * If the guest has used debug registers, at least dr7
	 * will be disabled while returning to the host.
	 * If we don't have active breakpoints in the host, we don't
	 * care about the messed up debug address registers. But if
	 * we have some of them active, restore the old state.
	 */
	if (hw_breakpoint_active())
		hw_breakpoint_restore();

	vcpu->arch.last_guest_tsc = kvm_read_l1_tsc(vcpu, rdtsc());

	vcpu->mode = OUTSIDE_GUEST_MODE;
	smp_wmb();

	kvm_put_guest_xcr0(vcpu);

	kvm_before_interrupt(vcpu);
	kvm_x86_ops->handle_external_intr(vcpu);
	kvm_after_interrupt(vcpu);

	++vcpu->stat.exits;

	guest_exit_irqoff();

	local_irq_enable();
	preempt_enable();

	vcpu->srcu_idx = srcu_read_lock(&vcpu->kvm->srcu);

	/*
	 * Profile KVM exit RIPs:
	 */
	if (unlikely(prof_on == KVM_PROFILING)) {
		unsigned long rip = kvm_rip_read(vcpu);
		profile_hit(KVM_PROFILING, (void *)rip);
	}

	if (unlikely(vcpu->arch.tsc_always_catchup))
		kvm_make_request(KVM_REQ_CLOCK_UPDATE, vcpu);

	if (vcpu->arch.apic_attention)
		kvm_lapic_sync_from_vapic(vcpu);

	vcpu->arch.gpa_available = false;
	r = kvm_x86_ops->handle_exit(vcpu);
	return r;

cancel_injection:
	kvm_x86_ops->cancel_injection(vcpu);
	if (unlikely(vcpu->arch.apic_attention))
		kvm_lapic_sync_from_vapic(vcpu);
out:
	return r;
}

static inline int vcpu_block(struct kvm *kvm, struct kvm_vcpu *vcpu)
{
	if (!kvm_arch_vcpu_runnable(vcpu) &&
	    (!kvm_x86_ops->pre_block || kvm_x86_ops->pre_block(vcpu) == 0)) {
		srcu_read_unlock(&kvm->srcu, vcpu->srcu_idx);
		kvm_vcpu_block(vcpu);
		vcpu->srcu_idx = srcu_read_lock(&kvm->srcu);

		if (kvm_x86_ops->post_block)
			kvm_x86_ops->post_block(vcpu);

		if (!kvm_check_request(KVM_REQ_UNHALT, vcpu))
			return 1;
	}

	kvm_apic_accept_events(vcpu);
	switch(vcpu->arch.mp_state) {
	case KVM_MP_STATE_HALTED:
		vcpu->arch.pv.pv_unhalted = false;
		vcpu->arch.mp_state =
			KVM_MP_STATE_RUNNABLE;
	case KVM_MP_STATE_RUNNABLE:
		vcpu->arch.apf.halted = false;
		break;
	case KVM_MP_STATE_INIT_RECEIVED:
		break;
	default:
		return -EINTR;
		break;
	}
	return 1;
}

static inline bool kvm_vcpu_running(struct kvm_vcpu *vcpu)
{
	if (is_guest_mode(vcpu) && kvm_x86_ops->check_nested_events)
		kvm_x86_ops->check_nested_events(vcpu, false);

	return (vcpu->arch.mp_state == KVM_MP_STATE_RUNNABLE &&
		!vcpu->arch.apf.halted);
}

static int vcpu_run(struct kvm_vcpu *vcpu)
{
	int r;
	struct kvm *kvm = vcpu->kvm;

	vcpu->srcu_idx = srcu_read_lock(&kvm->srcu);
	vcpu->arch.l1tf_flush_l1d = true;

	for (;;) {
		if (kvm_vcpu_running(vcpu)) {
			r = vcpu_enter_guest(vcpu);
		} else {
			r = vcpu_block(kvm, vcpu);
		}

		if (r <= 0)
			break;

		kvm_clear_request(KVM_REQ_PENDING_TIMER, vcpu);
		if (kvm_cpu_has_pending_timer(vcpu))
			kvm_inject_pending_timer_irqs(vcpu);

		if (dm_request_for_irq_injection(vcpu) &&
			kvm_vcpu_ready_for_interrupt_injection(vcpu)) {
			r = 0;
			vcpu->run->exit_reason = KVM_EXIT_IRQ_WINDOW_OPEN;
			++vcpu->stat.request_irq_exits;
			break;
		}

		kvm_check_async_pf_completion(vcpu);

		if (signal_pending(current)) {
			r = -EINTR;
			vcpu->run->exit_reason = KVM_EXIT_INTR;
			++vcpu->stat.signal_exits;
			break;
		}
		if (need_resched()) {
			srcu_read_unlock(&kvm->srcu, vcpu->srcu_idx);
			cond_resched();
			vcpu->srcu_idx = srcu_read_lock(&kvm->srcu);
		}
	}

	srcu_read_unlock(&kvm->srcu, vcpu->srcu_idx);

	return r;
}

static inline int complete_emulated_io(struct kvm_vcpu *vcpu)
{
	int r;
	vcpu->srcu_idx = srcu_read_lock(&vcpu->kvm->srcu);
	r = kvm_emulate_instruction(vcpu, EMULTYPE_NO_DECODE);
	srcu_read_unlock(&vcpu->kvm->srcu, vcpu->srcu_idx);
	if (r != EMULATE_DONE)
		return 0;
	return 1;
}

static int complete_emulated_pio(struct kvm_vcpu *vcpu)
{
	BUG_ON(!vcpu->arch.pio.count);

	return complete_emulated_io(vcpu);
}

/*
 * Implements the following, as a state machine:
 *
 * read:
 *   for each fragment
 *     for each mmio piece in the fragment
 *       write gpa, len
 *       exit
 *       copy data
 *   execute insn
 *
 * write:
 *   for each fragment
 *     for each mmio piece in the fragment
 *       write gpa, len
 *       copy data
 *       exit
 */
static int complete_emulated_mmio(struct kvm_vcpu *vcpu)
{
	struct kvm_run *run = vcpu->run;
	struct kvm_mmio_fragment *frag;
	unsigned len;

	BUG_ON(!vcpu->mmio_needed);

	/* Complete previous fragment */
	frag = &vcpu->mmio_fragments[vcpu->mmio_cur_fragment];
	len = min(8u, frag->len);
	if (!vcpu->mmio_is_write)
		memcpy(frag->data, run->mmio.data, len);

	if (frag->len <= 8) {
		/* Switch to the next fragment. */
		frag++;
		vcpu->mmio_cur_fragment++;
	} else {
		/* Go forward to the next mmio piece. */
		frag->data += len;
		frag->gpa += len;
		frag->len -= len;
	}

	if (vcpu->mmio_cur_fragment >= vcpu->mmio_nr_fragments) {
		vcpu->mmio_needed = 0;

		/* FIXME: return into emulator if single-stepping.  */
		if (vcpu->mmio_is_write)
			return 1;
		vcpu->mmio_read_completed = 1;
		return complete_emulated_io(vcpu);
	}

	run->exit_reason = KVM_EXIT_MMIO;
	run->mmio.phys_addr = frag->gpa;
	if (vcpu->mmio_is_write)
		memcpy(run->mmio.data, frag->data, min(8u, frag->len));
	run->mmio.len = min(8u, frag->len);
	run->mmio.is_write = vcpu->mmio_is_write;
	vcpu->arch.complete_userspace_io = complete_emulated_mmio;
	return 0;
}

/* Swap (qemu) user FPU context for the guest FPU context. */
static void kvm_load_guest_fpu(struct kvm_vcpu *vcpu)
{
	preempt_disable();
	copy_fpregs_to_fpstate(&vcpu->arch.user_fpu);
	/* PKRU is separately restored in kvm_x86_ops->run.  */
	__copy_kernel_to_fpregs(&vcpu->arch.guest_fpu.state,
				~XFEATURE_MASK_PKRU);
	preempt_enable();
	trace_kvm_fpu(1);
}

/* When vcpu_run ends, restore user space FPU context. */
static void kvm_put_guest_fpu(struct kvm_vcpu *vcpu)
{
	preempt_disable();
	copy_fpregs_to_fpstate(&vcpu->arch.guest_fpu);
	copy_kernel_to_fpregs(&vcpu->arch.user_fpu.state);
	preempt_enable();
	++vcpu->stat.fpu_reload;
	trace_kvm_fpu(0);
}

int kvm_arch_vcpu_ioctl_run(struct kvm_vcpu *vcpu, struct kvm_run *kvm_run)
{
	int r;

	vcpu_load(vcpu);
	kvm_sigset_activate(vcpu);
	kvm_load_guest_fpu(vcpu);

	if (unlikely(vcpu->arch.mp_state == KVM_MP_STATE_UNINITIALIZED)) {
		if (kvm_run->immediate_exit) {
			r = -EINTR;
			goto out;
		}
		kvm_vcpu_block(vcpu);
		kvm_apic_accept_events(vcpu);
		kvm_clear_request(KVM_REQ_UNHALT, vcpu);
		r = -EAGAIN;
		if (signal_pending(current)) {
			r = -EINTR;
			vcpu->run->exit_reason = KVM_EXIT_INTR;
			++vcpu->stat.signal_exits;
		}
		goto out;
	}

	if (vcpu->run->kvm_valid_regs & ~KVM_SYNC_X86_VALID_FIELDS) {
		r = -EINVAL;
		goto out;
	}

	if (vcpu->run->kvm_dirty_regs) {
		r = sync_regs(vcpu);
		if (r != 0)
			goto out;
	}

	/* re-sync apic's tpr */
	if (!lapic_in_kernel(vcpu)) {
		if (kvm_set_cr8(vcpu, kvm_run->cr8) != 0) {
			r = -EINVAL;
			goto out;
		}
	}

	if (unlikely(vcpu->arch.complete_userspace_io)) {
		int (*cui)(struct kvm_vcpu *) = vcpu->arch.complete_userspace_io;
		vcpu->arch.complete_userspace_io = NULL;
		r = cui(vcpu);
		if (r <= 0)
			goto out;
	} else
		WARN_ON(vcpu->arch.pio.count || vcpu->mmio_needed);

	if (kvm_run->immediate_exit)
		r = -EINTR;
	else
		r = vcpu_run(vcpu);

out:
	kvm_put_guest_fpu(vcpu);
	if (vcpu->run->kvm_valid_regs)
		store_regs(vcpu);
	post_kvm_run_save(vcpu);
	kvm_sigset_deactivate(vcpu);

	vcpu_put(vcpu);
	return r;
}

static void __get_regs(struct kvm_vcpu *vcpu, struct kvm_regs *regs)
{
	if (vcpu->arch.emulate_regs_need_sync_to_vcpu) {
		/*
		 * We are here if userspace calls get_regs() in the middle of
		 * instruction emulation. Registers state needs to be copied
		 * back from emulation context to vcpu. Userspace shouldn't do
		 * that usually, but some bad designed PV devices (vmware
		 * backdoor interface) need this to work
		 */
		emulator_writeback_register_cache(&vcpu->arch.emulate_ctxt);
		vcpu->arch.emulate_regs_need_sync_to_vcpu = false;
	}
	regs->rax = kvm_register_read(vcpu, VCPU_REGS_RAX);
	regs->rbx = kvm_register_read(vcpu, VCPU_REGS_RBX);
	regs->rcx = kvm_register_read(vcpu, VCPU_REGS_RCX);
	regs->rdx = kvm_register_read(vcpu, VCPU_REGS_RDX);
	regs->rsi = kvm_register_read(vcpu, VCPU_REGS_RSI);
	regs->rdi = kvm_register_read(vcpu, VCPU_REGS_RDI);
	regs->rsp = kvm_register_read(vcpu, VCPU_REGS_RSP);
	regs->rbp = kvm_register_read(vcpu, VCPU_REGS_RBP);
#ifdef CONFIG_X86_64
	regs->r8 = kvm_register_read(vcpu, VCPU_REGS_R8);
	regs->r9 = kvm_register_read(vcpu, VCPU_REGS_R9);
	regs->r10 = kvm_register_read(vcpu, VCPU_REGS_R10);
	regs->r11 = kvm_register_read(vcpu, VCPU_REGS_R11);
	regs->r12 = kvm_register_read(vcpu, VCPU_REGS_R12);
	regs->r13 = kvm_register_read(vcpu, VCPU_REGS_R13);
	regs->r14 = kvm_register_read(vcpu, VCPU_REGS_R14);
	regs->r15 = kvm_register_read(vcpu, VCPU_REGS_R15);
#endif

	regs->rip = kvm_rip_read(vcpu);
	regs->rflags = kvm_get_rflags(vcpu);
}

int kvm_arch_vcpu_ioctl_get_regs(struct kvm_vcpu *vcpu, struct kvm_regs *regs)
{
	vcpu_load(vcpu);
	__get_regs(vcpu, regs);
	vcpu_put(vcpu);
	return 0;
}

static void __set_regs(struct kvm_vcpu *vcpu, struct kvm_regs *regs)
{
	vcpu->arch.emulate_regs_need_sync_from_vcpu = true;
	vcpu->arch.emulate_regs_need_sync_to_vcpu = false;

	kvm_register_write(vcpu, VCPU_REGS_RAX, regs->rax);
	kvm_register_write(vcpu, VCPU_REGS_RBX, regs->rbx);
	kvm_register_write(vcpu, VCPU_REGS_RCX, regs->rcx);
	kvm_register_write(vcpu, VCPU_REGS_RDX, regs->rdx);
	kvm_register_write(vcpu, VCPU_REGS_RSI, regs->rsi);
	kvm_register_write(vcpu, VCPU_REGS_RDI, regs->rdi);
	kvm_register_write(vcpu, VCPU_REGS_RSP, regs->rsp);
	kvm_register_write(vcpu, VCPU_REGS_RBP, regs->rbp);
#ifdef CONFIG_X86_64
	kvm_register_write(vcpu, VCPU_REGS_R8, regs->r8);
	kvm_register_write(vcpu, VCPU_REGS_R9, regs->r9);
	kvm_register_write(vcpu, VCPU_REGS_R10, regs->r10);
	kvm_register_write(vcpu, VCPU_REGS_R11, regs->r11);
	kvm_register_write(vcpu, VCPU_REGS_R12, regs->r12);
	kvm_register_write(vcpu, VCPU_REGS_R13, regs->r13);
	kvm_register_write(vcpu, VCPU_REGS_R14, regs->r14);
	kvm_register_write(vcpu, VCPU_REGS_R15, regs->r15);
#endif

	kvm_rip_write(vcpu, regs->rip);
	kvm_set_rflags(vcpu, regs->rflags | X86_EFLAGS_FIXED);

	vcpu->arch.exception.pending = false;

	kvm_make_request(KVM_REQ_EVENT, vcpu);
}

int kvm_arch_vcpu_ioctl_set_regs(struct kvm_vcpu *vcpu, struct kvm_regs *regs)
{
	vcpu_load(vcpu);
	__set_regs(vcpu, regs);
	vcpu_put(vcpu);
	return 0;
}

void kvm_get_cs_db_l_bits(struct kvm_vcpu *vcpu, int *db, int *l)
{
	struct kvm_segment cs;

	kvm_get_segment(vcpu, &cs, VCPU_SREG_CS);
	*db = cs.db;
	*l = cs.l;
}
EXPORT_SYMBOL_GPL(kvm_get_cs_db_l_bits);

static void __get_sregs(struct kvm_vcpu *vcpu, struct kvm_sregs *sregs)
{
	struct desc_ptr dt;

	kvm_get_segment(vcpu, &sregs->cs, VCPU_SREG_CS);
	kvm_get_segment(vcpu, &sregs->ds, VCPU_SREG_DS);
	kvm_get_segment(vcpu, &sregs->es, VCPU_SREG_ES);
	kvm_get_segment(vcpu, &sregs->fs, VCPU_SREG_FS);
	kvm_get_segment(vcpu, &sregs->gs, VCPU_SREG_GS);
	kvm_get_segment(vcpu, &sregs->ss, VCPU_SREG_SS);

	kvm_get_segment(vcpu, &sregs->tr, VCPU_SREG_TR);
	kvm_get_segment(vcpu, &sregs->ldt, VCPU_SREG_LDTR);

	kvm_x86_ops->get_idt(vcpu, &dt);
	sregs->idt.limit = dt.size;
	sregs->idt.base = dt.address;
	kvm_x86_ops->get_gdt(vcpu, &dt);
	sregs->gdt.limit = dt.size;
	sregs->gdt.base = dt.address;

	sregs->cr0 = kvm_read_cr0(vcpu);
	sregs->cr2 = vcpu->arch.cr2;
	sregs->cr3 = kvm_read_cr3(vcpu);
	sregs->cr4 = kvm_read_cr4(vcpu);
	sregs->cr8 = kvm_get_cr8(vcpu);
	sregs->efer = vcpu->arch.efer;
	sregs->apic_base = kvm_get_apic_base(vcpu);

	memset(sregs->interrupt_bitmap, 0, sizeof sregs->interrupt_bitmap);

	if (vcpu->arch.interrupt.injected && !vcpu->arch.interrupt.soft)
		set_bit(vcpu->arch.interrupt.nr,
			(unsigned long *)sregs->interrupt_bitmap);
}

int kvm_arch_vcpu_ioctl_get_sregs(struct kvm_vcpu *vcpu,
				  struct kvm_sregs *sregs)
{
	vcpu_load(vcpu);
	__get_sregs(vcpu, sregs);
	vcpu_put(vcpu);
	return 0;
}

int kvm_arch_vcpu_ioctl_get_mpstate(struct kvm_vcpu *vcpu,
				    struct kvm_mp_state *mp_state)
{
	vcpu_load(vcpu);

	kvm_apic_accept_events(vcpu);
	if (vcpu->arch.mp_state == KVM_MP_STATE_HALTED &&
					vcpu->arch.pv.pv_unhalted)
		mp_state->mp_state = KVM_MP_STATE_RUNNABLE;
	else
		mp_state->mp_state = vcpu->arch.mp_state;

	vcpu_put(vcpu);
	return 0;
}

int kvm_arch_vcpu_ioctl_set_mpstate(struct kvm_vcpu *vcpu,
				    struct kvm_mp_state *mp_state)
{
	int ret = -EINVAL;

	vcpu_load(vcpu);

	if (!lapic_in_kernel(vcpu) &&
	    mp_state->mp_state != KVM_MP_STATE_RUNNABLE)
		goto out;

	/* INITs are latched while in SMM */
	if ((is_smm(vcpu) || vcpu->arch.smi_pending) &&
	    (mp_state->mp_state == KVM_MP_STATE_SIPI_RECEIVED ||
	     mp_state->mp_state == KVM_MP_STATE_INIT_RECEIVED))
		goto out;

	if (mp_state->mp_state == KVM_MP_STATE_SIPI_RECEIVED) {
		vcpu->arch.mp_state = KVM_MP_STATE_INIT_RECEIVED;
		set_bit(KVM_APIC_SIPI, &vcpu->arch.apic->pending_events);
	} else
		vcpu->arch.mp_state = mp_state->mp_state;
	kvm_make_request(KVM_REQ_EVENT, vcpu);

	ret = 0;
out:
	vcpu_put(vcpu);
	return ret;
}

int kvm_task_switch(struct kvm_vcpu *vcpu, u16 tss_selector, int idt_index,
		    int reason, bool has_error_code, u32 error_code)
{
	struct x86_emulate_ctxt *ctxt = &vcpu->arch.emulate_ctxt;
	int ret;

	init_emulate_ctxt(vcpu);

	ret = emulator_task_switch(ctxt, tss_selector, idt_index, reason,
				   has_error_code, error_code);

	if (ret)
		return EMULATE_FAIL;

	kvm_rip_write(vcpu, ctxt->eip);
	kvm_set_rflags(vcpu, ctxt->eflags);
	kvm_make_request(KVM_REQ_EVENT, vcpu);
	return EMULATE_DONE;
}
EXPORT_SYMBOL_GPL(kvm_task_switch);

static int kvm_valid_sregs(struct kvm_vcpu *vcpu, struct kvm_sregs *sregs)
{
	if (!guest_cpuid_has(vcpu, X86_FEATURE_XSAVE) &&
			(sregs->cr4 & X86_CR4_OSXSAVE))
		return  -EINVAL;

	if ((sregs->efer & EFER_LME) && (sregs->cr0 & X86_CR0_PG)) {
		/*
		 * When EFER.LME and CR0.PG are set, the processor is in
		 * 64-bit mode (though maybe in a 32-bit code segment).
		 * CR4.PAE and EFER.LMA must be set.
		 */
		if (!(sregs->cr4 & X86_CR4_PAE)
		    || !(sregs->efer & EFER_LMA))
			return -EINVAL;
	} else {
		/*
		 * Not in 64-bit mode: EFER.LMA is clear and the code
		 * segment cannot be 64-bit.
		 */
		if (sregs->efer & EFER_LMA || sregs->cs.l)
			return -EINVAL;
	}

	return 0;
}

static int __set_sregs(struct kvm_vcpu *vcpu, struct kvm_sregs *sregs)
{
	struct msr_data apic_base_msr;
	int mmu_reset_needed = 0;
	int cpuid_update_needed = 0;
	int pending_vec, max_bits, idx;
	struct desc_ptr dt;
	int ret = -EINVAL;

	if (kvm_valid_sregs(vcpu, sregs))
		goto out;

	apic_base_msr.data = sregs->apic_base;
	apic_base_msr.host_initiated = true;
	if (kvm_set_apic_base(vcpu, &apic_base_msr))
		goto out;

	dt.size = sregs->idt.limit;
	dt.address = sregs->idt.base;
	kvm_x86_ops->set_idt(vcpu, &dt);
	dt.size = sregs->gdt.limit;
	dt.address = sregs->gdt.base;
	kvm_x86_ops->set_gdt(vcpu, &dt);

	vcpu->arch.cr2 = sregs->cr2;
	mmu_reset_needed |= kvm_read_cr3(vcpu) != sregs->cr3;
	vcpu->arch.cr3 = sregs->cr3;
	__set_bit(VCPU_EXREG_CR3, (ulong *)&vcpu->arch.regs_avail);

	kvm_set_cr8(vcpu, sregs->cr8);

	mmu_reset_needed |= vcpu->arch.efer != sregs->efer;
	kvm_x86_ops->set_efer(vcpu, sregs->efer);

	mmu_reset_needed |= kvm_read_cr0(vcpu) != sregs->cr0;
	kvm_x86_ops->set_cr0(vcpu, sregs->cr0);
	vcpu->arch.cr0 = sregs->cr0;

	mmu_reset_needed |= kvm_read_cr4(vcpu) != sregs->cr4;
	cpuid_update_needed |= ((kvm_read_cr4(vcpu) ^ sregs->cr4) &
				(X86_CR4_OSXSAVE | X86_CR4_PKE));
	kvm_x86_ops->set_cr4(vcpu, sregs->cr4);
	if (cpuid_update_needed)
		kvm_update_cpuid(vcpu);

	idx = srcu_read_lock(&vcpu->kvm->srcu);
	if (!is_long_mode(vcpu) && is_pae(vcpu) && is_paging(vcpu)) {
		load_pdptrs(vcpu, vcpu->arch.walk_mmu, kvm_read_cr3(vcpu));
		mmu_reset_needed = 1;
	}
	srcu_read_unlock(&vcpu->kvm->srcu, idx);

	if (mmu_reset_needed)
		kvm_mmu_reset_context(vcpu);

	max_bits = KVM_NR_INTERRUPTS;
	pending_vec = find_first_bit(
		(const unsigned long *)sregs->interrupt_bitmap, max_bits);
	if (pending_vec < max_bits) {
		kvm_queue_interrupt(vcpu, pending_vec, false);
		pr_debug("Set back pending irq %d\n", pending_vec);
	}

	kvm_set_segment(vcpu, &sregs->cs, VCPU_SREG_CS);
	kvm_set_segment(vcpu, &sregs->ds, VCPU_SREG_DS);
	kvm_set_segment(vcpu, &sregs->es, VCPU_SREG_ES);
	kvm_set_segment(vcpu, &sregs->fs, VCPU_SREG_FS);
	kvm_set_segment(vcpu, &sregs->gs, VCPU_SREG_GS);
	kvm_set_segment(vcpu, &sregs->ss, VCPU_SREG_SS);

	kvm_set_segment(vcpu, &sregs->tr, VCPU_SREG_TR);
	kvm_set_segment(vcpu, &sregs->ldt, VCPU_SREG_LDTR);

	update_cr8_intercept(vcpu);

	/* Older userspace won't unhalt the vcpu on reset. */
	if (kvm_vcpu_is_bsp(vcpu) && kvm_rip_read(vcpu) == 0xfff0 &&
	    sregs->cs.selector == 0xf000 && sregs->cs.base == 0xffff0000 &&
	    !is_protmode(vcpu))
		vcpu->arch.mp_state = KVM_MP_STATE_RUNNABLE;

	kvm_make_request(KVM_REQ_EVENT, vcpu);

	ret = 0;
out:
	return ret;
}

int kvm_arch_vcpu_ioctl_set_sregs(struct kvm_vcpu *vcpu,
				  struct kvm_sregs *sregs)
{
	int ret;

	vcpu_load(vcpu);
	ret = __set_sregs(vcpu, sregs);
	vcpu_put(vcpu);
	return ret;
}

int kvm_arch_vcpu_ioctl_set_guest_debug(struct kvm_vcpu *vcpu,
					struct kvm_guest_debug *dbg)
{
	unsigned long rflags;
	int i, r;

	vcpu_load(vcpu);

	if (dbg->control & (KVM_GUESTDBG_INJECT_DB | KVM_GUESTDBG_INJECT_BP)) {
		r = -EBUSY;
		if (vcpu->arch.exception.pending)
			goto out;
		if (dbg->control & KVM_GUESTDBG_INJECT_DB)
			kvm_queue_exception(vcpu, DB_VECTOR);
		else
			kvm_queue_exception(vcpu, BP_VECTOR);
	}

	/*
	 * Read rflags as long as potentially injected trace flags are still
	 * filtered out.
	 */
	rflags = kvm_get_rflags(vcpu);

	vcpu->guest_debug = dbg->control;
	if (!(vcpu->guest_debug & KVM_GUESTDBG_ENABLE))
		vcpu->guest_debug = 0;

	if (vcpu->guest_debug & KVM_GUESTDBG_USE_HW_BP) {
		for (i = 0; i < KVM_NR_DB_REGS; ++i)
			vcpu->arch.eff_db[i] = dbg->arch.debugreg[i];
		vcpu->arch.guest_debug_dr7 = dbg->arch.debugreg[7];
	} else {
		for (i = 0; i < KVM_NR_DB_REGS; i++)
			vcpu->arch.eff_db[i] = vcpu->arch.db[i];
	}
	kvm_update_dr7(vcpu);

	if (vcpu->guest_debug & KVM_GUESTDBG_SINGLESTEP)
		vcpu->arch.singlestep_rip = kvm_rip_read(vcpu) +
			get_segment_base(vcpu, VCPU_SREG_CS);

	/*
	 * Trigger an rflags update that will inject or remove the trace
	 * flags.
	 */
	kvm_set_rflags(vcpu, rflags);

	kvm_x86_ops->update_bp_intercept(vcpu);

	r = 0;

out:
	vcpu_put(vcpu);
	return r;
}

/*
 * Translate a guest virtual address to a guest physical address.
 */
int kvm_arch_vcpu_ioctl_translate(struct kvm_vcpu *vcpu,
				    struct kvm_translation *tr)
{
	unsigned long vaddr = tr->linear_address;
	gpa_t gpa;
	int idx;

	vcpu_load(vcpu);

	idx = srcu_read_lock(&vcpu->kvm->srcu);
	gpa = kvm_mmu_gva_to_gpa_system(vcpu, vaddr, NULL);
	srcu_read_unlock(&vcpu->kvm->srcu, idx);
	tr->physical_address = gpa;
	tr->valid = gpa != UNMAPPED_GVA;
	tr->writeable = 1;
	tr->usermode = 0;

	vcpu_put(vcpu);
	return 0;
}

int kvm_arch_vcpu_ioctl_get_fpu(struct kvm_vcpu *vcpu, struct kvm_fpu *fpu)
{
	struct fxregs_state *fxsave;

	vcpu_load(vcpu);

	fxsave = &vcpu->arch.guest_fpu.state.fxsave;
	memcpy(fpu->fpr, fxsave->st_space, 128);
	fpu->fcw = fxsave->cwd;
	fpu->fsw = fxsave->swd;
	fpu->ftwx = fxsave->twd;
	fpu->last_opcode = fxsave->fop;
	fpu->last_ip = fxsave->rip;
	fpu->last_dp = fxsave->rdp;
	memcpy(fpu->xmm, fxsave->xmm_space, sizeof fxsave->xmm_space);

	vcpu_put(vcpu);
	return 0;
}

int kvm_arch_vcpu_ioctl_set_fpu(struct kvm_vcpu *vcpu, struct kvm_fpu *fpu)
{
	struct fxregs_state *fxsave;

	vcpu_load(vcpu);

	fxsave = &vcpu->arch.guest_fpu.state.fxsave;

	memcpy(fxsave->st_space, fpu->fpr, 128);
	fxsave->cwd = fpu->fcw;
	fxsave->swd = fpu->fsw;
	fxsave->twd = fpu->ftwx;
	fxsave->fop = fpu->last_opcode;
	fxsave->rip = fpu->last_ip;
	fxsave->rdp = fpu->last_dp;
	memcpy(fxsave->xmm_space, fpu->xmm, sizeof fxsave->xmm_space);

	vcpu_put(vcpu);
	return 0;
}

static void store_regs(struct kvm_vcpu *vcpu)
{
	BUILD_BUG_ON(sizeof(struct kvm_sync_regs) > SYNC_REGS_SIZE_BYTES);

	if (vcpu->run->kvm_valid_regs & KVM_SYNC_X86_REGS)
		__get_regs(vcpu, &vcpu->run->s.regs.regs);

	if (vcpu->run->kvm_valid_regs & KVM_SYNC_X86_SREGS)
		__get_sregs(vcpu, &vcpu->run->s.regs.sregs);

	if (vcpu->run->kvm_valid_regs & KVM_SYNC_X86_EVENTS)
		kvm_vcpu_ioctl_x86_get_vcpu_events(
				vcpu, &vcpu->run->s.regs.events);
}

static int sync_regs(struct kvm_vcpu *vcpu)
{
	if (vcpu->run->kvm_dirty_regs & ~KVM_SYNC_X86_VALID_FIELDS)
		return -EINVAL;

	if (vcpu->run->kvm_dirty_regs & KVM_SYNC_X86_REGS) {
		__set_regs(vcpu, &vcpu->run->s.regs.regs);
		vcpu->run->kvm_dirty_regs &= ~KVM_SYNC_X86_REGS;
	}
	if (vcpu->run->kvm_dirty_regs & KVM_SYNC_X86_SREGS) {
		if (__set_sregs(vcpu, &vcpu->run->s.regs.sregs))
			return -EINVAL;
		vcpu->run->kvm_dirty_regs &= ~KVM_SYNC_X86_SREGS;
	}
	if (vcpu->run->kvm_dirty_regs & KVM_SYNC_X86_EVENTS) {
		if (kvm_vcpu_ioctl_x86_set_vcpu_events(
				vcpu, &vcpu->run->s.regs.events))
			return -EINVAL;
		vcpu->run->kvm_dirty_regs &= ~KVM_SYNC_X86_EVENTS;
	}

	return 0;
}

static void fx_init(struct kvm_vcpu *vcpu)
{
	fpstate_init(&vcpu->arch.guest_fpu.state);
	if (boot_cpu_has(X86_FEATURE_XSAVES))
		vcpu->arch.guest_fpu.state.xsave.header.xcomp_bv =
			host_xcr0 | XSTATE_COMPACTION_ENABLED;

	/*
	 * Ensure guest xcr0 is valid for loading
	 */
	vcpu->arch.xcr0 = XFEATURE_MASK_FP;

	vcpu->arch.cr0 |= X86_CR0_ET;
}

void kvm_arch_vcpu_free(struct kvm_vcpu *vcpu)
{
	void *wbinvd_dirty_mask = vcpu->arch.wbinvd_dirty_mask;

	kvmclock_reset(vcpu);

	kvm_x86_ops->vcpu_free(vcpu);
	free_cpumask_var(wbinvd_dirty_mask);
}

struct kvm_vcpu *kvm_arch_vcpu_create(struct kvm *kvm,
						unsigned int id)
{
	struct kvm_vcpu *vcpu;

	if (kvm_check_tsc_unstable() && atomic_read(&kvm->online_vcpus) != 0)
		printk_once(KERN_WARNING
		"kvm: SMP vm created on host with unstable TSC; "
		"guest TSC will not be reliable\n");

	vcpu = kvm_x86_ops->vcpu_create(kvm, id);

	return vcpu;
}

int kvm_arch_vcpu_setup(struct kvm_vcpu *vcpu)
{
	kvm_vcpu_mtrr_init(vcpu);
	vcpu_load(vcpu);
	kvm_vcpu_reset(vcpu, false);
	kvm_init_mmu(vcpu, false);
	vcpu_put(vcpu);
	return 0;
}

void kvm_arch_vcpu_postcreate(struct kvm_vcpu *vcpu)
{
	struct msr_data msr;
	struct kvm *kvm = vcpu->kvm;

	kvm_hv_vcpu_postcreate(vcpu);

	if (mutex_lock_killable(&vcpu->mutex))
		return;
	vcpu_load(vcpu);
	msr.data = 0x0;
	msr.index = MSR_IA32_TSC;
	msr.host_initiated = true;
	kvm_write_tsc(vcpu, &msr);
	vcpu_put(vcpu);
	mutex_unlock(&vcpu->mutex);

	if (!kvmclock_periodic_sync)
		return;

	schedule_delayed_work(&kvm->arch.kvmclock_sync_work,
					KVMCLOCK_SYNC_PERIOD);
}

void kvm_arch_vcpu_destroy(struct kvm_vcpu *vcpu)
{
	vcpu->arch.apf.msr_val = 0;

	vcpu_load(vcpu);
	kvm_mmu_unload(vcpu);
	vcpu_put(vcpu);

	kvm_x86_ops->vcpu_free(vcpu);
}

void kvm_vcpu_reset(struct kvm_vcpu *vcpu, bool init_event)
{
	kvm_lapic_reset(vcpu, init_event);

	vcpu->arch.hflags = 0;

	vcpu->arch.smi_pending = 0;
	vcpu->arch.smi_count = 0;
	atomic_set(&vcpu->arch.nmi_queued, 0);
	vcpu->arch.nmi_pending = 0;
	vcpu->arch.nmi_injected = false;
	kvm_clear_interrupt_queue(vcpu);
	kvm_clear_exception_queue(vcpu);
	vcpu->arch.exception.pending = false;

	memset(vcpu->arch.db, 0, sizeof(vcpu->arch.db));
	kvm_update_dr0123(vcpu);
	vcpu->arch.dr6 = DR6_INIT;
	kvm_update_dr6(vcpu);
	vcpu->arch.dr7 = DR7_FIXED_1;
	kvm_update_dr7(vcpu);

	vcpu->arch.cr2 = 0;

	kvm_make_request(KVM_REQ_EVENT, vcpu);
	vcpu->arch.apf.msr_val = 0;
	vcpu->arch.st.msr_val = 0;

	kvmclock_reset(vcpu);

	kvm_clear_async_pf_completion_queue(vcpu);
	kvm_async_pf_hash_reset(vcpu);
	vcpu->arch.apf.halted = false;

	if (kvm_mpx_supported()) {
		void *mpx_state_buffer;

		/*
		 * To avoid have the INIT path from kvm_apic_has_events() that be
		 * called with loaded FPU and does not let userspace fix the state.
		 */
		if (init_event)
			kvm_put_guest_fpu(vcpu);
		mpx_state_buffer = get_xsave_addr(&vcpu->arch.guest_fpu.state.xsave,
					XFEATURE_MASK_BNDREGS);
		if (mpx_state_buffer)
			memset(mpx_state_buffer, 0, sizeof(struct mpx_bndreg_state));
		mpx_state_buffer = get_xsave_addr(&vcpu->arch.guest_fpu.state.xsave,
					XFEATURE_MASK_BNDCSR);
		if (mpx_state_buffer)
			memset(mpx_state_buffer, 0, sizeof(struct mpx_bndcsr));
		if (init_event)
			kvm_load_guest_fpu(vcpu);
	}

	if (!init_event) {
		kvm_pmu_reset(vcpu);
		vcpu->arch.smbase = 0x30000;

		vcpu->arch.msr_platform_info = MSR_PLATFORM_INFO_CPUID_FAULT;
		vcpu->arch.msr_misc_features_enables = 0;

		vcpu->arch.xcr0 = XFEATURE_MASK_FP;
	}

	memset(vcpu->arch.regs, 0, sizeof(vcpu->arch.regs));
	vcpu->arch.regs_avail = ~0;
	vcpu->arch.regs_dirty = ~0;

	vcpu->arch.ia32_xss = 0;

	kvm_x86_ops->vcpu_reset(vcpu, init_event);
}

void kvm_vcpu_deliver_sipi_vector(struct kvm_vcpu *vcpu, u8 vector)
{
	struct kvm_segment cs;

	kvm_get_segment(vcpu, &cs, VCPU_SREG_CS);
	cs.selector = vector << 8;
	cs.base = vector << 12;
	kvm_set_segment(vcpu, &cs, VCPU_SREG_CS);
	kvm_rip_write(vcpu, 0);
}

int kvm_arch_hardware_enable(void)
{
	struct kvm *kvm;
	struct kvm_vcpu *vcpu;
	int i;
	int ret;
	u64 local_tsc;
	u64 max_tsc = 0;
	bool stable, backwards_tsc = false;

	kvm_shared_msr_cpu_online();
	ret = kvm_x86_ops->hardware_enable();
	if (ret != 0)
		return ret;

	local_tsc = rdtsc();
	stable = !kvm_check_tsc_unstable();
	list_for_each_entry(kvm, &vm_list, vm_list) {
		kvm_for_each_vcpu(i, vcpu, kvm) {
			if (!stable && vcpu->cpu == smp_processor_id())
				kvm_make_request(KVM_REQ_CLOCK_UPDATE, vcpu);
			if (stable && vcpu->arch.last_host_tsc > local_tsc) {
				backwards_tsc = true;
				if (vcpu->arch.last_host_tsc > max_tsc)
					max_tsc = vcpu->arch.last_host_tsc;
			}
		}
	}

	/*
	 * Sometimes, even reliable TSCs go backwards.  This happens on
	 * platforms that reset TSC during suspend or hibernate actions, but
	 * maintain synchronization.  We must compensate.  Fortunately, we can
	 * detect that condition here, which happens early in CPU bringup,
	 * before any KVM threads can be running.  Unfortunately, we can't
	 * bring the TSCs fully up to date with real time, as we aren't yet far
	 * enough into CPU bringup that we know how much real time has actually
	 * elapsed; our helper function, ktime_get_boot_ns() will be using boot
	 * variables that haven't been updated yet.
	 *
	 * So we simply find the maximum observed TSC above, then record the
	 * adjustment to TSC in each VCPU.  When the VCPU later gets loaded,
	 * the adjustment will be applied.  Note that we accumulate
	 * adjustments, in case multiple suspend cycles happen before some VCPU
	 * gets a chance to run again.  In the event that no KVM threads get a
	 * chance to run, we will miss the entire elapsed period, as we'll have
	 * reset last_host_tsc, so VCPUs will not have the TSC adjusted and may
	 * loose cycle time.  This isn't too big a deal, since the loss will be
	 * uniform across all VCPUs (not to mention the scenario is extremely
	 * unlikely). It is possible that a second hibernate recovery happens
	 * much faster than a first, causing the observed TSC here to be
	 * smaller; this would require additional padding adjustment, which is
	 * why we set last_host_tsc to the local tsc observed here.
	 *
	 * N.B. - this code below runs only on platforms with reliable TSC,
	 * as that is the only way backwards_tsc is set above.  Also note
	 * that this runs for ALL vcpus, which is not a bug; all VCPUs should
	 * have the same delta_cyc adjustment applied if backwards_tsc
	 * is detected.  Note further, this adjustment is only done once,
	 * as we reset last_host_tsc on all VCPUs to stop this from being
	 * called multiple times (one for each physical CPU bringup).
	 *
	 * Platforms with unreliable TSCs don't have to deal with this, they
	 * will be compensated by the logic in vcpu_load, which sets the TSC to
	 * catchup mode.  This will catchup all VCPUs to real time, but cannot
	 * guarantee that they stay in perfect synchronization.
	 */
	if (backwards_tsc) {
		u64 delta_cyc = max_tsc - local_tsc;
		list_for_each_entry(kvm, &vm_list, vm_list) {
			kvm->arch.backwards_tsc_observed = true;
			kvm_for_each_vcpu(i, vcpu, kvm) {
				vcpu->arch.tsc_offset_adjustment += delta_cyc;
				vcpu->arch.last_host_tsc = local_tsc;
				kvm_make_request(KVM_REQ_MASTERCLOCK_UPDATE, vcpu);
			}

			/*
			 * We have to disable TSC offset matching.. if you were
			 * booting a VM while issuing an S4 host suspend....
			 * you may have some problem.  Solving this issue is
			 * left as an exercise to the reader.
			 */
			kvm->arch.last_tsc_nsec = 0;
			kvm->arch.last_tsc_write = 0;
		}

	}
	return 0;
}

void kvm_arch_hardware_disable(void)
{
	kvm_x86_ops->hardware_disable();
	drop_user_return_notifiers();
}

int kvm_arch_hardware_setup(void)
{
	int r;

	r = kvm_x86_ops->hardware_setup();
	if (r != 0)
		return r;

	if (kvm_has_tsc_control) {
		/*
		 * Make sure the user can only configure tsc_khz values that
		 * fit into a signed integer.
		 * A min value is not calculated because it will always
		 * be 1 on all machines.
		 */
		u64 max = min(0x7fffffffULL,
			      __scale_tsc(kvm_max_tsc_scaling_ratio, tsc_khz));
		kvm_max_guest_tsc_khz = max;

		kvm_default_tsc_scaling_ratio = 1ULL << kvm_tsc_scaling_ratio_frac_bits;
	}

	kvm_init_msr_list();
	return 0;
}

void kvm_arch_hardware_unsetup(void)
{
	kvm_x86_ops->hardware_unsetup();
}

void kvm_arch_check_processor_compat(void *rtn)
{
	kvm_x86_ops->check_processor_compatibility(rtn);
}

bool kvm_vcpu_is_reset_bsp(struct kvm_vcpu *vcpu)
{
	return vcpu->kvm->arch.bsp_vcpu_id == vcpu->vcpu_id;
}
EXPORT_SYMBOL_GPL(kvm_vcpu_is_reset_bsp);

bool kvm_vcpu_is_bsp(struct kvm_vcpu *vcpu)
{
	return (vcpu->arch.apic_base & MSR_IA32_APICBASE_BSP) != 0;
}

struct static_key kvm_no_apic_vcpu __read_mostly;
EXPORT_SYMBOL_GPL(kvm_no_apic_vcpu);

int kvm_arch_vcpu_init(struct kvm_vcpu *vcpu)
{
	struct page *page;
	int r;

	vcpu->arch.apicv_active = kvm_x86_ops->get_enable_apicv(vcpu);
	vcpu->arch.emulate_ctxt.ops = &emulate_ops;
	if (!irqchip_in_kernel(vcpu->kvm) || kvm_vcpu_is_reset_bsp(vcpu))
		vcpu->arch.mp_state = KVM_MP_STATE_RUNNABLE;
	else
		vcpu->arch.mp_state = KVM_MP_STATE_UNINITIALIZED;

	page = alloc_page(GFP_KERNEL | __GFP_ZERO);
	if (!page) {
		r = -ENOMEM;
		goto fail;
	}
	vcpu->arch.pio_data = page_address(page);

	kvm_set_tsc_khz(vcpu, max_tsc_khz);

	r = kvm_mmu_create(vcpu);
	if (r < 0)
		goto fail_free_pio_data;

	if (irqchip_in_kernel(vcpu->kvm)) {
		r = kvm_create_lapic(vcpu);
		if (r < 0)
			goto fail_mmu_destroy;
	} else
		static_key_slow_inc(&kvm_no_apic_vcpu);

	vcpu->arch.mce_banks = kzalloc(KVM_MAX_MCE_BANKS * sizeof(u64) * 4,
				       GFP_KERNEL);
	if (!vcpu->arch.mce_banks) {
		r = -ENOMEM;
		goto fail_free_lapic;
	}
	vcpu->arch.mcg_cap = KVM_MAX_MCE_BANKS;

	if (!zalloc_cpumask_var(&vcpu->arch.wbinvd_dirty_mask, GFP_KERNEL)) {
		r = -ENOMEM;
		goto fail_free_mce_banks;
	}

	fx_init(vcpu);

	vcpu->arch.guest_xstate_size = XSAVE_HDR_SIZE + XSAVE_HDR_OFFSET;

	vcpu->arch.maxphyaddr = cpuid_query_maxphyaddr(vcpu);

	vcpu->arch.pat = MSR_IA32_CR_PAT_DEFAULT;

	kvm_async_pf_hash_reset(vcpu);
	kvm_pmu_init(vcpu);

	vcpu->arch.pending_external_vector = -1;
	vcpu->arch.preempted_in_kernel = false;

	kvm_hv_vcpu_init(vcpu);

	return 0;

fail_free_mce_banks:
	kfree(vcpu->arch.mce_banks);
fail_free_lapic:
	kvm_free_lapic(vcpu);
fail_mmu_destroy:
	kvm_mmu_destroy(vcpu);
fail_free_pio_data:
	free_page((unsigned long)vcpu->arch.pio_data);
fail:
	return r;
}

void kvm_arch_vcpu_uninit(struct kvm_vcpu *vcpu)
{
	int idx;

	kvm_hv_vcpu_uninit(vcpu);
	kvm_pmu_destroy(vcpu);
	kfree(vcpu->arch.mce_banks);
	kvm_free_lapic(vcpu);
	idx = srcu_read_lock(&vcpu->kvm->srcu);
	kvm_mmu_destroy(vcpu);
	srcu_read_unlock(&vcpu->kvm->srcu, idx);
	free_page((unsigned long)vcpu->arch.pio_data);
	if (!lapic_in_kernel(vcpu))
		static_key_slow_dec(&kvm_no_apic_vcpu);
}

void kvm_arch_sched_in(struct kvm_vcpu *vcpu, int cpu)
{
	vcpu->arch.l1tf_flush_l1d = true;
	kvm_x86_ops->sched_in(vcpu, cpu);
}

int kvm_arch_init_vm(struct kvm *kvm, unsigned long type)
{
	if (type)
		return -EINVAL;

	INIT_HLIST_HEAD(&kvm->arch.mask_notifier_list);
	INIT_LIST_HEAD(&kvm->arch.active_mmu_pages);
	INIT_LIST_HEAD(&kvm->arch.zapped_obsolete_pages);
	INIT_LIST_HEAD(&kvm->arch.assigned_dev_head);
	atomic_set(&kvm->arch.noncoherent_dma_count, 0);

	/* Reserve bit 0 of irq_sources_bitmap for userspace irq source */
	set_bit(KVM_USERSPACE_IRQ_SOURCE_ID, &kvm->arch.irq_sources_bitmap);
	/* Reserve bit 1 of irq_sources_bitmap for irqfd-resampler */
	set_bit(KVM_IRQFD_RESAMPLE_IRQ_SOURCE_ID,
		&kvm->arch.irq_sources_bitmap);

	raw_spin_lock_init(&kvm->arch.tsc_write_lock);
	mutex_init(&kvm->arch.apic_map_lock);
	spin_lock_init(&kvm->arch.pvclock_gtod_sync_lock);

	kvm->arch.kvmclock_offset = -ktime_get_boot_ns();
	pvclock_update_vm_gtod_copy(kvm);

	kvm->arch.guest_can_read_msr_platform_info = true;

	INIT_DELAYED_WORK(&kvm->arch.kvmclock_update_work, kvmclock_update_fn);
	INIT_DELAYED_WORK(&kvm->arch.kvmclock_sync_work, kvmclock_sync_fn);

	kvm_hv_init_vm(kvm);
	kvm_page_track_init(kvm);
	kvm_mmu_init_vm(kvm);

	if (kvm_x86_ops->vm_init)
		return kvm_x86_ops->vm_init(kvm);

	return 0;
}

static void kvm_unload_vcpu_mmu(struct kvm_vcpu *vcpu)
{
	vcpu_load(vcpu);
	kvm_mmu_unload(vcpu);
	vcpu_put(vcpu);
}

static void kvm_free_vcpus(struct kvm *kvm)
{
	unsigned int i;
	struct kvm_vcpu *vcpu;

	/*
	 * Unpin any mmu pages first.
	 */
	kvm_for_each_vcpu(i, vcpu, kvm) {
		kvm_clear_async_pf_completion_queue(vcpu);
		kvm_unload_vcpu_mmu(vcpu);
	}
	kvm_for_each_vcpu(i, vcpu, kvm)
		kvm_arch_vcpu_free(vcpu);

	mutex_lock(&kvm->lock);
	for (i = 0; i < atomic_read(&kvm->online_vcpus); i++)
		kvm->vcpus[i] = NULL;

	atomic_set(&kvm->online_vcpus, 0);
	mutex_unlock(&kvm->lock);
}

void kvm_arch_sync_events(struct kvm *kvm)
{
	cancel_delayed_work_sync(&kvm->arch.kvmclock_sync_work);
	cancel_delayed_work_sync(&kvm->arch.kvmclock_update_work);
	kvm_free_pit(kvm);
}

int __x86_set_memory_region(struct kvm *kvm, int id, gpa_t gpa, u32 size)
{
	int i, r;
	unsigned long hva;
	struct kvm_memslots *slots = kvm_memslots(kvm);
	struct kvm_memory_slot *slot, old;

	/* Called with kvm->slots_lock held.  */
	if (WARN_ON(id >= KVM_MEM_SLOTS_NUM))
		return -EINVAL;

	slot = id_to_memslot(slots, id);
	if (size) {
		if (slot->npages)
			return -EEXIST;

		/*
		 * MAP_SHARED to prevent internal slot pages from being moved
		 * by fork()/COW.
		 */
		hva = vm_mmap(NULL, 0, size, PROT_READ | PROT_WRITE,
			      MAP_SHARED | MAP_ANONYMOUS, 0);
		if (IS_ERR((void *)hva))
			return PTR_ERR((void *)hva);
	} else {
		if (!slot->npages)
			return 0;

		hva = 0;
	}

	old = *slot;
	for (i = 0; i < KVM_ADDRESS_SPACE_NUM; i++) {
		struct kvm_userspace_memory_region m;

		m.slot = id | (i << 16);
		m.flags = 0;
		m.guest_phys_addr = gpa;
		m.userspace_addr = hva;
		m.memory_size = size;
		r = __kvm_set_memory_region(kvm, &m);
		if (r < 0)
			return r;
	}

	if (!size)
		vm_munmap(old.userspace_addr, old.npages * PAGE_SIZE);

	return 0;
}
EXPORT_SYMBOL_GPL(__x86_set_memory_region);

int x86_set_memory_region(struct kvm *kvm, int id, gpa_t gpa, u32 size)
{
	int r;

	mutex_lock(&kvm->slots_lock);
	r = __x86_set_memory_region(kvm, id, gpa, size);
	mutex_unlock(&kvm->slots_lock);

	return r;
}
EXPORT_SYMBOL_GPL(x86_set_memory_region);

void kvm_arch_destroy_vm(struct kvm *kvm)
{
	if (current->mm == kvm->mm) {
		/*
		 * Free memory regions allocated on behalf of userspace,
		 * unless the the memory map has changed due to process exit
		 * or fd copying.
		 */
		x86_set_memory_region(kvm, APIC_ACCESS_PAGE_PRIVATE_MEMSLOT, 0, 0);
		x86_set_memory_region(kvm, IDENTITY_PAGETABLE_PRIVATE_MEMSLOT, 0, 0);
		x86_set_memory_region(kvm, TSS_PRIVATE_MEMSLOT, 0, 0);
	}
	if (kvm_x86_ops->vm_destroy)
		kvm_x86_ops->vm_destroy(kvm);
	kvm_pic_destroy(kvm);
	kvm_ioapic_destroy(kvm);
	kvm_free_vcpus(kvm);
	kvfree(rcu_dereference_check(kvm->arch.apic_map, 1));
	kvm_mmu_uninit_vm(kvm);
	kvm_page_track_cleanup(kvm);
	kvm_hv_destroy_vm(kvm);
}

void kvm_arch_free_memslot(struct kvm *kvm, struct kvm_memory_slot *free,
			   struct kvm_memory_slot *dont)
{
	int i;

	for (i = 0; i < KVM_NR_PAGE_SIZES; ++i) {
		if (!dont || free->arch.rmap[i] != dont->arch.rmap[i]) {
			kvfree(free->arch.rmap[i]);
			free->arch.rmap[i] = NULL;
		}
		if (i == 0)
			continue;

		if (!dont || free->arch.lpage_info[i - 1] !=
			     dont->arch.lpage_info[i - 1]) {
			kvfree(free->arch.lpage_info[i - 1]);
			free->arch.lpage_info[i - 1] = NULL;
		}
	}

	kvm_page_track_free_memslot(free, dont);
}

int kvm_arch_create_memslot(struct kvm *kvm, struct kvm_memory_slot *slot,
			    unsigned long npages)
{
	int i;

	for (i = 0; i < KVM_NR_PAGE_SIZES; ++i) {
		struct kvm_lpage_info *linfo;
		unsigned long ugfn;
		int lpages;
		int level = i + 1;

		lpages = gfn_to_index(slot->base_gfn + npages - 1,
				      slot->base_gfn, level) + 1;

		slot->arch.rmap[i] =
			kvcalloc(lpages, sizeof(*slot->arch.rmap[i]),
				 GFP_KERNEL);
		if (!slot->arch.rmap[i])
			goto out_free;
		if (i == 0)
			continue;

		linfo = kvcalloc(lpages, sizeof(*linfo), GFP_KERNEL);
		if (!linfo)
			goto out_free;

		slot->arch.lpage_info[i - 1] = linfo;

		if (slot->base_gfn & (KVM_PAGES_PER_HPAGE(level) - 1))
			linfo[0].disallow_lpage = 1;
		if ((slot->base_gfn + npages) & (KVM_PAGES_PER_HPAGE(level) - 1))
			linfo[lpages - 1].disallow_lpage = 1;
		ugfn = slot->userspace_addr >> PAGE_SHIFT;
		/*
		 * If the gfn and userspace address are not aligned wrt each
		 * other, or if explicitly asked to, disable large page
		 * support for this slot
		 */
		if ((slot->base_gfn ^ ugfn) & (KVM_PAGES_PER_HPAGE(level) - 1) ||
		    !kvm_largepages_enabled()) {
			unsigned long j;

			for (j = 0; j < lpages; ++j)
				linfo[j].disallow_lpage = 1;
		}
	}

	if (kvm_page_track_create_memslot(slot, npages))
		goto out_free;

	return 0;

out_free:
	for (i = 0; i < KVM_NR_PAGE_SIZES; ++i) {
		kvfree(slot->arch.rmap[i]);
		slot->arch.rmap[i] = NULL;
		if (i == 0)
			continue;

		kvfree(slot->arch.lpage_info[i - 1]);
		slot->arch.lpage_info[i - 1] = NULL;
	}
	return -ENOMEM;
}

void kvm_arch_memslots_updated(struct kvm *kvm, struct kvm_memslots *slots)
{
	/*
	 * memslots->generation has been incremented.
	 * mmio generation may have reached its maximum value.
	 */
	kvm_mmu_invalidate_mmio_sptes(kvm, slots);
}

int kvm_arch_prepare_memory_region(struct kvm *kvm,
				struct kvm_memory_slot *memslot,
				const struct kvm_userspace_memory_region *mem,
				enum kvm_mr_change change)
{
	return 0;
}

static void kvm_mmu_slot_apply_flags(struct kvm *kvm,
				     struct kvm_memory_slot *new)
{
	/* Still write protect RO slot */
	if (new->flags & KVM_MEM_READONLY) {
		kvm_mmu_slot_remove_write_access(kvm, new);
		return;
	}

	/*
	 * Call kvm_x86_ops dirty logging hooks when they are valid.
	 *
	 * kvm_x86_ops->slot_disable_log_dirty is called when:
	 *
	 *  - KVM_MR_CREATE with dirty logging is disabled
	 *  - KVM_MR_FLAGS_ONLY with dirty logging is disabled in new flag
	 *
	 * The reason is, in case of PML, we need to set D-bit for any slots
	 * with dirty logging disabled in order to eliminate unnecessary GPA
	 * logging in PML buffer (and potential PML buffer full VMEXT). This
	 * guarantees leaving PML enabled during guest's lifetime won't have
	 * any additonal overhead from PML when guest is running with dirty
	 * logging disabled for memory slots.
	 *
	 * kvm_x86_ops->slot_enable_log_dirty is called when switching new slot
	 * to dirty logging mode.
	 *
	 * If kvm_x86_ops dirty logging hooks are invalid, use write protect.
	 *
	 * In case of write protect:
	 *
	 * Write protect all pages for dirty logging.
	 *
	 * All the sptes including the large sptes which point to this
	 * slot are set to readonly. We can not create any new large
	 * spte on this slot until the end of the logging.
	 *
	 * See the comments in fast_page_fault().
	 */
	if (new->flags & KVM_MEM_LOG_DIRTY_PAGES) {
		if (kvm_x86_ops->slot_enable_log_dirty)
			kvm_x86_ops->slot_enable_log_dirty(kvm, new);
		else
			kvm_mmu_slot_remove_write_access(kvm, new);
	} else {
		if (kvm_x86_ops->slot_disable_log_dirty)
			kvm_x86_ops->slot_disable_log_dirty(kvm, new);
	}
}

void kvm_arch_commit_memory_region(struct kvm *kvm,
				const struct kvm_userspace_memory_region *mem,
				const struct kvm_memory_slot *old,
				const struct kvm_memory_slot *new,
				enum kvm_mr_change change)
{
	int nr_mmu_pages = 0;

	if (!kvm->arch.n_requested_mmu_pages)
		nr_mmu_pages = kvm_mmu_calculate_mmu_pages(kvm);

	if (nr_mmu_pages)
		kvm_mmu_change_mmu_pages(kvm, nr_mmu_pages);

	/*
	 * Dirty logging tracks sptes in 4k granularity, meaning that large
	 * sptes have to be split.  If live migration is successful, the guest
	 * in the source machine will be destroyed and large sptes will be
	 * created in the destination. However, if the guest continues to run
	 * in the source machine (for example if live migration fails), small
	 * sptes will remain around and cause bad performance.
	 *
	 * Scan sptes if dirty logging has been stopped, dropping those
	 * which can be collapsed into a single large-page spte.  Later
	 * page faults will create the large-page sptes.
	 */
	if ((change != KVM_MR_DELETE) &&
		(old->flags & KVM_MEM_LOG_DIRTY_PAGES) &&
		!(new->flags & KVM_MEM_LOG_DIRTY_PAGES))
		kvm_mmu_zap_collapsible_sptes(kvm, new);

	/*
	 * Set up write protection and/or dirty logging for the new slot.
	 *
	 * For KVM_MR_DELETE and KVM_MR_MOVE, the shadow pages of old slot have
	 * been zapped so no dirty logging staff is needed for old slot. For
	 * KVM_MR_FLAGS_ONLY, the old slot is essentially the same one as the
	 * new and it's also covered when dealing with the new slot.
	 *
	 * FIXME: const-ify all uses of struct kvm_memory_slot.
	 */
	if (change != KVM_MR_DELETE)
		kvm_mmu_slot_apply_flags(kvm, (struct kvm_memory_slot *) new);
}

void kvm_arch_flush_shadow_all(struct kvm *kvm)
{
	kvm_mmu_invalidate_zap_all_pages(kvm);
}

void kvm_arch_flush_shadow_memslot(struct kvm *kvm,
				   struct kvm_memory_slot *slot)
{
	kvm_page_track_flush_slot(kvm, slot);
}

static inline bool kvm_guest_apic_has_interrupt(struct kvm_vcpu *vcpu)
{
	return (is_guest_mode(vcpu) &&
			kvm_x86_ops->guest_apic_has_interrupt &&
			kvm_x86_ops->guest_apic_has_interrupt(vcpu));
}

static inline bool kvm_vcpu_has_events(struct kvm_vcpu *vcpu)
{
	if (!list_empty_careful(&vcpu->async_pf.done))
		return true;

	if (kvm_apic_has_events(vcpu))
		return true;

	if (vcpu->arch.pv.pv_unhalted)
		return true;

	if (vcpu->arch.exception.pending)
		return true;

	if (kvm_test_request(KVM_REQ_NMI, vcpu) ||
	    (vcpu->arch.nmi_pending &&
	     kvm_x86_ops->nmi_allowed(vcpu)))
		return true;

	if (kvm_test_request(KVM_REQ_SMI, vcpu) ||
	    (vcpu->arch.smi_pending && !is_smm(vcpu)))
		return true;

	if (kvm_arch_interrupt_allowed(vcpu) &&
	    (kvm_cpu_has_interrupt(vcpu) ||
	    kvm_guest_apic_has_interrupt(vcpu)))
		return true;

	if (kvm_hv_has_stimer_pending(vcpu))
		return true;

	return false;
}

int kvm_arch_vcpu_runnable(struct kvm_vcpu *vcpu)
{
	return kvm_vcpu_running(vcpu) || kvm_vcpu_has_events(vcpu);
}

bool kvm_arch_vcpu_in_kernel(struct kvm_vcpu *vcpu)
{
	return vcpu->arch.preempted_in_kernel;
}

int kvm_arch_vcpu_should_kick(struct kvm_vcpu *vcpu)
{
	return kvm_vcpu_exiting_guest_mode(vcpu) == IN_GUEST_MODE;
}

int kvm_arch_interrupt_allowed(struct kvm_vcpu *vcpu)
{
	return kvm_x86_ops->interrupt_allowed(vcpu);
}

unsigned long kvm_get_linear_rip(struct kvm_vcpu *vcpu)
{
	if (is_64_bit_mode(vcpu))
		return kvm_rip_read(vcpu);
	return (u32)(get_segment_base(vcpu, VCPU_SREG_CS) +
		     kvm_rip_read(vcpu));
}
EXPORT_SYMBOL_GPL(kvm_get_linear_rip);

bool kvm_is_linear_rip(struct kvm_vcpu *vcpu, unsigned long linear_rip)
{
	return kvm_get_linear_rip(vcpu) == linear_rip;
}
EXPORT_SYMBOL_GPL(kvm_is_linear_rip);

unsigned long kvm_get_rflags(struct kvm_vcpu *vcpu)
{
	unsigned long rflags;

	rflags = kvm_x86_ops->get_rflags(vcpu);
	if (vcpu->guest_debug & KVM_GUESTDBG_SINGLESTEP)
		rflags &= ~X86_EFLAGS_TF;
	return rflags;
}
EXPORT_SYMBOL_GPL(kvm_get_rflags);

static void __kvm_set_rflags(struct kvm_vcpu *vcpu, unsigned long rflags)
{
	if (vcpu->guest_debug & KVM_GUESTDBG_SINGLESTEP &&
	    kvm_is_linear_rip(vcpu, vcpu->arch.singlestep_rip))
		rflags |= X86_EFLAGS_TF;
	kvm_x86_ops->set_rflags(vcpu, rflags);
}

void kvm_set_rflags(struct kvm_vcpu *vcpu, unsigned long rflags)
{
	__kvm_set_rflags(vcpu, rflags);
	kvm_make_request(KVM_REQ_EVENT, vcpu);
}
EXPORT_SYMBOL_GPL(kvm_set_rflags);

void kvm_arch_async_page_ready(struct kvm_vcpu *vcpu, struct kvm_async_pf *work)
{
	int r;

	if ((vcpu->arch.mmu->direct_map != work->arch.direct_map) ||
	      work->wakeup_all)
		return;

	r = kvm_mmu_reload(vcpu);
	if (unlikely(r))
		return;

	if (!vcpu->arch.mmu->direct_map &&
	      work->arch.cr3 != vcpu->arch.mmu->get_cr3(vcpu))
		return;

	vcpu->arch.mmu->page_fault(vcpu, work->gva, 0, true);
}

static inline u32 kvm_async_pf_hash_fn(gfn_t gfn)
{
	return hash_32(gfn & 0xffffffff, order_base_2(ASYNC_PF_PER_VCPU));
}

static inline u32 kvm_async_pf_next_probe(u32 key)
{
	return (key + 1) & (roundup_pow_of_two(ASYNC_PF_PER_VCPU) - 1);
}

static void kvm_add_async_pf_gfn(struct kvm_vcpu *vcpu, gfn_t gfn)
{
	u32 key = kvm_async_pf_hash_fn(gfn);

	while (vcpu->arch.apf.gfns[key] != ~0)
		key = kvm_async_pf_next_probe(key);

	vcpu->arch.apf.gfns[key] = gfn;
}

static u32 kvm_async_pf_gfn_slot(struct kvm_vcpu *vcpu, gfn_t gfn)
{
	int i;
	u32 key = kvm_async_pf_hash_fn(gfn);

	for (i = 0; i < roundup_pow_of_two(ASYNC_PF_PER_VCPU) &&
		     (vcpu->arch.apf.gfns[key] != gfn &&
		      vcpu->arch.apf.gfns[key] != ~0); i++)
		key = kvm_async_pf_next_probe(key);

	return key;
}

bool kvm_find_async_pf_gfn(struct kvm_vcpu *vcpu, gfn_t gfn)
{
	return vcpu->arch.apf.gfns[kvm_async_pf_gfn_slot(vcpu, gfn)] == gfn;
}

static void kvm_del_async_pf_gfn(struct kvm_vcpu *vcpu, gfn_t gfn)
{
	u32 i, j, k;

	i = j = kvm_async_pf_gfn_slot(vcpu, gfn);
	while (true) {
		vcpu->arch.apf.gfns[i] = ~0;
		do {
			j = kvm_async_pf_next_probe(j);
			if (vcpu->arch.apf.gfns[j] == ~0)
				return;
			k = kvm_async_pf_hash_fn(vcpu->arch.apf.gfns[j]);
			/*
			 * k lies cyclically in ]i,j]
			 * |    i.k.j |
			 * |....j i.k.| or  |.k..j i...|
			 */
		} while ((i <= j) ? (i < k && k <= j) : (i < k || k <= j));
		vcpu->arch.apf.gfns[i] = vcpu->arch.apf.gfns[j];
		i = j;
	}
}

static int apf_put_user(struct kvm_vcpu *vcpu, u32 val)
{

	return kvm_write_guest_cached(vcpu->kvm, &vcpu->arch.apf.data, &val,
				      sizeof(val));
}

static int apf_get_user(struct kvm_vcpu *vcpu, u32 *val)
{

	return kvm_read_guest_cached(vcpu->kvm, &vcpu->arch.apf.data, val,
				      sizeof(u32));
}

void kvm_arch_async_page_not_present(struct kvm_vcpu *vcpu,
				     struct kvm_async_pf *work)
{
	struct x86_exception fault;

	trace_kvm_async_pf_not_present(work->arch.token, work->gva);
	kvm_add_async_pf_gfn(vcpu, work->arch.gfn);

	if (!(vcpu->arch.apf.msr_val & KVM_ASYNC_PF_ENABLED) ||
	    (vcpu->arch.apf.send_user_only &&
	     kvm_x86_ops->get_cpl(vcpu) == 0))
		kvm_make_request(KVM_REQ_APF_HALT, vcpu);
	else if (!apf_put_user(vcpu, KVM_PV_REASON_PAGE_NOT_PRESENT)) {
		fault.vector = PF_VECTOR;
		fault.error_code_valid = true;
		fault.error_code = 0;
		fault.nested_page_fault = false;
		fault.address = work->arch.token;
		fault.async_page_fault = true;
		kvm_inject_page_fault(vcpu, &fault);
	}
}

void kvm_arch_async_page_present(struct kvm_vcpu *vcpu,
				 struct kvm_async_pf *work)
{
	struct x86_exception fault;
	u32 val;

	if (work->wakeup_all)
		work->arch.token = ~0; /* broadcast wakeup */
	else
		kvm_del_async_pf_gfn(vcpu, work->arch.gfn);
	trace_kvm_async_pf_ready(work->arch.token, work->gva);

	if (vcpu->arch.apf.msr_val & KVM_ASYNC_PF_ENABLED &&
	    !apf_get_user(vcpu, &val)) {
		if (val == KVM_PV_REASON_PAGE_NOT_PRESENT &&
		    vcpu->arch.exception.pending &&
		    vcpu->arch.exception.nr == PF_VECTOR &&
		    !apf_put_user(vcpu, 0)) {
			vcpu->arch.exception.injected = false;
			vcpu->arch.exception.pending = false;
			vcpu->arch.exception.nr = 0;
			vcpu->arch.exception.has_error_code = false;
			vcpu->arch.exception.error_code = 0;
			vcpu->arch.exception.has_payload = false;
			vcpu->arch.exception.payload = 0;
		} else if (!apf_put_user(vcpu, KVM_PV_REASON_PAGE_READY)) {
			fault.vector = PF_VECTOR;
			fault.error_code_valid = true;
			fault.error_code = 0;
			fault.nested_page_fault = false;
			fault.address = work->arch.token;
			fault.async_page_fault = true;
			kvm_inject_page_fault(vcpu, &fault);
		}
	}
	vcpu->arch.apf.halted = false;
	vcpu->arch.mp_state = KVM_MP_STATE_RUNNABLE;
}

bool kvm_arch_can_inject_async_page_present(struct kvm_vcpu *vcpu)
{
	if (!(vcpu->arch.apf.msr_val & KVM_ASYNC_PF_ENABLED))
		return true;
	else
		return kvm_can_do_async_pf(vcpu);
}

void kvm_arch_start_assignment(struct kvm *kvm)
{
	atomic_inc(&kvm->arch.assigned_device_count);
}
EXPORT_SYMBOL_GPL(kvm_arch_start_assignment);

void kvm_arch_end_assignment(struct kvm *kvm)
{
	atomic_dec(&kvm->arch.assigned_device_count);
}
EXPORT_SYMBOL_GPL(kvm_arch_end_assignment);

bool kvm_arch_has_assigned_device(struct kvm *kvm)
{
	return atomic_read(&kvm->arch.assigned_device_count);
}
EXPORT_SYMBOL_GPL(kvm_arch_has_assigned_device);

void kvm_arch_register_noncoherent_dma(struct kvm *kvm)
{
	atomic_inc(&kvm->arch.noncoherent_dma_count);
}
EXPORT_SYMBOL_GPL(kvm_arch_register_noncoherent_dma);

void kvm_arch_unregister_noncoherent_dma(struct kvm *kvm)
{
	atomic_dec(&kvm->arch.noncoherent_dma_count);
}
EXPORT_SYMBOL_GPL(kvm_arch_unregister_noncoherent_dma);

bool kvm_arch_has_noncoherent_dma(struct kvm *kvm)
{
	return atomic_read(&kvm->arch.noncoherent_dma_count);
}
EXPORT_SYMBOL_GPL(kvm_arch_has_noncoherent_dma);

bool kvm_arch_has_irq_bypass(void)
{
	return kvm_x86_ops->update_pi_irte != NULL;
}

int kvm_arch_irq_bypass_add_producer(struct irq_bypass_consumer *cons,
				      struct irq_bypass_producer *prod)
{
	struct kvm_kernel_irqfd *irqfd =
		container_of(cons, struct kvm_kernel_irqfd, consumer);

	irqfd->producer = prod;

	return kvm_x86_ops->update_pi_irte(irqfd->kvm,
					   prod->irq, irqfd->gsi, 1);
}

void kvm_arch_irq_bypass_del_producer(struct irq_bypass_consumer *cons,
				      struct irq_bypass_producer *prod)
{
	int ret;
	struct kvm_kernel_irqfd *irqfd =
		container_of(cons, struct kvm_kernel_irqfd, consumer);

	WARN_ON(irqfd->producer != prod);
	irqfd->producer = NULL;

	/*
	 * When producer of consumer is unregistered, we change back to
	 * remapped mode, so we can re-use the current implementation
	 * when the irq is masked/disabled or the consumer side (KVM
	 * int this case doesn't want to receive the interrupts.
	*/
	ret = kvm_x86_ops->update_pi_irte(irqfd->kvm, prod->irq, irqfd->gsi, 0);
	if (ret)
		printk(KERN_INFO "irq bypass consumer (token %p) unregistration"
		       " fails: %d\n", irqfd->consumer.token, ret);
}

int kvm_arch_update_irqfd_routing(struct kvm *kvm, unsigned int host_irq,
				   uint32_t guest_irq, bool set)
{
	if (!kvm_x86_ops->update_pi_irte)
		return -EINVAL;

	return kvm_x86_ops->update_pi_irte(kvm, host_irq, guest_irq, set);
}

bool kvm_vector_hashing_enabled(void)
{
	return vector_hashing;
}
EXPORT_SYMBOL_GPL(kvm_vector_hashing_enabled);

EXPORT_TRACEPOINT_SYMBOL_GPL(kvm_exit);
EXPORT_TRACEPOINT_SYMBOL_GPL(kvm_fast_mmio);
EXPORT_TRACEPOINT_SYMBOL_GPL(kvm_inj_virq);
EXPORT_TRACEPOINT_SYMBOL_GPL(kvm_page_fault);
EXPORT_TRACEPOINT_SYMBOL_GPL(kvm_msr);
EXPORT_TRACEPOINT_SYMBOL_GPL(kvm_cr);
EXPORT_TRACEPOINT_SYMBOL_GPL(kvm_nested_vmrun);
EXPORT_TRACEPOINT_SYMBOL_GPL(kvm_nested_vmexit);
EXPORT_TRACEPOINT_SYMBOL_GPL(kvm_nested_vmexit_inject);
EXPORT_TRACEPOINT_SYMBOL_GPL(kvm_nested_intr_vmexit);
EXPORT_TRACEPOINT_SYMBOL_GPL(kvm_invlpga);
EXPORT_TRACEPOINT_SYMBOL_GPL(kvm_skinit);
EXPORT_TRACEPOINT_SYMBOL_GPL(kvm_nested_intercepts);
EXPORT_TRACEPOINT_SYMBOL_GPL(kvm_write_tsc_offset);
EXPORT_TRACEPOINT_SYMBOL_GPL(kvm_ple_window);
EXPORT_TRACEPOINT_SYMBOL_GPL(kvm_pml_full);
EXPORT_TRACEPOINT_SYMBOL_GPL(kvm_pi_irte_update);
EXPORT_TRACEPOINT_SYMBOL_GPL(kvm_avic_unaccelerated_access);
EXPORT_TRACEPOINT_SYMBOL_GPL(kvm_avic_incomplete_ipi);<|MERGE_RESOLUTION|>--- conflicted
+++ resolved
@@ -3015,10 +3015,7 @@
 	case KVM_CAP_IMMEDIATE_EXIT:
 	case KVM_CAP_GET_MSR_FEATURES:
 	case KVM_CAP_MSR_PLATFORM_INFO:
-<<<<<<< HEAD
-=======
 	case KVM_CAP_EXCEPTION_PAYLOAD:
->>>>>>> 0fd79184
 		r = 1;
 		break;
 	case KVM_CAP_SYNC_REGS:
@@ -4181,13 +4178,6 @@
 			break;
 
 		if (kvm_state.flags &
-<<<<<<< HEAD
-		    ~(KVM_STATE_NESTED_RUN_PENDING | KVM_STATE_NESTED_GUEST_MODE))
-			break;
-
-		/* nested_run_pending implies guest_mode.  */
-		if (kvm_state.flags == KVM_STATE_NESTED_RUN_PENDING)
-=======
 		    ~(KVM_STATE_NESTED_RUN_PENDING | KVM_STATE_NESTED_GUEST_MODE
 		      | KVM_STATE_NESTED_EVMCS))
 			break;
@@ -4195,7 +4185,6 @@
 		/* nested_run_pending implies guest_mode.  */
 		if ((kvm_state.flags & KVM_STATE_NESTED_RUN_PENDING)
 		    && !(kvm_state.flags & KVM_STATE_NESTED_GUEST_MODE))
->>>>>>> 0fd79184
 			break;
 
 		r = kvm_x86_ops->set_nested_state(vcpu, user_kvm_nested_state, &kvm_state);
@@ -4507,13 +4496,10 @@
 		kvm->arch.guest_can_read_msr_platform_info = cap->args[0];
 		r = 0;
 		break;
-<<<<<<< HEAD
-=======
 	case KVM_CAP_EXCEPTION_PAYLOAD:
 		kvm->arch.exception_payload_enabled = cap->args[0];
 		r = 0;
 		break;
->>>>>>> 0fd79184
 	default:
 		r = -EINVAL;
 		break;
@@ -6035,12 +6021,6 @@
 	kvm_pfn_t pfn;
 
 	if (!(emulation_type & EMULTYPE_ALLOW_RETRY))
-<<<<<<< HEAD
-		return false;
-
-	if (WARN_ON_ONCE(is_guest_mode(vcpu)))
-=======
->>>>>>> 0fd79184
 		return false;
 
 	if (WARN_ON_ONCE(is_guest_mode(vcpu)))
