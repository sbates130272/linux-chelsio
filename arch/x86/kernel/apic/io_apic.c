--- conflicted
+++ resolved
@@ -3308,15 +3308,9 @@
 	dynamic_irq_cleanup_keep_chip_data(irq);
 
 	free_irte(irq);
-<<<<<<< HEAD
 	raw_spin_lock_irqsave(&vector_lock, flags);
-	__clear_irq_vector(irq, cfg);
+	__clear_irq_vector(irq, get_irq_chip_data(irq));
 	raw_spin_unlock_irqrestore(&vector_lock, flags);
-=======
-	spin_lock_irqsave(&vector_lock, flags);
-	__clear_irq_vector(irq, get_irq_chip_data(irq));
-	spin_unlock_irqrestore(&vector_lock, flags);
->>>>>>> aef55d49
 }
 
 /*
@@ -3882,31 +3876,6 @@
 	printk(KERN_DEBUG "nr_irqs_gsi: %d\n", nr_irqs_gsi);
 }
 
-<<<<<<< HEAD
-#ifdef CONFIG_SPARSE_IRQ
-int __init arch_probe_nr_irqs(void)
-{
-	int nr;
-
-	if (nr_irqs > (NR_VECTORS * nr_cpu_ids))
-		nr_irqs = NR_VECTORS * nr_cpu_ids;
-
-	nr = nr_irqs_gsi + 8 * nr_cpu_ids;
-#if defined(CONFIG_PCI_MSI) || defined(CONFIG_HT_IRQ)
-	/*
-	 * for MSI and HT dyn irq
-	 */
-	nr += nr_irqs_gsi * 64;
-#endif
-	if (nr < nr_irqs)
-		nr_irqs = nr;
-
-	return 0;
-}
-#endif
-
-=======
->>>>>>> aef55d49
 static int __io_apic_set_pci_routing(struct device *dev, int irq,
 				struct io_apic_irq_attr *irq_attr)
 {
