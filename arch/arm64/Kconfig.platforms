menu "Platform selection"

config ARCH_ACTIONS
	bool "Actions Semi Platforms"
	select OWL_TIMER
	select PINCTRL
	help
	  This enables support for the Actions Semiconductor S900 SoC family.

config ARCH_SUNXI
	bool "Allwinner sunxi 64-bit SoC Family"
	select ARCH_HAS_RESET_CONTROLLER
	select GENERIC_IRQ_CHIP
	select PINCTRL
	select RESET_CONTROLLER
	help
	  This enables support for Allwinner sunxi based SoCs like the A64.

config ARCH_ALPINE
	bool "Annapurna Labs Alpine platform"
	select ALPINE_MSI if PCI
	help
	  This enables support for the Annapurna Labs Alpine
	  Soc family.

config ARCH_BCM2835
	bool "Broadcom BCM2835 family"
	select TIMER_OF
	select GPIOLIB
	select PINCTRL
	select PINCTRL_BCM2835
	select ARM_AMBA
	select ARM_TIMER_SP804
	select HAVE_ARM_ARCH_TIMER
	help
	  This enables support for the Broadcom BCM2837 SoC.
	  This SoC is used in the Raspberry Pi 3 device.

config ARCH_BCM_IPROC
	bool "Broadcom iProc SoC Family"
	select COMMON_CLK_IPROC
	select GPIOLIB
	select PINCTRL
	help
	  This enables support for Broadcom iProc based SoCs

config ARCH_BERLIN
	bool "Marvell Berlin SoC Family"
	select DW_APB_ICTL
	select GPIOLIB
	select PINCTRL
	help
	  This enables support for Marvell Berlin SoC Family

config ARCH_BRCMSTB
	bool "Broadcom Set-Top-Box SoCs"
	select BRCMSTB_L2_IRQ
	select GENERIC_IRQ_CHIP
	help
	  This enables support for Broadcom's ARMv8 Set Top Box SoCs

config ARCH_EXYNOS
	bool "ARMv8 based Samsung Exynos SoC family"
	select COMMON_CLK_SAMSUNG
	select EXYNOS_PM_DOMAINS if PM_GENERIC_DOMAINS
	select EXYNOS_PMU
	select HAVE_S3C2410_WATCHDOG if WATCHDOG
	select HAVE_S3C_RTC if RTC_CLASS
	select PINCTRL
	select PINCTRL_EXYNOS
	select PM_GENERIC_DOMAINS if PM
	select SOC_SAMSUNG
	help
	  This enables support for ARMv8 based Samsung Exynos SoC family.

config ARCH_K3
	bool "Texas Instruments Inc. K3 multicore SoC architecture"
	select PM_GENERIC_DOMAINS if PM
	help
	  This enables support for Texas Instruments' K3 multicore SoC
	  architecture.

config ARCH_LAYERSCAPE
	bool "ARMv8 based Freescale Layerscape SoC family"
	select EDAC_SUPPORT
	help
	  This enables support for the Freescale Layerscape SoC family.

config ARCH_LG1K
	bool "LG Electronics LG1K SoC Family"
	help
	  This enables support for LG Electronics LG1K SoC Family

config ARCH_HISI
	bool "Hisilicon SoC Family"
	select ARM_TIMER_SP804
	select HISILICON_IRQ_MBIGEN if PCI
	select PINCTRL
	help
	  This enables support for Hisilicon ARMv8 SoC family

config ARCH_MEDIATEK
	bool "MediaTek SoC Family"
	select ARM_GIC
	select PINCTRL
	select MTK_TIMER
	help
	  This enables support for MediaTek MT27xx, MT65xx, MT76xx
	  & MT81xx ARMv8 SoCs

config ARCH_MESON
	bool "Amlogic Platforms"
	select PINCTRL
	select PINCTRL_MESON
	select COMMON_CLK_AMLOGIC
	select COMMON_CLK_GXBB
	select COMMON_CLK_AXG
	select MESON_IRQ_GPIO
	help
	  This enables support for the Amlogic S905 SoCs.

config ARCH_MVEBU
	bool "Marvell EBU SoC Family"
	select ARMADA_AP806_SYSCON
	select ARMADA_CP110_SYSCON
	select ARMADA_37XX_CLK
	select GPIOLIB
	select GPIOLIB_IRQCHIP
	select MVEBU_GICP
	select MVEBU_ICU
	select MVEBU_ODMI
	select MVEBU_PIC
	select MVEBU_SEI
	select OF_GPIO
	select PINCTRL
	select PINCTRL_ARMADA_37XX
	select PINCTRL_ARMADA_AP806
	select PINCTRL_ARMADA_CP110
	help
	  This enables support for Marvell EBU familly, including:
	   - Armada 3700 SoC Family
	   - Armada 7K SoC Family
	   - Armada 8K SoC Family

config ARCH_QCOM
	bool "Qualcomm Platforms"
	select GPIOLIB
	select PINCTRL
	help
	  This enables support for the ARMv8 based Qualcomm chipsets.

config ARCH_REALTEK
	bool "Realtek Platforms"
	help
	  This enables support for the ARMv8 based Realtek chipsets,
	  like the RTD1295.

<<<<<<< HEAD
config ARCH_ROCKCHIP
	bool "Rockchip Platforms"
	select ARCH_HAS_RESET_CONTROLLER
	select GPIOLIB
	select PINCTRL
	select PINCTRL_ROCKCHIP
	select PM
	select ROCKCHIP_TIMER
	help
	  This enables support for the ARMv8 based Rockchip chipsets,
	  like the RK3368.

config ARCH_SEATTLE
	bool "AMD Seattle SoC Family"
	help
	  This enables support for AMD Seattle SOC Family

config ARCH_SHMOBILE
	bool

config ARCH_SYNQUACER
	bool "Socionext SynQuacer SoC Family"

=======
>>>>>>> 0fd79184
config ARCH_RENESAS
	bool "Renesas SoC Platforms"
	select PINCTRL
	select PM
	select PM_GENERIC_DOMAINS
	select RENESAS_IRQC
	select SOC_BUS
	select SYS_SUPPORTS_SH_CMT
	select SYS_SUPPORTS_SH_TMU
	help
	  This enables support for the ARMv8 based Renesas SoCs.

config ARCH_R8A774A1
	bool "Renesas RZ/G2M SoC Platform"
	depends on ARCH_RENESAS
	help
	  This enables support for the Renesas RZ/G2M SoC.

config ARCH_R8A774C0
	bool "Renesas RZ/G2E SoC Platform"
	depends on ARCH_RENESAS
	help
	  This enables support for the Renesas RZ/G2E SoC.

config ARCH_R8A7795
	bool "Renesas R-Car H3 SoC Platform"
	depends on ARCH_RENESAS
	help
	  This enables support for the Renesas R-Car H3 SoC.

config ARCH_R8A7796
	bool "Renesas R-Car M3-W SoC Platform"
	depends on ARCH_RENESAS
	help
	  This enables support for the Renesas R-Car M3-W SoC.

config ARCH_R8A77965
	bool "Renesas R-Car M3-N SoC Platform"
	depends on ARCH_RENESAS
	help
	  This enables support for the Renesas R-Car M3-N SoC.

config ARCH_R8A77970
	bool "Renesas R-Car V3M SoC Platform"
	depends on ARCH_RENESAS
	help
	  This enables support for the Renesas R-Car V3M SoC.

config ARCH_R8A77980
	bool "Renesas R-Car V3H SoC Platform"
	depends on ARCH_RENESAS
	help
	  This enables support for the Renesas R-Car V3H SoC.

config ARCH_R8A77990
	bool "Renesas R-Car E3 SoC Platform"
	depends on ARCH_RENESAS
	help
	  This enables support for the Renesas R-Car E3 SoC.

config ARCH_R8A77995
	bool "Renesas R-Car D3 SoC Platform"
	depends on ARCH_RENESAS
	help
	  This enables support for the Renesas R-Car D3 SoC.

config ARCH_ROCKCHIP
	bool "Rockchip Platforms"
	select ARCH_HAS_RESET_CONTROLLER
	select GPIOLIB
	select PINCTRL
	select PINCTRL_ROCKCHIP
	select PM
	select ROCKCHIP_TIMER
	help
	  This enables support for the ARMv8 based Rockchip chipsets,
	  like the RK3368.

config ARCH_SEATTLE
	bool "AMD Seattle SoC Family"
	help
	  This enables support for AMD Seattle SOC Family

config ARCH_STRATIX10
	bool "Altera's Stratix 10 SoCFPGA Family"
	help
	  This enables support for Altera's Stratix 10 SoCFPGA Family.

config ARCH_SYNQUACER
	bool "Socionext SynQuacer SoC Family"

config ARCH_TEGRA
	bool "NVIDIA Tegra SoC Family"
	select ARCH_HAS_RESET_CONTROLLER
	select CLKDEV_LOOKUP
	select CLKSRC_MMIO
	select TIMER_OF
	select GENERIC_CLOCKEVENTS
	select GPIOLIB
	select PINCTRL
	select PM
	select PM_GENERIC_DOMAINS
	select RESET_CONTROLLER
	help
	  This enables support for the NVIDIA Tegra SoC family.

config ARCH_SPRD
	bool "Spreadtrum SoC platform"
	help
	  Support for Spreadtrum ARM based SoCs

config ARCH_THUNDER
	bool "Cavium Inc. Thunder SoC Family"
	help
	  This enables support for Cavium's Thunder Family of SoCs.

config ARCH_THUNDER2
	bool "Cavium ThunderX2 Server Processors"
	select GPIOLIB
	help
	  This enables support for Cavium's ThunderX2 CN99XX family of
	  server processors.

config ARCH_UNIPHIER
	bool "Socionext UniPhier SoC Family"
	select ARCH_HAS_RESET_CONTROLLER
	select PINCTRL
	select RESET_CONTROLLER
	help
	  This enables support for Socionext UniPhier SoC family.

config ARCH_VEXPRESS
	bool "ARMv8 software model (Versatile Express)"
	select COMMON_CLK_VERSATILE
	select GPIOLIB
	select PM
	select PM_GENERIC_DOMAINS
	select POWER_RESET_VEXPRESS
	select VEXPRESS_CONFIG
	help
	  This enables support for the ARMv8 software model (Versatile
	  Express).

config ARCH_VULCAN
	def_bool n

config ARCH_XGENE
	bool "AppliedMicro X-Gene SOC Family"
	help
	  This enables support for AppliedMicro X-Gene SOC Family

config ARCH_ZX
	bool "ZTE ZX SoC Family"
	select PINCTRL
	help
	  This enables support for ZTE ZX SoC Family

config ARCH_ZYNQMP
	bool "Xilinx ZynqMP Family"
	select ZYNQMP_FIRMWARE
	help
	  This enables support for Xilinx ZynqMP Family

endmenu<|MERGE_RESOLUTION|>--- conflicted
+++ resolved
@@ -155,32 +155,6 @@
 	  This enables support for the ARMv8 based Realtek chipsets,
 	  like the RTD1295.
 
-<<<<<<< HEAD
-config ARCH_ROCKCHIP
-	bool "Rockchip Platforms"
-	select ARCH_HAS_RESET_CONTROLLER
-	select GPIOLIB
-	select PINCTRL
-	select PINCTRL_ROCKCHIP
-	select PM
-	select ROCKCHIP_TIMER
-	help
-	  This enables support for the ARMv8 based Rockchip chipsets,
-	  like the RK3368.
-
-config ARCH_SEATTLE
-	bool "AMD Seattle SoC Family"
-	help
-	  This enables support for AMD Seattle SOC Family
-
-config ARCH_SHMOBILE
-	bool
-
-config ARCH_SYNQUACER
-	bool "Socionext SynQuacer SoC Family"
-
-=======
->>>>>>> 0fd79184
 config ARCH_RENESAS
 	bool "Renesas SoC Platforms"
 	select PINCTRL
