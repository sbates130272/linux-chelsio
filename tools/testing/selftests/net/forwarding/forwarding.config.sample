--- conflicted
+++ resolved
@@ -39,11 +39,8 @@
 # Timeout (in seconds) before ping exits regardless of how many packets have
 # been sent or received
 PING_TIMEOUT=5
-<<<<<<< HEAD
 # Flag for tc match, supposed to be skip_sw/skip_hw which means do not process
 # filter by software/hardware
 TC_FLAG=skip_hw
-=======
 # IPv6 traceroute utility name.
 TROUTE6=traceroute6
->>>>>>> 64222515
