// SPDX-License-Identifier: GPL-2.0
/*
 * Interface for controlling IO bandwidth on a request queue
 *
 * Copyright (C) 2010 Vivek Goyal <vgoyal@redhat.com>
 */

#include <linux/module.h>
#include <linux/slab.h>
#include <linux/blkdev.h>
#include <linux/bio.h>
#include <linux/blktrace_api.h>
#include <linux/blk-cgroup.h>
#include "blk.h"

/* Max dispatch from a group in 1 round */
static int throtl_grp_quantum = 8;

/* Total max dispatch from all groups in one round */
static int throtl_quantum = 32;

/* Throttling is performed over a slice and after that slice is renewed */
#define DFL_THROTL_SLICE_HD (HZ / 10)
#define DFL_THROTL_SLICE_SSD (HZ / 50)
#define MAX_THROTL_SLICE (HZ)
#define MAX_IDLE_TIME (5L * 1000 * 1000) /* 5 s */
#define MIN_THROTL_BPS (320 * 1024)
#define MIN_THROTL_IOPS (10)
#define DFL_LATENCY_TARGET (-1L)
#define DFL_IDLE_THRESHOLD (0)
#define DFL_HD_BASELINE_LATENCY (4000L) /* 4ms */
#define LATENCY_FILTERED_SSD (0)
/*
 * For HD, very small latency comes from sequential IO. Such IO is helpless to
 * help determine if its IO is impacted by others, hence we ignore the IO
 */
#define LATENCY_FILTERED_HD (1000L) /* 1ms */

static struct blkcg_policy blkcg_policy_throtl;

/* A workqueue to queue throttle related work */
static struct workqueue_struct *kthrotld_workqueue;

/*
 * To implement hierarchical throttling, throtl_grps form a tree and bios
 * are dispatched upwards level by level until they reach the top and get
 * issued.  When dispatching bios from the children and local group at each
 * level, if the bios are dispatched into a single bio_list, there's a risk
 * of a local or child group which can queue many bios at once filling up
 * the list starving others.
 *
 * To avoid such starvation, dispatched bios are queued separately
 * according to where they came from.  When they are again dispatched to
 * the parent, they're popped in round-robin order so that no single source
 * hogs the dispatch window.
 *
 * throtl_qnode is used to keep the queued bios separated by their sources.
 * Bios are queued to throtl_qnode which in turn is queued to
 * throtl_service_queue and then dispatched in round-robin order.
 *
 * It's also used to track the reference counts on blkg's.  A qnode always
 * belongs to a throtl_grp and gets queued on itself or the parent, so
 * incrementing the reference of the associated throtl_grp when a qnode is
 * queued and decrementing when dequeued is enough to keep the whole blkg
 * tree pinned while bios are in flight.
 */
struct throtl_qnode {
	struct list_head	node;		/* service_queue->queued[] */
	struct bio_list		bios;		/* queued bios */
	struct throtl_grp	*tg;		/* tg this qnode belongs to */
};

struct throtl_service_queue {
	struct throtl_service_queue *parent_sq;	/* the parent service_queue */

	/*
	 * Bios queued directly to this service_queue or dispatched from
	 * children throtl_grp's.
	 */
	struct list_head	queued[2];	/* throtl_qnode [READ/WRITE] */
	unsigned int		nr_queued[2];	/* number of queued bios */

	/*
	 * RB tree of active children throtl_grp's, which are sorted by
	 * their ->disptime.
	 */
	struct rb_root_cached	pending_tree;	/* RB tree of active tgs */
	unsigned int		nr_pending;	/* # queued in the tree */
	unsigned long		first_pending_disptime;	/* disptime of the first tg */
	struct timer_list	pending_timer;	/* fires on first_pending_disptime */
};

enum tg_state_flags {
	THROTL_TG_PENDING	= 1 << 0,	/* on parent's pending tree */
	THROTL_TG_WAS_EMPTY	= 1 << 1,	/* bio_lists[] became non-empty */
};

#define rb_entry_tg(node)	rb_entry((node), struct throtl_grp, rb_node)

enum {
	LIMIT_LOW,
	LIMIT_MAX,
	LIMIT_CNT,
};

struct throtl_grp {
	/* must be the first member */
	struct blkg_policy_data pd;

	/* active throtl group service_queue member */
	struct rb_node rb_node;

	/* throtl_data this group belongs to */
	struct throtl_data *td;

	/* this group's service queue */
	struct throtl_service_queue service_queue;

	/*
	 * qnode_on_self is used when bios are directly queued to this
	 * throtl_grp so that local bios compete fairly with bios
	 * dispatched from children.  qnode_on_parent is used when bios are
	 * dispatched from this throtl_grp into its parent and will compete
	 * with the sibling qnode_on_parents and the parent's
	 * qnode_on_self.
	 */
	struct throtl_qnode qnode_on_self[2];
	struct throtl_qnode qnode_on_parent[2];

	/*
	 * Dispatch time in jiffies. This is the estimated time when group
	 * will unthrottle and is ready to dispatch more bio. It is used as
	 * key to sort active groups in service tree.
	 */
	unsigned long disptime;

	unsigned int flags;

	/* are there any throtl rules between this group and td? */
	bool has_rules[2];

	/* internally used bytes per second rate limits */
	uint64_t bps[2][LIMIT_CNT];
	/* user configured bps limits */
	uint64_t bps_conf[2][LIMIT_CNT];

	/* internally used IOPS limits */
	unsigned int iops[2][LIMIT_CNT];
	/* user configured IOPS limits */
	unsigned int iops_conf[2][LIMIT_CNT];

	/* Number of bytes disptached in current slice */
	uint64_t bytes_disp[2];
	/* Number of bio's dispatched in current slice */
	unsigned int io_disp[2];

	unsigned long last_low_overflow_time[2];

	uint64_t last_bytes_disp[2];
	unsigned int last_io_disp[2];

	unsigned long last_check_time;

	unsigned long latency_target; /* us */
	unsigned long latency_target_conf; /* us */
	/* When did we start a new slice */
	unsigned long slice_start[2];
	unsigned long slice_end[2];

	unsigned long last_finish_time; /* ns / 1024 */
	unsigned long checked_last_finish_time; /* ns / 1024 */
	unsigned long avg_idletime; /* ns / 1024 */
	unsigned long idletime_threshold; /* us */
	unsigned long idletime_threshold_conf; /* us */

	unsigned int bio_cnt; /* total bios */
	unsigned int bad_bio_cnt; /* bios exceeding latency threshold */
	unsigned long bio_cnt_reset_time;
};

/* We measure latency for request size from <= 4k to >= 1M */
#define LATENCY_BUCKET_SIZE 9

struct latency_bucket {
	unsigned long total_latency; /* ns / 1024 */
	int samples;
};

struct avg_latency_bucket {
	unsigned long latency; /* ns / 1024 */
	bool valid;
};

struct throtl_data
{
	/* service tree for active throtl groups */
	struct throtl_service_queue service_queue;

	struct request_queue *queue;

	/* Total Number of queued bios on READ and WRITE lists */
	unsigned int nr_queued[2];

	unsigned int throtl_slice;

	/* Work for dispatching throttled bios */
	struct work_struct dispatch_work;
	unsigned int limit_index;
	bool limit_valid[LIMIT_CNT];

	unsigned long low_upgrade_time;
	unsigned long low_downgrade_time;

	unsigned int scale;

	struct latency_bucket tmp_buckets[2][LATENCY_BUCKET_SIZE];
	struct avg_latency_bucket avg_buckets[2][LATENCY_BUCKET_SIZE];
	struct latency_bucket __percpu *latency_buckets[2];
	unsigned long last_calculate_time;
	unsigned long filtered_latency;

	bool track_bio_latency;
};

static void throtl_pending_timer_fn(struct timer_list *t);

static inline struct throtl_grp *pd_to_tg(struct blkg_policy_data *pd)
{
	return pd ? container_of(pd, struct throtl_grp, pd) : NULL;
}

static inline struct throtl_grp *blkg_to_tg(struct blkcg_gq *blkg)
{
	return pd_to_tg(blkg_to_pd(blkg, &blkcg_policy_throtl));
}

static inline struct blkcg_gq *tg_to_blkg(struct throtl_grp *tg)
{
	return pd_to_blkg(&tg->pd);
}

/**
 * sq_to_tg - return the throl_grp the specified service queue belongs to
 * @sq: the throtl_service_queue of interest
 *
 * Return the throtl_grp @sq belongs to.  If @sq is the top-level one
 * embedded in throtl_data, %NULL is returned.
 */
static struct throtl_grp *sq_to_tg(struct throtl_service_queue *sq)
{
	if (sq && sq->parent_sq)
		return container_of(sq, struct throtl_grp, service_queue);
	else
		return NULL;
}

/**
 * sq_to_td - return throtl_data the specified service queue belongs to
 * @sq: the throtl_service_queue of interest
 *
 * A service_queue can be embedded in either a throtl_grp or throtl_data.
 * Determine the associated throtl_data accordingly and return it.
 */
static struct throtl_data *sq_to_td(struct throtl_service_queue *sq)
{
	struct throtl_grp *tg = sq_to_tg(sq);

	if (tg)
		return tg->td;
	else
		return container_of(sq, struct throtl_data, service_queue);
}

/*
 * cgroup's limit in LIMIT_MAX is scaled if low limit is set. This scale is to
 * make the IO dispatch more smooth.
 * Scale up: linearly scale up according to lapsed time since upgrade. For
 *           every throtl_slice, the limit scales up 1/2 .low limit till the
 *           limit hits .max limit
 * Scale down: exponentially scale down if a cgroup doesn't hit its .low limit
 */
static uint64_t throtl_adjusted_limit(uint64_t low, struct throtl_data *td)
{
	/* arbitrary value to avoid too big scale */
	if (td->scale < 4096 && time_after_eq(jiffies,
	    td->low_upgrade_time + td->scale * td->throtl_slice))
		td->scale = (jiffies - td->low_upgrade_time) / td->throtl_slice;

	return low + (low >> 1) * td->scale;
}

static uint64_t tg_bps_limit(struct throtl_grp *tg, int rw)
{
	struct blkcg_gq *blkg = tg_to_blkg(tg);
	struct throtl_data *td;
	uint64_t ret;

	if (cgroup_subsys_on_dfl(io_cgrp_subsys) && !blkg->parent)
		return U64_MAX;

	td = tg->td;
	ret = tg->bps[rw][td->limit_index];
	if (ret == 0 && td->limit_index == LIMIT_LOW) {
		/* intermediate node or iops isn't 0 */
		if (!list_empty(&blkg->blkcg->css.children) ||
		    tg->iops[rw][td->limit_index])
			return U64_MAX;
		else
			return MIN_THROTL_BPS;
	}

	if (td->limit_index == LIMIT_MAX && tg->bps[rw][LIMIT_LOW] &&
	    tg->bps[rw][LIMIT_LOW] != tg->bps[rw][LIMIT_MAX]) {
		uint64_t adjusted;

		adjusted = throtl_adjusted_limit(tg->bps[rw][LIMIT_LOW], td);
		ret = min(tg->bps[rw][LIMIT_MAX], adjusted);
	}
	return ret;
}

static unsigned int tg_iops_limit(struct throtl_grp *tg, int rw)
{
	struct blkcg_gq *blkg = tg_to_blkg(tg);
	struct throtl_data *td;
	unsigned int ret;

	if (cgroup_subsys_on_dfl(io_cgrp_subsys) && !blkg->parent)
		return UINT_MAX;

	td = tg->td;
	ret = tg->iops[rw][td->limit_index];
	if (ret == 0 && tg->td->limit_index == LIMIT_LOW) {
		/* intermediate node or bps isn't 0 */
		if (!list_empty(&blkg->blkcg->css.children) ||
		    tg->bps[rw][td->limit_index])
			return UINT_MAX;
		else
			return MIN_THROTL_IOPS;
	}

	if (td->limit_index == LIMIT_MAX && tg->iops[rw][LIMIT_LOW] &&
	    tg->iops[rw][LIMIT_LOW] != tg->iops[rw][LIMIT_MAX]) {
		uint64_t adjusted;

		adjusted = throtl_adjusted_limit(tg->iops[rw][LIMIT_LOW], td);
		if (adjusted > UINT_MAX)
			adjusted = UINT_MAX;
		ret = min_t(unsigned int, tg->iops[rw][LIMIT_MAX], adjusted);
	}
	return ret;
}

#define request_bucket_index(sectors) \
	clamp_t(int, order_base_2(sectors) - 3, 0, LATENCY_BUCKET_SIZE - 1)

/**
 * throtl_log - log debug message via blktrace
 * @sq: the service_queue being reported
 * @fmt: printf format string
 * @args: printf args
 *
 * The messages are prefixed with "throtl BLKG_NAME" if @sq belongs to a
 * throtl_grp; otherwise, just "throtl".
 */
#define throtl_log(sq, fmt, args...)	do {				\
	struct throtl_grp *__tg = sq_to_tg((sq));			\
	struct throtl_data *__td = sq_to_td((sq));			\
									\
	(void)__td;							\
	if (likely(!blk_trace_note_message_enabled(__td->queue)))	\
		break;							\
	if ((__tg)) {							\
		blk_add_cgroup_trace_msg(__td->queue,			\
			tg_to_blkg(__tg)->blkcg, "throtl " fmt, ##args);\
	} else {							\
		blk_add_trace_msg(__td->queue, "throtl " fmt, ##args);	\
	}								\
} while (0)

static inline unsigned int throtl_bio_data_size(struct bio *bio)
{
	/* assume it's one sector */
	if (unlikely(bio_op(bio) == REQ_OP_DISCARD))
		return 512;
	return bio->bi_iter.bi_size;
}

static void throtl_qnode_init(struct throtl_qnode *qn, struct throtl_grp *tg)
{
	INIT_LIST_HEAD(&qn->node);
	bio_list_init(&qn->bios);
	qn->tg = tg;
}

/**
 * throtl_qnode_add_bio - add a bio to a throtl_qnode and activate it
 * @bio: bio being added
 * @qn: qnode to add bio to
 * @queued: the service_queue->queued[] list @qn belongs to
 *
 * Add @bio to @qn and put @qn on @queued if it's not already on.
 * @qn->tg's reference count is bumped when @qn is activated.  See the
 * comment on top of throtl_qnode definition for details.
 */
static void throtl_qnode_add_bio(struct bio *bio, struct throtl_qnode *qn,
				 struct list_head *queued)
{
	bio_list_add(&qn->bios, bio);
	if (list_empty(&qn->node)) {
		list_add_tail(&qn->node, queued);
		blkg_get(tg_to_blkg(qn->tg));
	}
}

/**
 * throtl_peek_queued - peek the first bio on a qnode list
 * @queued: the qnode list to peek
 */
static struct bio *throtl_peek_queued(struct list_head *queued)
{
	struct throtl_qnode *qn = list_first_entry(queued, struct throtl_qnode, node);
	struct bio *bio;

	if (list_empty(queued))
		return NULL;

	bio = bio_list_peek(&qn->bios);
	WARN_ON_ONCE(!bio);
	return bio;
}

/**
 * throtl_pop_queued - pop the first bio form a qnode list
 * @queued: the qnode list to pop a bio from
 * @tg_to_put: optional out argument for throtl_grp to put
 *
 * Pop the first bio from the qnode list @queued.  After popping, the first
 * qnode is removed from @queued if empty or moved to the end of @queued so
 * that the popping order is round-robin.
 *
 * When the first qnode is removed, its associated throtl_grp should be put
 * too.  If @tg_to_put is NULL, this function automatically puts it;
 * otherwise, *@tg_to_put is set to the throtl_grp to put and the caller is
 * responsible for putting it.
 */
static struct bio *throtl_pop_queued(struct list_head *queued,
				     struct throtl_grp **tg_to_put)
{
	struct throtl_qnode *qn = list_first_entry(queued, struct throtl_qnode, node);
	struct bio *bio;

	if (list_empty(queued))
		return NULL;

	bio = bio_list_pop(&qn->bios);
	WARN_ON_ONCE(!bio);

	if (bio_list_empty(&qn->bios)) {
		list_del_init(&qn->node);
		if (tg_to_put)
			*tg_to_put = qn->tg;
		else
			blkg_put(tg_to_blkg(qn->tg));
	} else {
		list_move_tail(&qn->node, queued);
	}

	return bio;
}

/* init a service_queue, assumes the caller zeroed it */
static void throtl_service_queue_init(struct throtl_service_queue *sq)
{
	INIT_LIST_HEAD(&sq->queued[0]);
	INIT_LIST_HEAD(&sq->queued[1]);
	sq->pending_tree = RB_ROOT_CACHED;
	timer_setup(&sq->pending_timer, throtl_pending_timer_fn, 0);
}

static struct blkg_policy_data *throtl_pd_alloc(gfp_t gfp, int node)
{
	struct throtl_grp *tg;
	int rw;

	tg = kzalloc_node(sizeof(*tg), gfp, node);
	if (!tg)
		return NULL;

	throtl_service_queue_init(&tg->service_queue);

	for (rw = READ; rw <= WRITE; rw++) {
		throtl_qnode_init(&tg->qnode_on_self[rw], tg);
		throtl_qnode_init(&tg->qnode_on_parent[rw], tg);
	}

	RB_CLEAR_NODE(&tg->rb_node);
	tg->bps[READ][LIMIT_MAX] = U64_MAX;
	tg->bps[WRITE][LIMIT_MAX] = U64_MAX;
	tg->iops[READ][LIMIT_MAX] = UINT_MAX;
	tg->iops[WRITE][LIMIT_MAX] = UINT_MAX;
	tg->bps_conf[READ][LIMIT_MAX] = U64_MAX;
	tg->bps_conf[WRITE][LIMIT_MAX] = U64_MAX;
	tg->iops_conf[READ][LIMIT_MAX] = UINT_MAX;
	tg->iops_conf[WRITE][LIMIT_MAX] = UINT_MAX;
	/* LIMIT_LOW will have default value 0 */

	tg->latency_target = DFL_LATENCY_TARGET;
	tg->latency_target_conf = DFL_LATENCY_TARGET;
	tg->idletime_threshold = DFL_IDLE_THRESHOLD;
	tg->idletime_threshold_conf = DFL_IDLE_THRESHOLD;

	return &tg->pd;
}

static void throtl_pd_init(struct blkg_policy_data *pd)
{
	struct throtl_grp *tg = pd_to_tg(pd);
	struct blkcg_gq *blkg = tg_to_blkg(tg);
	struct throtl_data *td = blkg->q->td;
	struct throtl_service_queue *sq = &tg->service_queue;

	/*
	 * If on the default hierarchy, we switch to properly hierarchical
	 * behavior where limits on a given throtl_grp are applied to the
	 * whole subtree rather than just the group itself.  e.g. If 16M
	 * read_bps limit is set on the root group, the whole system can't
	 * exceed 16M for the device.
	 *
	 * If not on the default hierarchy, the broken flat hierarchy
	 * behavior is retained where all throtl_grps are treated as if
	 * they're all separate root groups right below throtl_data.
	 * Limits of a group don't interact with limits of other groups
	 * regardless of the position of the group in the hierarchy.
	 */
	sq->parent_sq = &td->service_queue;
	if (cgroup_subsys_on_dfl(io_cgrp_subsys) && blkg->parent)
		sq->parent_sq = &blkg_to_tg(blkg->parent)->service_queue;
	tg->td = td;
}

/*
 * Set has_rules[] if @tg or any of its parents have limits configured.
 * This doesn't require walking up to the top of the hierarchy as the
 * parent's has_rules[] is guaranteed to be correct.
 */
static void tg_update_has_rules(struct throtl_grp *tg)
{
	struct throtl_grp *parent_tg = sq_to_tg(tg->service_queue.parent_sq);
	struct throtl_data *td = tg->td;
	int rw;

	for (rw = READ; rw <= WRITE; rw++)
		tg->has_rules[rw] = (parent_tg && parent_tg->has_rules[rw]) ||
			(td->limit_valid[td->limit_index] &&
			 (tg_bps_limit(tg, rw) != U64_MAX ||
			  tg_iops_limit(tg, rw) != UINT_MAX));
}

static void throtl_pd_online(struct blkg_policy_data *pd)
{
	struct throtl_grp *tg = pd_to_tg(pd);
	/*
	 * We don't want new groups to escape the limits of its ancestors.
	 * Update has_rules[] after a new group is brought online.
	 */
	tg_update_has_rules(tg);
}

static void blk_throtl_update_limit_valid(struct throtl_data *td)
{
	struct cgroup_subsys_state *pos_css;
	struct blkcg_gq *blkg;
	bool low_valid = false;

	rcu_read_lock();
	blkg_for_each_descendant_post(blkg, pos_css, td->queue->root_blkg) {
		struct throtl_grp *tg = blkg_to_tg(blkg);

		if (tg->bps[READ][LIMIT_LOW] || tg->bps[WRITE][LIMIT_LOW] ||
		    tg->iops[READ][LIMIT_LOW] || tg->iops[WRITE][LIMIT_LOW]) {
			low_valid = true;
			break;
		}
	}
	rcu_read_unlock();

	td->limit_valid[LIMIT_LOW] = low_valid;
}

static void throtl_upgrade_state(struct throtl_data *td);
static void throtl_pd_offline(struct blkg_policy_data *pd)
{
	struct throtl_grp *tg = pd_to_tg(pd);

	tg->bps[READ][LIMIT_LOW] = 0;
	tg->bps[WRITE][LIMIT_LOW] = 0;
	tg->iops[READ][LIMIT_LOW] = 0;
	tg->iops[WRITE][LIMIT_LOW] = 0;

	blk_throtl_update_limit_valid(tg->td);

	if (!tg->td->limit_valid[tg->td->limit_index])
		throtl_upgrade_state(tg->td);
}

static void throtl_pd_free(struct blkg_policy_data *pd)
{
	struct throtl_grp *tg = pd_to_tg(pd);

	del_timer_sync(&tg->service_queue.pending_timer);
	kfree(tg);
}

static struct throtl_grp *
throtl_rb_first(struct throtl_service_queue *parent_sq)
{
	struct rb_node *n;
	/* Service tree is empty */
	if (!parent_sq->nr_pending)
		return NULL;

	n = rb_first_cached(&parent_sq->pending_tree);
	WARN_ON_ONCE(!n);
	if (!n)
		return NULL;
	return rb_entry_tg(n);
}

static void throtl_rb_erase(struct rb_node *n,
			    struct throtl_service_queue *parent_sq)
{
	rb_erase_cached(n, &parent_sq->pending_tree);
	RB_CLEAR_NODE(n);
	--parent_sq->nr_pending;
}

static void update_min_dispatch_time(struct throtl_service_queue *parent_sq)
{
	struct throtl_grp *tg;

	tg = throtl_rb_first(parent_sq);
	if (!tg)
		return;

	parent_sq->first_pending_disptime = tg->disptime;
}

static void tg_service_queue_add(struct throtl_grp *tg)
{
	struct throtl_service_queue *parent_sq = tg->service_queue.parent_sq;
	struct rb_node **node = &parent_sq->pending_tree.rb_root.rb_node;
	struct rb_node *parent = NULL;
	struct throtl_grp *__tg;
	unsigned long key = tg->disptime;
	bool leftmost = true;

	while (*node != NULL) {
		parent = *node;
		__tg = rb_entry_tg(parent);

		if (time_before(key, __tg->disptime))
			node = &parent->rb_left;
		else {
			node = &parent->rb_right;
			leftmost = false;
		}
	}

	rb_link_node(&tg->rb_node, parent, node);
	rb_insert_color_cached(&tg->rb_node, &parent_sq->pending_tree,
			       leftmost);
}

static void __throtl_enqueue_tg(struct throtl_grp *tg)
{
	tg_service_queue_add(tg);
	tg->flags |= THROTL_TG_PENDING;
	tg->service_queue.parent_sq->nr_pending++;
}

static void throtl_enqueue_tg(struct throtl_grp *tg)
{
	if (!(tg->flags & THROTL_TG_PENDING))
		__throtl_enqueue_tg(tg);
}

static void __throtl_dequeue_tg(struct throtl_grp *tg)
{
	throtl_rb_erase(&tg->rb_node, tg->service_queue.parent_sq);
	tg->flags &= ~THROTL_TG_PENDING;
}

static void throtl_dequeue_tg(struct throtl_grp *tg)
{
	if (tg->flags & THROTL_TG_PENDING)
		__throtl_dequeue_tg(tg);
}

/* Call with queue lock held */
static void throtl_schedule_pending_timer(struct throtl_service_queue *sq,
					  unsigned long expires)
{
	unsigned long max_expire = jiffies + 8 * sq_to_td(sq)->throtl_slice;

	/*
	 * Since we are adjusting the throttle limit dynamically, the sleep
	 * time calculated according to previous limit might be invalid. It's
	 * possible the cgroup sleep time is very long and no other cgroups
	 * have IO running so notify the limit changes. Make sure the cgroup
	 * doesn't sleep too long to avoid the missed notification.
	 */
	if (time_after(expires, max_expire))
		expires = max_expire;
	mod_timer(&sq->pending_timer, expires);
	throtl_log(sq, "schedule timer. delay=%lu jiffies=%lu",
		   expires - jiffies, jiffies);
}

/**
 * throtl_schedule_next_dispatch - schedule the next dispatch cycle
 * @sq: the service_queue to schedule dispatch for
 * @force: force scheduling
 *
 * Arm @sq->pending_timer so that the next dispatch cycle starts on the
 * dispatch time of the first pending child.  Returns %true if either timer
 * is armed or there's no pending child left.  %false if the current
 * dispatch window is still open and the caller should continue
 * dispatching.
 *
 * If @force is %true, the dispatch timer is always scheduled and this
 * function is guaranteed to return %true.  This is to be used when the
 * caller can't dispatch itself and needs to invoke pending_timer
 * unconditionally.  Note that forced scheduling is likely to induce short
 * delay before dispatch starts even if @sq->first_pending_disptime is not
 * in the future and thus shouldn't be used in hot paths.
 */
static bool throtl_schedule_next_dispatch(struct throtl_service_queue *sq,
					  bool force)
{
	/* any pending children left? */
	if (!sq->nr_pending)
		return true;

	update_min_dispatch_time(sq);

	/* is the next dispatch time in the future? */
	if (force || time_after(sq->first_pending_disptime, jiffies)) {
		throtl_schedule_pending_timer(sq, sq->first_pending_disptime);
		return true;
	}

	/* tell the caller to continue dispatching */
	return false;
}

static inline void throtl_start_new_slice_with_credit(struct throtl_grp *tg,
		bool rw, unsigned long start)
{
	tg->bytes_disp[rw] = 0;
	tg->io_disp[rw] = 0;

	/*
	 * Previous slice has expired. We must have trimmed it after last
	 * bio dispatch. That means since start of last slice, we never used
	 * that bandwidth. Do try to make use of that bandwidth while giving
	 * credit.
	 */
	if (time_after_eq(start, tg->slice_start[rw]))
		tg->slice_start[rw] = start;

	tg->slice_end[rw] = jiffies + tg->td->throtl_slice;
	throtl_log(&tg->service_queue,
		   "[%c] new slice with credit start=%lu end=%lu jiffies=%lu",
		   rw == READ ? 'R' : 'W', tg->slice_start[rw],
		   tg->slice_end[rw], jiffies);
}

static inline void throtl_start_new_slice(struct throtl_grp *tg, bool rw)
{
	tg->bytes_disp[rw] = 0;
	tg->io_disp[rw] = 0;
	tg->slice_start[rw] = jiffies;
	tg->slice_end[rw] = jiffies + tg->td->throtl_slice;
	throtl_log(&tg->service_queue,
		   "[%c] new slice start=%lu end=%lu jiffies=%lu",
		   rw == READ ? 'R' : 'W', tg->slice_start[rw],
		   tg->slice_end[rw], jiffies);
}

static inline void throtl_set_slice_end(struct throtl_grp *tg, bool rw,
					unsigned long jiffy_end)
{
	tg->slice_end[rw] = roundup(jiffy_end, tg->td->throtl_slice);
}

static inline void throtl_extend_slice(struct throtl_grp *tg, bool rw,
				       unsigned long jiffy_end)
{
	tg->slice_end[rw] = roundup(jiffy_end, tg->td->throtl_slice);
	throtl_log(&tg->service_queue,
		   "[%c] extend slice start=%lu end=%lu jiffies=%lu",
		   rw == READ ? 'R' : 'W', tg->slice_start[rw],
		   tg->slice_end[rw], jiffies);
}

/* Determine if previously allocated or extended slice is complete or not */
static bool throtl_slice_used(struct throtl_grp *tg, bool rw)
{
	if (time_in_range(jiffies, tg->slice_start[rw], tg->slice_end[rw]))
		return false;

	return true;
}

/* Trim the used slices and adjust slice start accordingly */
static inline void throtl_trim_slice(struct throtl_grp *tg, bool rw)
{
	unsigned long nr_slices, time_elapsed, io_trim;
	u64 bytes_trim, tmp;

	BUG_ON(time_before(tg->slice_end[rw], tg->slice_start[rw]));

	/*
	 * If bps are unlimited (-1), then time slice don't get
	 * renewed. Don't try to trim the slice if slice is used. A new
	 * slice will start when appropriate.
	 */
	if (throtl_slice_used(tg, rw))
		return;

	/*
	 * A bio has been dispatched. Also adjust slice_end. It might happen
	 * that initially cgroup limit was very low resulting in high
	 * slice_end, but later limit was bumped up and bio was dispached
	 * sooner, then we need to reduce slice_end. A high bogus slice_end
	 * is bad because it does not allow new slice to start.
	 */

	throtl_set_slice_end(tg, rw, jiffies + tg->td->throtl_slice);

	time_elapsed = jiffies - tg->slice_start[rw];

	nr_slices = time_elapsed / tg->td->throtl_slice;

	if (!nr_slices)
		return;
	tmp = tg_bps_limit(tg, rw) * tg->td->throtl_slice * nr_slices;
	do_div(tmp, HZ);
	bytes_trim = tmp;

	io_trim = (tg_iops_limit(tg, rw) * tg->td->throtl_slice * nr_slices) /
		HZ;

	if (!bytes_trim && !io_trim)
		return;

	if (tg->bytes_disp[rw] >= bytes_trim)
		tg->bytes_disp[rw] -= bytes_trim;
	else
		tg->bytes_disp[rw] = 0;

	if (tg->io_disp[rw] >= io_trim)
		tg->io_disp[rw] -= io_trim;
	else
		tg->io_disp[rw] = 0;

	tg->slice_start[rw] += nr_slices * tg->td->throtl_slice;

	throtl_log(&tg->service_queue,
		   "[%c] trim slice nr=%lu bytes=%llu io=%lu start=%lu end=%lu jiffies=%lu",
		   rw == READ ? 'R' : 'W', nr_slices, bytes_trim, io_trim,
		   tg->slice_start[rw], tg->slice_end[rw], jiffies);
}

static bool tg_with_in_iops_limit(struct throtl_grp *tg, struct bio *bio,
				  unsigned long *wait)
{
	bool rw = bio_data_dir(bio);
	unsigned int io_allowed;
	unsigned long jiffy_elapsed, jiffy_wait, jiffy_elapsed_rnd;
	u64 tmp;

	jiffy_elapsed = jiffy_elapsed_rnd = jiffies - tg->slice_start[rw];

	/* Slice has just started. Consider one slice interval */
	if (!jiffy_elapsed)
		jiffy_elapsed_rnd = tg->td->throtl_slice;

	jiffy_elapsed_rnd = roundup(jiffy_elapsed_rnd, tg->td->throtl_slice);

	/*
	 * jiffy_elapsed_rnd should not be a big value as minimum iops can be
	 * 1 then at max jiffy elapsed should be equivalent of 1 second as we
	 * will allow dispatch after 1 second and after that slice should
	 * have been trimmed.
	 */

	tmp = (u64)tg_iops_limit(tg, rw) * jiffy_elapsed_rnd;
	do_div(tmp, HZ);

	if (tmp > UINT_MAX)
		io_allowed = UINT_MAX;
	else
		io_allowed = tmp;

	if (tg->io_disp[rw] + 1 <= io_allowed) {
		if (wait)
			*wait = 0;
		return true;
	}

	/* Calc approx time to dispatch */
	jiffy_wait = jiffy_elapsed_rnd - jiffy_elapsed;

	if (wait)
		*wait = jiffy_wait;
	return false;
}

static bool tg_with_in_bps_limit(struct throtl_grp *tg, struct bio *bio,
				 unsigned long *wait)
{
	bool rw = bio_data_dir(bio);
	u64 bytes_allowed, extra_bytes, tmp;
	unsigned long jiffy_elapsed, jiffy_wait, jiffy_elapsed_rnd;
	unsigned int bio_size = throtl_bio_data_size(bio);

	jiffy_elapsed = jiffy_elapsed_rnd = jiffies - tg->slice_start[rw];

	/* Slice has just started. Consider one slice interval */
	if (!jiffy_elapsed)
		jiffy_elapsed_rnd = tg->td->throtl_slice;

	jiffy_elapsed_rnd = roundup(jiffy_elapsed_rnd, tg->td->throtl_slice);

	tmp = tg_bps_limit(tg, rw) * jiffy_elapsed_rnd;
	do_div(tmp, HZ);
	bytes_allowed = tmp;

	if (tg->bytes_disp[rw] + bio_size <= bytes_allowed) {
		if (wait)
			*wait = 0;
		return true;
	}

	/* Calc approx time to dispatch */
	extra_bytes = tg->bytes_disp[rw] + bio_size - bytes_allowed;
	jiffy_wait = div64_u64(extra_bytes * HZ, tg_bps_limit(tg, rw));

	if (!jiffy_wait)
		jiffy_wait = 1;

	/*
	 * This wait time is without taking into consideration the rounding
	 * up we did. Add that time also.
	 */
	jiffy_wait = jiffy_wait + (jiffy_elapsed_rnd - jiffy_elapsed);
	if (wait)
		*wait = jiffy_wait;
	return false;
}

/*
 * Returns whether one can dispatch a bio or not. Also returns approx number
 * of jiffies to wait before this bio is with-in IO rate and can be dispatched
 */
static bool tg_may_dispatch(struct throtl_grp *tg, struct bio *bio,
			    unsigned long *wait)
{
	bool rw = bio_data_dir(bio);
	unsigned long bps_wait = 0, iops_wait = 0, max_wait = 0;

	/*
 	 * Currently whole state machine of group depends on first bio
	 * queued in the group bio list. So one should not be calling
	 * this function with a different bio if there are other bios
	 * queued.
	 */
	BUG_ON(tg->service_queue.nr_queued[rw] &&
	       bio != throtl_peek_queued(&tg->service_queue.queued[rw]));

	/* If tg->bps = -1, then BW is unlimited */
	if (tg_bps_limit(tg, rw) == U64_MAX &&
	    tg_iops_limit(tg, rw) == UINT_MAX) {
		if (wait)
			*wait = 0;
		return true;
	}

	/*
	 * If previous slice expired, start a new one otherwise renew/extend
	 * existing slice to make sure it is at least throtl_slice interval
	 * long since now. New slice is started only for empty throttle group.
	 * If there is queued bio, that means there should be an active
	 * slice and it should be extended instead.
	 */
	if (throtl_slice_used(tg, rw) && !(tg->service_queue.nr_queued[rw]))
		throtl_start_new_slice(tg, rw);
	else {
		if (time_before(tg->slice_end[rw],
		    jiffies + tg->td->throtl_slice))
			throtl_extend_slice(tg, rw,
				jiffies + tg->td->throtl_slice);
	}

	if (tg_with_in_bps_limit(tg, bio, &bps_wait) &&
	    tg_with_in_iops_limit(tg, bio, &iops_wait)) {
		if (wait)
			*wait = 0;
		return true;
	}

	max_wait = max(bps_wait, iops_wait);

	if (wait)
		*wait = max_wait;

	if (time_before(tg->slice_end[rw], jiffies + max_wait))
		throtl_extend_slice(tg, rw, jiffies + max_wait);

	return false;
}

static void throtl_charge_bio(struct throtl_grp *tg, struct bio *bio)
{
	bool rw = bio_data_dir(bio);
	unsigned int bio_size = throtl_bio_data_size(bio);

	/* Charge the bio to the group */
	tg->bytes_disp[rw] += bio_size;
	tg->io_disp[rw]++;
	tg->last_bytes_disp[rw] += bio_size;
	tg->last_io_disp[rw]++;

	/*
	 * BIO_THROTTLED is used to prevent the same bio to be throttled
	 * more than once as a throttled bio will go through blk-throtl the
	 * second time when it eventually gets issued.  Set it when a bio
	 * is being charged to a tg.
	 */
	if (!bio_flagged(bio, BIO_THROTTLED))
		bio_set_flag(bio, BIO_THROTTLED);
}

/**
 * throtl_add_bio_tg - add a bio to the specified throtl_grp
 * @bio: bio to add
 * @qn: qnode to use
 * @tg: the target throtl_grp
 *
 * Add @bio to @tg's service_queue using @qn.  If @qn is not specified,
 * tg->qnode_on_self[] is used.
 */
static void throtl_add_bio_tg(struct bio *bio, struct throtl_qnode *qn,
			      struct throtl_grp *tg)
{
	struct throtl_service_queue *sq = &tg->service_queue;
	bool rw = bio_data_dir(bio);

	if (!qn)
		qn = &tg->qnode_on_self[rw];

	/*
	 * If @tg doesn't currently have any bios queued in the same
	 * direction, queueing @bio can change when @tg should be
	 * dispatched.  Mark that @tg was empty.  This is automatically
	 * cleaered on the next tg_update_disptime().
	 */
	if (!sq->nr_queued[rw])
		tg->flags |= THROTL_TG_WAS_EMPTY;

	throtl_qnode_add_bio(bio, qn, &sq->queued[rw]);

	sq->nr_queued[rw]++;
	throtl_enqueue_tg(tg);
}

static void tg_update_disptime(struct throtl_grp *tg)
{
	struct throtl_service_queue *sq = &tg->service_queue;
	unsigned long read_wait = -1, write_wait = -1, min_wait = -1, disptime;
	struct bio *bio;

	bio = throtl_peek_queued(&sq->queued[READ]);
	if (bio)
		tg_may_dispatch(tg, bio, &read_wait);

	bio = throtl_peek_queued(&sq->queued[WRITE]);
	if (bio)
		tg_may_dispatch(tg, bio, &write_wait);

	min_wait = min(read_wait, write_wait);
	disptime = jiffies + min_wait;

	/* Update dispatch time */
	throtl_dequeue_tg(tg);
	tg->disptime = disptime;
	throtl_enqueue_tg(tg);

	/* see throtl_add_bio_tg() */
	tg->flags &= ~THROTL_TG_WAS_EMPTY;
}

static void start_parent_slice_with_credit(struct throtl_grp *child_tg,
					struct throtl_grp *parent_tg, bool rw)
{
	if (throtl_slice_used(parent_tg, rw)) {
		throtl_start_new_slice_with_credit(parent_tg, rw,
				child_tg->slice_start[rw]);
	}

}

static void tg_dispatch_one_bio(struct throtl_grp *tg, bool rw)
{
	struct throtl_service_queue *sq = &tg->service_queue;
	struct throtl_service_queue *parent_sq = sq->parent_sq;
	struct throtl_grp *parent_tg = sq_to_tg(parent_sq);
	struct throtl_grp *tg_to_put = NULL;
	struct bio *bio;

	/*
	 * @bio is being transferred from @tg to @parent_sq.  Popping a bio
	 * from @tg may put its reference and @parent_sq might end up
	 * getting released prematurely.  Remember the tg to put and put it
	 * after @bio is transferred to @parent_sq.
	 */
	bio = throtl_pop_queued(&sq->queued[rw], &tg_to_put);
	sq->nr_queued[rw]--;

	throtl_charge_bio(tg, bio);

	/*
	 * If our parent is another tg, we just need to transfer @bio to
	 * the parent using throtl_add_bio_tg().  If our parent is
	 * @td->service_queue, @bio is ready to be issued.  Put it on its
	 * bio_lists[] and decrease total number queued.  The caller is
	 * responsible for issuing these bios.
	 */
	if (parent_tg) {
		throtl_add_bio_tg(bio, &tg->qnode_on_parent[rw], parent_tg);
		start_parent_slice_with_credit(tg, parent_tg, rw);
	} else {
		throtl_qnode_add_bio(bio, &tg->qnode_on_parent[rw],
				     &parent_sq->queued[rw]);
		BUG_ON(tg->td->nr_queued[rw] <= 0);
		tg->td->nr_queued[rw]--;
	}

	throtl_trim_slice(tg, rw);

	if (tg_to_put)
		blkg_put(tg_to_blkg(tg_to_put));
}

static int throtl_dispatch_tg(struct throtl_grp *tg)
{
	struct throtl_service_queue *sq = &tg->service_queue;
	unsigned int nr_reads = 0, nr_writes = 0;
	unsigned int max_nr_reads = throtl_grp_quantum*3/4;
	unsigned int max_nr_writes = throtl_grp_quantum - max_nr_reads;
	struct bio *bio;

	/* Try to dispatch 75% READS and 25% WRITES */

	while ((bio = throtl_peek_queued(&sq->queued[READ])) &&
	       tg_may_dispatch(tg, bio, NULL)) {

		tg_dispatch_one_bio(tg, bio_data_dir(bio));
		nr_reads++;

		if (nr_reads >= max_nr_reads)
			break;
	}

	while ((bio = throtl_peek_queued(&sq->queued[WRITE])) &&
	       tg_may_dispatch(tg, bio, NULL)) {

		tg_dispatch_one_bio(tg, bio_data_dir(bio));
		nr_writes++;

		if (nr_writes >= max_nr_writes)
			break;
	}

	return nr_reads + nr_writes;
}

static int throtl_select_dispatch(struct throtl_service_queue *parent_sq)
{
	unsigned int nr_disp = 0;

	while (1) {
		struct throtl_grp *tg = throtl_rb_first(parent_sq);
		struct throtl_service_queue *sq;

		if (!tg)
			break;

		if (time_before(jiffies, tg->disptime))
			break;

		throtl_dequeue_tg(tg);

		nr_disp += throtl_dispatch_tg(tg);

		sq = &tg->service_queue;
		if (sq->nr_queued[0] || sq->nr_queued[1])
			tg_update_disptime(tg);

		if (nr_disp >= throtl_quantum)
			break;
	}

	return nr_disp;
}

static bool throtl_can_upgrade(struct throtl_data *td,
	struct throtl_grp *this_tg);
/**
 * throtl_pending_timer_fn - timer function for service_queue->pending_timer
 * @arg: the throtl_service_queue being serviced
 *
 * This timer is armed when a child throtl_grp with active bio's become
 * pending and queued on the service_queue's pending_tree and expires when
 * the first child throtl_grp should be dispatched.  This function
 * dispatches bio's from the children throtl_grps to the parent
 * service_queue.
 *
 * If the parent's parent is another throtl_grp, dispatching is propagated
 * by either arming its pending_timer or repeating dispatch directly.  If
 * the top-level service_tree is reached, throtl_data->dispatch_work is
 * kicked so that the ready bio's are issued.
 */
static void throtl_pending_timer_fn(struct timer_list *t)
{
	struct throtl_service_queue *sq = from_timer(sq, t, pending_timer);
	struct throtl_grp *tg = sq_to_tg(sq);
	struct throtl_data *td = sq_to_td(sq);
	struct request_queue *q = td->queue;
	struct throtl_service_queue *parent_sq;
	bool dispatched;
	int ret;

	spin_lock_irq(q->queue_lock);
	if (throtl_can_upgrade(td, NULL))
		throtl_upgrade_state(td);

again:
	parent_sq = sq->parent_sq;
	dispatched = false;

	while (true) {
		throtl_log(sq, "dispatch nr_queued=%u read=%u write=%u",
			   sq->nr_queued[READ] + sq->nr_queued[WRITE],
			   sq->nr_queued[READ], sq->nr_queued[WRITE]);

		ret = throtl_select_dispatch(sq);
		if (ret) {
			throtl_log(sq, "bios disp=%u", ret);
			dispatched = true;
		}

		if (throtl_schedule_next_dispatch(sq, false))
			break;

		/* this dispatch windows is still open, relax and repeat */
		spin_unlock_irq(q->queue_lock);
		cpu_relax();
		spin_lock_irq(q->queue_lock);
	}

	if (!dispatched)
		goto out_unlock;

	if (parent_sq) {
		/* @parent_sq is another throl_grp, propagate dispatch */
		if (tg->flags & THROTL_TG_WAS_EMPTY) {
			tg_update_disptime(tg);
			if (!throtl_schedule_next_dispatch(parent_sq, false)) {
				/* window is already open, repeat dispatching */
				sq = parent_sq;
				tg = sq_to_tg(sq);
				goto again;
			}
		}
	} else {
		/* reached the top-level, queue issueing */
		queue_work(kthrotld_workqueue, &td->dispatch_work);
	}
out_unlock:
	spin_unlock_irq(q->queue_lock);
}

/**
 * blk_throtl_dispatch_work_fn - work function for throtl_data->dispatch_work
 * @work: work item being executed
 *
 * This function is queued for execution when bio's reach the bio_lists[]
 * of throtl_data->service_queue.  Those bio's are ready and issued by this
 * function.
 */
static void blk_throtl_dispatch_work_fn(struct work_struct *work)
{
	struct throtl_data *td = container_of(work, struct throtl_data,
					      dispatch_work);
	struct throtl_service_queue *td_sq = &td->service_queue;
	struct request_queue *q = td->queue;
	struct bio_list bio_list_on_stack;
	struct bio *bio;
	struct blk_plug plug;
	int rw;

	bio_list_init(&bio_list_on_stack);

	spin_lock_irq(q->queue_lock);
	for (rw = READ; rw <= WRITE; rw++)
		while ((bio = throtl_pop_queued(&td_sq->queued[rw], NULL)))
			bio_list_add(&bio_list_on_stack, bio);
	spin_unlock_irq(q->queue_lock);

	if (!bio_list_empty(&bio_list_on_stack)) {
		blk_start_plug(&plug);
		while((bio = bio_list_pop(&bio_list_on_stack)))
			generic_make_request(bio);
		blk_finish_plug(&plug);
	}
}

static u64 tg_prfill_conf_u64(struct seq_file *sf, struct blkg_policy_data *pd,
			      int off)
{
	struct throtl_grp *tg = pd_to_tg(pd);
	u64 v = *(u64 *)((void *)tg + off);

	if (v == U64_MAX)
		return 0;
	return __blkg_prfill_u64(sf, pd, v);
}

static u64 tg_prfill_conf_uint(struct seq_file *sf, struct blkg_policy_data *pd,
			       int off)
{
	struct throtl_grp *tg = pd_to_tg(pd);
	unsigned int v = *(unsigned int *)((void *)tg + off);

	if (v == UINT_MAX)
		return 0;
	return __blkg_prfill_u64(sf, pd, v);
}

static int tg_print_conf_u64(struct seq_file *sf, void *v)
{
	blkcg_print_blkgs(sf, css_to_blkcg(seq_css(sf)), tg_prfill_conf_u64,
			  &blkcg_policy_throtl, seq_cft(sf)->private, false);
	return 0;
}

static int tg_print_conf_uint(struct seq_file *sf, void *v)
{
	blkcg_print_blkgs(sf, css_to_blkcg(seq_css(sf)), tg_prfill_conf_uint,
			  &blkcg_policy_throtl, seq_cft(sf)->private, false);
	return 0;
}

static void tg_conf_updated(struct throtl_grp *tg, bool global)
{
	struct throtl_service_queue *sq = &tg->service_queue;
	struct cgroup_subsys_state *pos_css;
	struct blkcg_gq *blkg;

	throtl_log(&tg->service_queue,
		   "limit change rbps=%llu wbps=%llu riops=%u wiops=%u",
		   tg_bps_limit(tg, READ), tg_bps_limit(tg, WRITE),
		   tg_iops_limit(tg, READ), tg_iops_limit(tg, WRITE));

	/*
	 * Update has_rules[] flags for the updated tg's subtree.  A tg is
	 * considered to have rules if either the tg itself or any of its
	 * ancestors has rules.  This identifies groups without any
	 * restrictions in the whole hierarchy and allows them to bypass
	 * blk-throttle.
	 */
	blkg_for_each_descendant_pre(blkg, pos_css,
			global ? tg->td->queue->root_blkg : tg_to_blkg(tg)) {
		struct throtl_grp *this_tg = blkg_to_tg(blkg);
		struct throtl_grp *parent_tg;

		tg_update_has_rules(this_tg);
		/* ignore root/second level */
		if (!cgroup_subsys_on_dfl(io_cgrp_subsys) || !blkg->parent ||
		    !blkg->parent->parent)
			continue;
		parent_tg = blkg_to_tg(blkg->parent);
		/*
		 * make sure all children has lower idle time threshold and
		 * higher latency target
		 */
		this_tg->idletime_threshold = min(this_tg->idletime_threshold,
				parent_tg->idletime_threshold);
		this_tg->latency_target = max(this_tg->latency_target,
				parent_tg->latency_target);
	}

	/*
	 * We're already holding queue_lock and know @tg is valid.  Let's
	 * apply the new config directly.
	 *
	 * Restart the slices for both READ and WRITES. It might happen
	 * that a group's limit are dropped suddenly and we don't want to
	 * account recently dispatched IO with new low rate.
	 */
	throtl_start_new_slice(tg, 0);
	throtl_start_new_slice(tg, 1);

	if (tg->flags & THROTL_TG_PENDING) {
		tg_update_disptime(tg);
		throtl_schedule_next_dispatch(sq->parent_sq, true);
	}
}

static ssize_t tg_set_conf(struct kernfs_open_file *of,
			   char *buf, size_t nbytes, loff_t off, bool is_u64)
{
	struct blkcg *blkcg = css_to_blkcg(of_css(of));
	struct blkg_conf_ctx ctx;
	struct throtl_grp *tg;
	int ret;
	u64 v;

	ret = blkg_conf_prep(blkcg, &blkcg_policy_throtl, buf, &ctx);
	if (ret)
		return ret;

	ret = -EINVAL;
	if (sscanf(ctx.body, "%llu", &v) != 1)
		goto out_finish;
	if (!v)
		v = U64_MAX;

	tg = blkg_to_tg(ctx.blkg);

	if (is_u64)
		*(u64 *)((void *)tg + of_cft(of)->private) = v;
	else
		*(unsigned int *)((void *)tg + of_cft(of)->private) = v;

	tg_conf_updated(tg, false);
	ret = 0;
out_finish:
	blkg_conf_finish(&ctx);
	return ret ?: nbytes;
}

static ssize_t tg_set_conf_u64(struct kernfs_open_file *of,
			       char *buf, size_t nbytes, loff_t off)
{
	return tg_set_conf(of, buf, nbytes, off, true);
}

static ssize_t tg_set_conf_uint(struct kernfs_open_file *of,
				char *buf, size_t nbytes, loff_t off)
{
	return tg_set_conf(of, buf, nbytes, off, false);
}

static struct cftype throtl_legacy_files[] = {
	{
		.name = "throttle.read_bps_device",
		.private = offsetof(struct throtl_grp, bps[READ][LIMIT_MAX]),
		.seq_show = tg_print_conf_u64,
		.write = tg_set_conf_u64,
	},
	{
		.name = "throttle.write_bps_device",
		.private = offsetof(struct throtl_grp, bps[WRITE][LIMIT_MAX]),
		.seq_show = tg_print_conf_u64,
		.write = tg_set_conf_u64,
	},
	{
		.name = "throttle.read_iops_device",
		.private = offsetof(struct throtl_grp, iops[READ][LIMIT_MAX]),
		.seq_show = tg_print_conf_uint,
		.write = tg_set_conf_uint,
	},
	{
		.name = "throttle.write_iops_device",
		.private = offsetof(struct throtl_grp, iops[WRITE][LIMIT_MAX]),
		.seq_show = tg_print_conf_uint,
		.write = tg_set_conf_uint,
	},
	{
		.name = "throttle.io_service_bytes",
		.private = (unsigned long)&blkcg_policy_throtl,
		.seq_show = blkg_print_stat_bytes,
	},
	{
		.name = "throttle.io_service_bytes_recursive",
		.private = (unsigned long)&blkcg_policy_throtl,
		.seq_show = blkg_print_stat_bytes_recursive,
	},
	{
		.name = "throttle.io_serviced",
		.private = (unsigned long)&blkcg_policy_throtl,
		.seq_show = blkg_print_stat_ios,
	},
	{
		.name = "throttle.io_serviced_recursive",
		.private = (unsigned long)&blkcg_policy_throtl,
		.seq_show = blkg_print_stat_ios_recursive,
	},
	{ }	/* terminate */
};

static u64 tg_prfill_limit(struct seq_file *sf, struct blkg_policy_data *pd,
			 int off)
{
	struct throtl_grp *tg = pd_to_tg(pd);
	const char *dname = blkg_dev_name(pd->blkg);
	char bufs[4][21] = { "max", "max", "max", "max" };
	u64 bps_dft;
	unsigned int iops_dft;
	char idle_time[26] = "";
	char latency_time[26] = "";

	if (!dname)
		return 0;

	if (off == LIMIT_LOW) {
		bps_dft = 0;
		iops_dft = 0;
	} else {
		bps_dft = U64_MAX;
		iops_dft = UINT_MAX;
	}

	if (tg->bps_conf[READ][off] == bps_dft &&
	    tg->bps_conf[WRITE][off] == bps_dft &&
	    tg->iops_conf[READ][off] == iops_dft &&
	    tg->iops_conf[WRITE][off] == iops_dft &&
	    (off != LIMIT_LOW ||
	     (tg->idletime_threshold_conf == DFL_IDLE_THRESHOLD &&
	      tg->latency_target_conf == DFL_LATENCY_TARGET)))
		return 0;

	if (tg->bps_conf[READ][off] != U64_MAX)
		snprintf(bufs[0], sizeof(bufs[0]), "%llu",
			tg->bps_conf[READ][off]);
	if (tg->bps_conf[WRITE][off] != U64_MAX)
		snprintf(bufs[1], sizeof(bufs[1]), "%llu",
			tg->bps_conf[WRITE][off]);
	if (tg->iops_conf[READ][off] != UINT_MAX)
		snprintf(bufs[2], sizeof(bufs[2]), "%u",
			tg->iops_conf[READ][off]);
	if (tg->iops_conf[WRITE][off] != UINT_MAX)
		snprintf(bufs[3], sizeof(bufs[3]), "%u",
			tg->iops_conf[WRITE][off]);
	if (off == LIMIT_LOW) {
		if (tg->idletime_threshold_conf == ULONG_MAX)
			strcpy(idle_time, " idle=max");
		else
			snprintf(idle_time, sizeof(idle_time), " idle=%lu",
				tg->idletime_threshold_conf);

		if (tg->latency_target_conf == ULONG_MAX)
			strcpy(latency_time, " latency=max");
		else
			snprintf(latency_time, sizeof(latency_time),
				" latency=%lu", tg->latency_target_conf);
	}

	seq_printf(sf, "%s rbps=%s wbps=%s riops=%s wiops=%s%s%s\n",
		   dname, bufs[0], bufs[1], bufs[2], bufs[3], idle_time,
		   latency_time);
	return 0;
}

static int tg_print_limit(struct seq_file *sf, void *v)
{
	blkcg_print_blkgs(sf, css_to_blkcg(seq_css(sf)), tg_prfill_limit,
			  &blkcg_policy_throtl, seq_cft(sf)->private, false);
	return 0;
}

static ssize_t tg_set_limit(struct kernfs_open_file *of,
			  char *buf, size_t nbytes, loff_t off)
{
	struct blkcg *blkcg = css_to_blkcg(of_css(of));
	struct blkg_conf_ctx ctx;
	struct throtl_grp *tg;
	u64 v[4];
	unsigned long idle_time;
	unsigned long latency_time;
	int ret;
	int index = of_cft(of)->private;

	ret = blkg_conf_prep(blkcg, &blkcg_policy_throtl, buf, &ctx);
	if (ret)
		return ret;

	tg = blkg_to_tg(ctx.blkg);

	v[0] = tg->bps_conf[READ][index];
	v[1] = tg->bps_conf[WRITE][index];
	v[2] = tg->iops_conf[READ][index];
	v[3] = tg->iops_conf[WRITE][index];

	idle_time = tg->idletime_threshold_conf;
	latency_time = tg->latency_target_conf;
	while (true) {
		char tok[27];	/* wiops=18446744073709551616 */
		char *p;
		u64 val = U64_MAX;
		int len;

		if (sscanf(ctx.body, "%26s%n", tok, &len) != 1)
			break;
		if (tok[0] == '\0')
			break;
		ctx.body += len;

		ret = -EINVAL;
		p = tok;
		strsep(&p, "=");
		if (!p || (sscanf(p, "%llu", &val) != 1 && strcmp(p, "max")))
			goto out_finish;

		ret = -ERANGE;
		if (!val)
			goto out_finish;

		ret = -EINVAL;
		if (!strcmp(tok, "rbps"))
			v[0] = val;
		else if (!strcmp(tok, "wbps"))
			v[1] = val;
		else if (!strcmp(tok, "riops"))
			v[2] = min_t(u64, val, UINT_MAX);
		else if (!strcmp(tok, "wiops"))
			v[3] = min_t(u64, val, UINT_MAX);
		else if (off == LIMIT_LOW && !strcmp(tok, "idle"))
			idle_time = val;
		else if (off == LIMIT_LOW && !strcmp(tok, "latency"))
			latency_time = val;
		else
			goto out_finish;
	}

	tg->bps_conf[READ][index] = v[0];
	tg->bps_conf[WRITE][index] = v[1];
	tg->iops_conf[READ][index] = v[2];
	tg->iops_conf[WRITE][index] = v[3];

	if (index == LIMIT_MAX) {
		tg->bps[READ][index] = v[0];
		tg->bps[WRITE][index] = v[1];
		tg->iops[READ][index] = v[2];
		tg->iops[WRITE][index] = v[3];
	}
	tg->bps[READ][LIMIT_LOW] = min(tg->bps_conf[READ][LIMIT_LOW],
		tg->bps_conf[READ][LIMIT_MAX]);
	tg->bps[WRITE][LIMIT_LOW] = min(tg->bps_conf[WRITE][LIMIT_LOW],
		tg->bps_conf[WRITE][LIMIT_MAX]);
	tg->iops[READ][LIMIT_LOW] = min(tg->iops_conf[READ][LIMIT_LOW],
		tg->iops_conf[READ][LIMIT_MAX]);
	tg->iops[WRITE][LIMIT_LOW] = min(tg->iops_conf[WRITE][LIMIT_LOW],
		tg->iops_conf[WRITE][LIMIT_MAX]);
	tg->idletime_threshold_conf = idle_time;
	tg->latency_target_conf = latency_time;

	/* force user to configure all settings for low limit  */
	if (!(tg->bps[READ][LIMIT_LOW] || tg->iops[READ][LIMIT_LOW] ||
	      tg->bps[WRITE][LIMIT_LOW] || tg->iops[WRITE][LIMIT_LOW]) ||
	    tg->idletime_threshold_conf == DFL_IDLE_THRESHOLD ||
	    tg->latency_target_conf == DFL_LATENCY_TARGET) {
		tg->bps[READ][LIMIT_LOW] = 0;
		tg->bps[WRITE][LIMIT_LOW] = 0;
		tg->iops[READ][LIMIT_LOW] = 0;
		tg->iops[WRITE][LIMIT_LOW] = 0;
		tg->idletime_threshold = DFL_IDLE_THRESHOLD;
		tg->latency_target = DFL_LATENCY_TARGET;
	} else if (index == LIMIT_LOW) {
		tg->idletime_threshold = tg->idletime_threshold_conf;
		tg->latency_target = tg->latency_target_conf;
	}

	blk_throtl_update_limit_valid(tg->td);
	if (tg->td->limit_valid[LIMIT_LOW]) {
		if (index == LIMIT_LOW)
			tg->td->limit_index = LIMIT_LOW;
	} else
		tg->td->limit_index = LIMIT_MAX;
	tg_conf_updated(tg, index == LIMIT_LOW &&
		tg->td->limit_valid[LIMIT_LOW]);
	ret = 0;
out_finish:
	blkg_conf_finish(&ctx);
	return ret ?: nbytes;
}

static struct cftype throtl_files[] = {
#ifdef CONFIG_BLK_DEV_THROTTLING_LOW
	{
		.name = "low",
		.flags = CFTYPE_NOT_ON_ROOT,
		.seq_show = tg_print_limit,
		.write = tg_set_limit,
		.private = LIMIT_LOW,
	},
#endif
	{
		.name = "max",
		.flags = CFTYPE_NOT_ON_ROOT,
		.seq_show = tg_print_limit,
		.write = tg_set_limit,
		.private = LIMIT_MAX,
	},
	{ }	/* terminate */
};

static void throtl_shutdown_wq(struct request_queue *q)
{
	struct throtl_data *td = q->td;

	cancel_work_sync(&td->dispatch_work);
}

static struct blkcg_policy blkcg_policy_throtl = {
	.dfl_cftypes		= throtl_files,
	.legacy_cftypes		= throtl_legacy_files,

	.pd_alloc_fn		= throtl_pd_alloc,
	.pd_init_fn		= throtl_pd_init,
	.pd_online_fn		= throtl_pd_online,
	.pd_offline_fn		= throtl_pd_offline,
	.pd_free_fn		= throtl_pd_free,
};

static unsigned long __tg_last_low_overflow_time(struct throtl_grp *tg)
{
	unsigned long rtime = jiffies, wtime = jiffies;

	if (tg->bps[READ][LIMIT_LOW] || tg->iops[READ][LIMIT_LOW])
		rtime = tg->last_low_overflow_time[READ];
	if (tg->bps[WRITE][LIMIT_LOW] || tg->iops[WRITE][LIMIT_LOW])
		wtime = tg->last_low_overflow_time[WRITE];
	return min(rtime, wtime);
}

/* tg should not be an intermediate node */
static unsigned long tg_last_low_overflow_time(struct throtl_grp *tg)
{
	struct throtl_service_queue *parent_sq;
	struct throtl_grp *parent = tg;
	unsigned long ret = __tg_last_low_overflow_time(tg);

	while (true) {
		parent_sq = parent->service_queue.parent_sq;
		parent = sq_to_tg(parent_sq);
		if (!parent)
			break;

		/*
		 * The parent doesn't have low limit, it always reaches low
		 * limit. Its overflow time is useless for children
		 */
		if (!parent->bps[READ][LIMIT_LOW] &&
		    !parent->iops[READ][LIMIT_LOW] &&
		    !parent->bps[WRITE][LIMIT_LOW] &&
		    !parent->iops[WRITE][LIMIT_LOW])
			continue;
		if (time_after(__tg_last_low_overflow_time(parent), ret))
			ret = __tg_last_low_overflow_time(parent);
	}
	return ret;
}

static bool throtl_tg_is_idle(struct throtl_grp *tg)
{
	/*
	 * cgroup is idle if:
	 * - single idle is too long, longer than a fixed value (in case user
	 *   configure a too big threshold) or 4 times of idletime threshold
	 * - average think time is more than threshold
	 * - IO latency is largely below threshold
	 */
	unsigned long time;
	bool ret;

	time = min_t(unsigned long, MAX_IDLE_TIME, 4 * tg->idletime_threshold);
	ret = tg->latency_target == DFL_LATENCY_TARGET ||
	      tg->idletime_threshold == DFL_IDLE_THRESHOLD ||
	      (ktime_get_ns() >> 10) - tg->last_finish_time > time ||
	      tg->avg_idletime > tg->idletime_threshold ||
	      (tg->latency_target && tg->bio_cnt &&
		tg->bad_bio_cnt * 5 < tg->bio_cnt);
	throtl_log(&tg->service_queue,
		"avg_idle=%ld, idle_threshold=%ld, bad_bio=%d, total_bio=%d, is_idle=%d, scale=%d",
		tg->avg_idletime, tg->idletime_threshold, tg->bad_bio_cnt,
		tg->bio_cnt, ret, tg->td->scale);
	return ret;
}

static bool throtl_tg_can_upgrade(struct throtl_grp *tg)
{
	struct throtl_service_queue *sq = &tg->service_queue;
	bool read_limit, write_limit;

	/*
	 * if cgroup reaches low limit (if low limit is 0, the cgroup always
	 * reaches), it's ok to upgrade to next limit
	 */
	read_limit = tg->bps[READ][LIMIT_LOW] || tg->iops[READ][LIMIT_LOW];
	write_limit = tg->bps[WRITE][LIMIT_LOW] || tg->iops[WRITE][LIMIT_LOW];
	if (!read_limit && !write_limit)
		return true;
	if (read_limit && sq->nr_queued[READ] &&
	    (!write_limit || sq->nr_queued[WRITE]))
		return true;
	if (write_limit && sq->nr_queued[WRITE] &&
	    (!read_limit || sq->nr_queued[READ]))
		return true;

	if (time_after_eq(jiffies,
		tg_last_low_overflow_time(tg) + tg->td->throtl_slice) &&
	    throtl_tg_is_idle(tg))
		return true;
	return false;
}

static bool throtl_hierarchy_can_upgrade(struct throtl_grp *tg)
{
	while (true) {
		if (throtl_tg_can_upgrade(tg))
			return true;
		tg = sq_to_tg(tg->service_queue.parent_sq);
		if (!tg || !tg_to_blkg(tg)->parent)
			return false;
	}
	return false;
}

static bool throtl_can_upgrade(struct throtl_data *td,
	struct throtl_grp *this_tg)
{
	struct cgroup_subsys_state *pos_css;
	struct blkcg_gq *blkg;

	if (td->limit_index != LIMIT_LOW)
		return false;

	if (time_before(jiffies, td->low_downgrade_time + td->throtl_slice))
		return false;

	rcu_read_lock();
	blkg_for_each_descendant_post(blkg, pos_css, td->queue->root_blkg) {
		struct throtl_grp *tg = blkg_to_tg(blkg);

		if (tg == this_tg)
			continue;
		if (!list_empty(&tg_to_blkg(tg)->blkcg->css.children))
			continue;
		if (!throtl_hierarchy_can_upgrade(tg)) {
			rcu_read_unlock();
			return false;
		}
	}
	rcu_read_unlock();
	return true;
}

static void throtl_upgrade_check(struct throtl_grp *tg)
{
	unsigned long now = jiffies;

	if (tg->td->limit_index != LIMIT_LOW)
		return;

	if (time_after(tg->last_check_time + tg->td->throtl_slice, now))
		return;

	tg->last_check_time = now;

	if (!time_after_eq(now,
	     __tg_last_low_overflow_time(tg) + tg->td->throtl_slice))
		return;

	if (throtl_can_upgrade(tg->td, NULL))
		throtl_upgrade_state(tg->td);
}

static void throtl_upgrade_state(struct throtl_data *td)
{
	struct cgroup_subsys_state *pos_css;
	struct blkcg_gq *blkg;

	throtl_log(&td->service_queue, "upgrade to max");
	td->limit_index = LIMIT_MAX;
	td->low_upgrade_time = jiffies;
	td->scale = 0;
	rcu_read_lock();
	blkg_for_each_descendant_post(blkg, pos_css, td->queue->root_blkg) {
		struct throtl_grp *tg = blkg_to_tg(blkg);
		struct throtl_service_queue *sq = &tg->service_queue;

		tg->disptime = jiffies - 1;
		throtl_select_dispatch(sq);
		throtl_schedule_next_dispatch(sq, true);
	}
	rcu_read_unlock();
	throtl_select_dispatch(&td->service_queue);
	throtl_schedule_next_dispatch(&td->service_queue, true);
	queue_work(kthrotld_workqueue, &td->dispatch_work);
}

static void throtl_downgrade_state(struct throtl_data *td, int new)
{
	td->scale /= 2;

	throtl_log(&td->service_queue, "downgrade, scale %d", td->scale);
	if (td->scale) {
		td->low_upgrade_time = jiffies - td->scale * td->throtl_slice;
		return;
	}

	td->limit_index = new;
	td->low_downgrade_time = jiffies;
}

static bool throtl_tg_can_downgrade(struct throtl_grp *tg)
{
	struct throtl_data *td = tg->td;
	unsigned long now = jiffies;

	/*
	 * If cgroup is below low limit, consider downgrade and throttle other
	 * cgroups
	 */
	if (time_after_eq(now, td->low_upgrade_time + td->throtl_slice) &&
	    time_after_eq(now, tg_last_low_overflow_time(tg) +
					td->throtl_slice) &&
	    (!throtl_tg_is_idle(tg) ||
	     !list_empty(&tg_to_blkg(tg)->blkcg->css.children)))
		return true;
	return false;
}

static bool throtl_hierarchy_can_downgrade(struct throtl_grp *tg)
{
	while (true) {
		if (!throtl_tg_can_downgrade(tg))
			return false;
		tg = sq_to_tg(tg->service_queue.parent_sq);
		if (!tg || !tg_to_blkg(tg)->parent)
			break;
	}
	return true;
}

static void throtl_downgrade_check(struct throtl_grp *tg)
{
	uint64_t bps;
	unsigned int iops;
	unsigned long elapsed_time;
	unsigned long now = jiffies;

	if (tg->td->limit_index != LIMIT_MAX ||
	    !tg->td->limit_valid[LIMIT_LOW])
		return;
	if (!list_empty(&tg_to_blkg(tg)->blkcg->css.children))
		return;
	if (time_after(tg->last_check_time + tg->td->throtl_slice, now))
		return;

	elapsed_time = now - tg->last_check_time;
	tg->last_check_time = now;

	if (time_before(now, tg_last_low_overflow_time(tg) +
			tg->td->throtl_slice))
		return;

	if (tg->bps[READ][LIMIT_LOW]) {
		bps = tg->last_bytes_disp[READ] * HZ;
		do_div(bps, elapsed_time);
		if (bps >= tg->bps[READ][LIMIT_LOW])
			tg->last_low_overflow_time[READ] = now;
	}

	if (tg->bps[WRITE][LIMIT_LOW]) {
		bps = tg->last_bytes_disp[WRITE] * HZ;
		do_div(bps, elapsed_time);
		if (bps >= tg->bps[WRITE][LIMIT_LOW])
			tg->last_low_overflow_time[WRITE] = now;
	}

	if (tg->iops[READ][LIMIT_LOW]) {
		iops = tg->last_io_disp[READ] * HZ / elapsed_time;
		if (iops >= tg->iops[READ][LIMIT_LOW])
			tg->last_low_overflow_time[READ] = now;
	}

	if (tg->iops[WRITE][LIMIT_LOW]) {
		iops = tg->last_io_disp[WRITE] * HZ / elapsed_time;
		if (iops >= tg->iops[WRITE][LIMIT_LOW])
			tg->last_low_overflow_time[WRITE] = now;
	}

	/*
	 * If cgroup is below low limit, consider downgrade and throttle other
	 * cgroups
	 */
	if (throtl_hierarchy_can_downgrade(tg))
		throtl_downgrade_state(tg->td, LIMIT_LOW);

	tg->last_bytes_disp[READ] = 0;
	tg->last_bytes_disp[WRITE] = 0;
	tg->last_io_disp[READ] = 0;
	tg->last_io_disp[WRITE] = 0;
}

static void blk_throtl_update_idletime(struct throtl_grp *tg)
{
	unsigned long now = ktime_get_ns() >> 10;
	unsigned long last_finish_time = tg->last_finish_time;

	if (now <= last_finish_time || last_finish_time == 0 ||
	    last_finish_time == tg->checked_last_finish_time)
		return;

	tg->avg_idletime = (tg->avg_idletime * 7 + now - last_finish_time) >> 3;
	tg->checked_last_finish_time = last_finish_time;
}

#ifdef CONFIG_BLK_DEV_THROTTLING_LOW
static void throtl_update_latency_buckets(struct throtl_data *td)
{
	struct avg_latency_bucket avg_latency[2][LATENCY_BUCKET_SIZE];
	int i, cpu, rw;
	unsigned long last_latency[2] = { 0 };
	unsigned long latency[2];

	if (!blk_queue_nonrot(td->queue))
		return;
	if (time_before(jiffies, td->last_calculate_time + HZ))
		return;
	td->last_calculate_time = jiffies;

	memset(avg_latency, 0, sizeof(avg_latency));
	for (rw = READ; rw <= WRITE; rw++) {
		for (i = 0; i < LATENCY_BUCKET_SIZE; i++) {
			struct latency_bucket *tmp = &td->tmp_buckets[rw][i];

			for_each_possible_cpu(cpu) {
				struct latency_bucket *bucket;

				/* this isn't race free, but ok in practice */
				bucket = per_cpu_ptr(td->latency_buckets[rw],
					cpu);
				tmp->total_latency += bucket[i].total_latency;
				tmp->samples += bucket[i].samples;
				bucket[i].total_latency = 0;
				bucket[i].samples = 0;
			}

			if (tmp->samples >= 32) {
				int samples = tmp->samples;

				latency[rw] = tmp->total_latency;

				tmp->total_latency = 0;
				tmp->samples = 0;
				latency[rw] /= samples;
				if (latency[rw] == 0)
					continue;
				avg_latency[rw][i].latency = latency[rw];
			}
		}
	}

	for (rw = READ; rw <= WRITE; rw++) {
		for (i = 0; i < LATENCY_BUCKET_SIZE; i++) {
			if (!avg_latency[rw][i].latency) {
				if (td->avg_buckets[rw][i].latency < last_latency[rw])
					td->avg_buckets[rw][i].latency =
						last_latency[rw];
				continue;
			}

			if (!td->avg_buckets[rw][i].valid)
				latency[rw] = avg_latency[rw][i].latency;
			else
				latency[rw] = (td->avg_buckets[rw][i].latency * 7 +
					avg_latency[rw][i].latency) >> 3;

			td->avg_buckets[rw][i].latency = max(latency[rw],
				last_latency[rw]);
			td->avg_buckets[rw][i].valid = true;
			last_latency[rw] = td->avg_buckets[rw][i].latency;
		}
	}

	for (i = 0; i < LATENCY_BUCKET_SIZE; i++)
		throtl_log(&td->service_queue,
			"Latency bucket %d: read latency=%ld, read valid=%d, "
			"write latency=%ld, write valid=%d", i,
			td->avg_buckets[READ][i].latency,
			td->avg_buckets[READ][i].valid,
			td->avg_buckets[WRITE][i].latency,
			td->avg_buckets[WRITE][i].valid);
}
#else
static inline void throtl_update_latency_buckets(struct throtl_data *td)
{
}
#endif

<<<<<<< HEAD
static void blk_throtl_assoc_bio(struct throtl_grp *tg, struct bio *bio)
{
#ifdef CONFIG_BLK_DEV_THROTTLING_LOW
	/* fallback to root_blkg if we fail to get a blkg ref */
	if (bio->bi_css && (bio_associate_blkg(bio, tg_to_blkg(tg)) == -ENODEV))
		bio_associate_blkg(bio, bio->bi_disk->queue->root_blkg);
	bio_issue_init(&bio->bi_issue, bio_sectors(bio));
#endif
}

=======
>>>>>>> 0fd79184
bool blk_throtl_bio(struct request_queue *q, struct blkcg_gq *blkg,
		    struct bio *bio)
{
	struct throtl_qnode *qn = NULL;
	struct throtl_grp *tg = blkg_to_tg(blkg);
	struct throtl_service_queue *sq;
	bool rw = bio_data_dir(bio);
	bool throttled = false;
	struct throtl_data *td = tg->td;

	WARN_ON_ONCE(!rcu_read_lock_held());

	/* see throtl_charge_bio() */
	if (bio_flagged(bio, BIO_THROTTLED) || !tg->has_rules[rw])
		goto out;

	spin_lock_irq(q->queue_lock);

	throtl_update_latency_buckets(td);

	if (unlikely(blk_queue_bypass(q)))
		goto out_unlock;

	blk_throtl_update_idletime(tg);

	sq = &tg->service_queue;

again:
	while (true) {
		if (tg->last_low_overflow_time[rw] == 0)
			tg->last_low_overflow_time[rw] = jiffies;
		throtl_downgrade_check(tg);
		throtl_upgrade_check(tg);
		/* throtl is FIFO - if bios are already queued, should queue */
		if (sq->nr_queued[rw])
			break;

		/* if above limits, break to queue */
		if (!tg_may_dispatch(tg, bio, NULL)) {
			tg->last_low_overflow_time[rw] = jiffies;
			if (throtl_can_upgrade(td, tg)) {
				throtl_upgrade_state(td);
				goto again;
			}
			break;
		}

		/* within limits, let's charge and dispatch directly */
		throtl_charge_bio(tg, bio);

		/*
		 * We need to trim slice even when bios are not being queued
		 * otherwise it might happen that a bio is not queued for
		 * a long time and slice keeps on extending and trim is not
		 * called for a long time. Now if limits are reduced suddenly
		 * we take into account all the IO dispatched so far at new
		 * low rate and * newly queued IO gets a really long dispatch
		 * time.
		 *
		 * So keep on trimming slice even if bio is not queued.
		 */
		throtl_trim_slice(tg, rw);

		/*
		 * @bio passed through this layer without being throttled.
		 * Climb up the ladder.  If we''re already at the top, it
		 * can be executed directly.
		 */
		qn = &tg->qnode_on_parent[rw];
		sq = sq->parent_sq;
		tg = sq_to_tg(sq);
		if (!tg)
			goto out_unlock;
	}

	/* out-of-limit, queue to @tg */
	throtl_log(sq, "[%c] bio. bdisp=%llu sz=%u bps=%llu iodisp=%u iops=%u queued=%d/%d",
		   rw == READ ? 'R' : 'W',
		   tg->bytes_disp[rw], bio->bi_iter.bi_size,
		   tg_bps_limit(tg, rw),
		   tg->io_disp[rw], tg_iops_limit(tg, rw),
		   sq->nr_queued[READ], sq->nr_queued[WRITE]);

	tg->last_low_overflow_time[rw] = jiffies;

	td->nr_queued[rw]++;
	throtl_add_bio_tg(bio, qn, tg);
	throttled = true;

	/*
	 * Update @tg's dispatch time and force schedule dispatch if @tg
	 * was empty before @bio.  The forced scheduling isn't likely to
	 * cause undue delay as @bio is likely to be dispatched directly if
	 * its @tg's disptime is not in the future.
	 */
	if (tg->flags & THROTL_TG_WAS_EMPTY) {
		tg_update_disptime(tg);
		throtl_schedule_next_dispatch(tg->service_queue.parent_sq, true);
	}

out_unlock:
	spin_unlock_irq(q->queue_lock);
out:
	bio_set_flag(bio, BIO_THROTTLED);

#ifdef CONFIG_BLK_DEV_THROTTLING_LOW
	if (throttled || !td->track_bio_latency)
		bio->bi_issue.value |= BIO_ISSUE_THROTL_SKIP_LATENCY;
#endif
	return throttled;
}

#ifdef CONFIG_BLK_DEV_THROTTLING_LOW
static void throtl_track_latency(struct throtl_data *td, sector_t size,
	int op, unsigned long time)
{
	struct latency_bucket *latency;
	int index;

	if (!td || td->limit_index != LIMIT_LOW ||
	    !(op == REQ_OP_READ || op == REQ_OP_WRITE) ||
	    !blk_queue_nonrot(td->queue))
		return;

	index = request_bucket_index(size);

	latency = get_cpu_ptr(td->latency_buckets[op]);
	latency[index].total_latency += time;
	latency[index].samples++;
	put_cpu_ptr(td->latency_buckets[op]);
}

void blk_throtl_stat_add(struct request *rq, u64 time_ns)
{
	struct request_queue *q = rq->q;
	struct throtl_data *td = q->td;

	throtl_track_latency(td, rq->throtl_size, req_op(rq), time_ns >> 10);
}

void blk_throtl_bio_endio(struct bio *bio)
{
	struct blkcg_gq *blkg;
	struct throtl_grp *tg;
	u64 finish_time_ns;
	unsigned long finish_time;
	unsigned long start_time;
	unsigned long lat;
	int rw = bio_data_dir(bio);

	blkg = bio->bi_blkg;
	if (!blkg)
		return;
	tg = blkg_to_tg(blkg);

	finish_time_ns = ktime_get_ns();
	tg->last_finish_time = finish_time_ns >> 10;

	start_time = bio_issue_time(&bio->bi_issue) >> 10;
	finish_time = __bio_issue_time(finish_time_ns) >> 10;
	if (!start_time || finish_time <= start_time)
		return;

	lat = finish_time - start_time;
	/* this is only for bio based driver */
	if (!(bio->bi_issue.value & BIO_ISSUE_THROTL_SKIP_LATENCY))
		throtl_track_latency(tg->td, bio_issue_size(&bio->bi_issue),
				     bio_op(bio), lat);

	if (tg->latency_target && lat >= tg->td->filtered_latency) {
		int bucket;
		unsigned int threshold;

		bucket = request_bucket_index(bio_issue_size(&bio->bi_issue));
		threshold = tg->td->avg_buckets[rw][bucket].latency +
			tg->latency_target;
		if (lat > threshold)
			tg->bad_bio_cnt++;
		/*
		 * Not race free, could get wrong count, which means cgroups
		 * will be throttled
		 */
		tg->bio_cnt++;
	}

	if (time_after(jiffies, tg->bio_cnt_reset_time) || tg->bio_cnt > 1024) {
		tg->bio_cnt_reset_time = tg->td->throtl_slice + jiffies;
		tg->bio_cnt /= 2;
		tg->bad_bio_cnt /= 2;
	}
}
#endif

/*
 * Dispatch all bios from all children tg's queued on @parent_sq.  On
 * return, @parent_sq is guaranteed to not have any active children tg's
 * and all bios from previously active tg's are on @parent_sq->bio_lists[].
 */
static void tg_drain_bios(struct throtl_service_queue *parent_sq)
{
	struct throtl_grp *tg;

	while ((tg = throtl_rb_first(parent_sq))) {
		struct throtl_service_queue *sq = &tg->service_queue;
		struct bio *bio;

		throtl_dequeue_tg(tg);

		while ((bio = throtl_peek_queued(&sq->queued[READ])))
			tg_dispatch_one_bio(tg, bio_data_dir(bio));
		while ((bio = throtl_peek_queued(&sq->queued[WRITE])))
			tg_dispatch_one_bio(tg, bio_data_dir(bio));
	}
}

/**
 * blk_throtl_drain - drain throttled bios
 * @q: request_queue to drain throttled bios for
 *
 * Dispatch all currently throttled bios on @q through ->make_request_fn().
 */
void blk_throtl_drain(struct request_queue *q)
	__releases(q->queue_lock) __acquires(q->queue_lock)
{
	struct throtl_data *td = q->td;
	struct blkcg_gq *blkg;
	struct cgroup_subsys_state *pos_css;
	struct bio *bio;
	int rw;

	queue_lockdep_assert_held(q);
	rcu_read_lock();

	/*
	 * Drain each tg while doing post-order walk on the blkg tree, so
	 * that all bios are propagated to td->service_queue.  It'd be
	 * better to walk service_queue tree directly but blkg walk is
	 * easier.
	 */
	blkg_for_each_descendant_post(blkg, pos_css, td->queue->root_blkg)
		tg_drain_bios(&blkg_to_tg(blkg)->service_queue);

	/* finally, transfer bios from top-level tg's into the td */
	tg_drain_bios(&td->service_queue);

	rcu_read_unlock();
	spin_unlock_irq(q->queue_lock);

	/* all bios now should be in td->service_queue, issue them */
	for (rw = READ; rw <= WRITE; rw++)
		while ((bio = throtl_pop_queued(&td->service_queue.queued[rw],
						NULL)))
			generic_make_request(bio);

	spin_lock_irq(q->queue_lock);
}

int blk_throtl_init(struct request_queue *q)
{
	struct throtl_data *td;
	int ret;

	td = kzalloc_node(sizeof(*td), GFP_KERNEL, q->node);
	if (!td)
		return -ENOMEM;
	td->latency_buckets[READ] = __alloc_percpu(sizeof(struct latency_bucket) *
		LATENCY_BUCKET_SIZE, __alignof__(u64));
	if (!td->latency_buckets[READ]) {
		kfree(td);
		return -ENOMEM;
	}
	td->latency_buckets[WRITE] = __alloc_percpu(sizeof(struct latency_bucket) *
		LATENCY_BUCKET_SIZE, __alignof__(u64));
	if (!td->latency_buckets[WRITE]) {
		free_percpu(td->latency_buckets[READ]);
		kfree(td);
		return -ENOMEM;
	}

	INIT_WORK(&td->dispatch_work, blk_throtl_dispatch_work_fn);
	throtl_service_queue_init(&td->service_queue);

	q->td = td;
	td->queue = q;

	td->limit_valid[LIMIT_MAX] = true;
	td->limit_index = LIMIT_MAX;
	td->low_upgrade_time = jiffies;
	td->low_downgrade_time = jiffies;

	/* activate policy */
	ret = blkcg_activate_policy(q, &blkcg_policy_throtl);
	if (ret) {
		free_percpu(td->latency_buckets[READ]);
		free_percpu(td->latency_buckets[WRITE]);
		kfree(td);
	}
	return ret;
}

void blk_throtl_exit(struct request_queue *q)
{
	BUG_ON(!q->td);
	throtl_shutdown_wq(q);
	blkcg_deactivate_policy(q, &blkcg_policy_throtl);
	free_percpu(q->td->latency_buckets[READ]);
	free_percpu(q->td->latency_buckets[WRITE]);
	kfree(q->td);
}

void blk_throtl_register_queue(struct request_queue *q)
{
	struct throtl_data *td;
	int i;

	td = q->td;
	BUG_ON(!td);

	if (blk_queue_nonrot(q)) {
		td->throtl_slice = DFL_THROTL_SLICE_SSD;
		td->filtered_latency = LATENCY_FILTERED_SSD;
	} else {
		td->throtl_slice = DFL_THROTL_SLICE_HD;
		td->filtered_latency = LATENCY_FILTERED_HD;
		for (i = 0; i < LATENCY_BUCKET_SIZE; i++) {
			td->avg_buckets[READ][i].latency = DFL_HD_BASELINE_LATENCY;
			td->avg_buckets[WRITE][i].latency = DFL_HD_BASELINE_LATENCY;
		}
	}
#ifndef CONFIG_BLK_DEV_THROTTLING_LOW
	/* if no low limit, use previous default */
	td->throtl_slice = DFL_THROTL_SLICE_HD;
#endif

	td->track_bio_latency = !queue_is_rq_based(q);
	if (!td->track_bio_latency)
		blk_stat_enable_accounting(q);
}

#ifdef CONFIG_BLK_DEV_THROTTLING_LOW
ssize_t blk_throtl_sample_time_show(struct request_queue *q, char *page)
{
	if (!q->td)
		return -EINVAL;
	return sprintf(page, "%u\n", jiffies_to_msecs(q->td->throtl_slice));
}

ssize_t blk_throtl_sample_time_store(struct request_queue *q,
	const char *page, size_t count)
{
	unsigned long v;
	unsigned long t;

	if (!q->td)
		return -EINVAL;
	if (kstrtoul(page, 10, &v))
		return -EINVAL;
	t = msecs_to_jiffies(v);
	if (t == 0 || t > MAX_THROTL_SLICE)
		return -EINVAL;
	q->td->throtl_slice = t;
	return count;
}
#endif

static int __init throtl_init(void)
{
	kthrotld_workqueue = alloc_workqueue("kthrotld", WQ_MEM_RECLAIM, 0);
	if (!kthrotld_workqueue)
		panic("Failed to create kthrotld\n");

	return blkcg_policy_register(&blkcg_policy_throtl);
}

module_init(throtl_init);<|MERGE_RESOLUTION|>--- conflicted
+++ resolved
@@ -2115,19 +2115,6 @@
 }
 #endif
 
-<<<<<<< HEAD
-static void blk_throtl_assoc_bio(struct throtl_grp *tg, struct bio *bio)
-{
-#ifdef CONFIG_BLK_DEV_THROTTLING_LOW
-	/* fallback to root_blkg if we fail to get a blkg ref */
-	if (bio->bi_css && (bio_associate_blkg(bio, tg_to_blkg(tg)) == -ENODEV))
-		bio_associate_blkg(bio, bio->bi_disk->queue->root_blkg);
-	bio_issue_init(&bio->bi_issue, bio_sectors(bio));
-#endif
-}
-
-=======
->>>>>>> 0fd79184
 bool blk_throtl_bio(struct request_queue *q, struct blkcg_gq *blkg,
 		    struct bio *bio)
 {
