--- conflicted
+++ resolved
@@ -75,24 +75,6 @@
 int io_sqe_files_register(struct io_ring_ctx *ctx, void __user *arg,
 			  unsigned nr_args, u64 __user *tags);
 
-<<<<<<< HEAD
-int __io_scm_file_account(struct io_ring_ctx *ctx, struct file *file);
-
-static inline bool io_file_need_scm(struct file *filp)
-{
-	return false;
-}
-
-static inline int io_scm_file_account(struct io_ring_ctx *ctx,
-				      struct file *file)
-{
-	if (likely(!io_file_need_scm(file)))
-		return 0;
-	return __io_scm_file_account(ctx, file);
-}
-
-=======
->>>>>>> 6ff1407e
 int io_register_files_update(struct io_ring_ctx *ctx, void __user *arg,
 			     unsigned nr_args);
 int io_register_rsrc_update(struct io_ring_ctx *ctx, void __user *arg,
