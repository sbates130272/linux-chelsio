VERSION = 4
PATCHLEVEL = 11
SUBLEVEL = 0
<<<<<<< HEAD
EXTRAVERSION = -rc6
=======
EXTRAVERSION = -rc7
>>>>>>> c2a9c7ab
NAME = Fearless Coyote

# *DOCUMENTATION*
# To see a list of typical targets execute "make help"
# More info can be located in ./README
# Comments in this file are targeted only to the developer, do not
# expect to learn how to build the kernel reading this file.

# o Do not use make's built-in rules and variables
#   (this increases performance and avoids hard-to-debug behaviour);
# o Look for make include files relative to root of kernel src
MAKEFLAGS += -rR --include-dir=$(CURDIR)

# Avoid funny character set dependencies
unexport LC_ALL
LC_COLLATE=C
LC_NUMERIC=C
export LC_COLLATE LC_NUMERIC

# Avoid interference with shell env settings
unexport GREP_OPTIONS

# We are using a recursive build, so we need to do a little thinking
# to get the ordering right.
#
# Most importantly: sub-Makefiles should only ever modify files in
# their own directory. If in some directory we have a dependency on
# a file in another dir (which doesn't happen often, but it's often
# unavoidable when linking the built-in.o targets which finally
# turn into vmlinux), we will call a sub make in that other dir, and
# after that we are sure that everything which is in that other dir
# is now up to date.
#
# The only cases where we need to modify files which have global
# effects are thus separated out and done before the recursive
# descending is started. They are now explicitly listed as the
# prepare rule.

# Beautify output
# ---------------------------------------------------------------------------
#
# Normally, we echo the whole command before executing it. By making
# that echo $($(quiet)$(cmd)), we now have the possibility to set
# $(quiet) to choose other forms of output instead, e.g.
#
#         quiet_cmd_cc_o_c = Compiling $(RELDIR)/$@
#         cmd_cc_o_c       = $(CC) $(c_flags) -c -o $@ $<
#
# If $(quiet) is empty, the whole command will be printed.
# If it is set to "quiet_", only the short version will be printed.
# If it is set to "silent_", nothing will be printed at all, since
# the variable $(silent_cmd_cc_o_c) doesn't exist.
#
# A simple variant is to prefix commands with $(Q) - that's useful
# for commands that shall be hidden in non-verbose mode.
#
#	$(Q)ln $@ :<
#
# If KBUILD_VERBOSE equals 0 then the above command will be hidden.
# If KBUILD_VERBOSE equals 1 then the above command is displayed.
#
# To put more focus on warnings, be less verbose as default
# Use 'make V=1' to see the full commands

ifeq ("$(origin V)", "command line")
  KBUILD_VERBOSE = $(V)
endif
ifndef KBUILD_VERBOSE
  KBUILD_VERBOSE = 0
endif

ifeq ($(KBUILD_VERBOSE),1)
  quiet =
  Q =
else
  quiet=quiet_
  Q = @
endif

# If the user is running make -s (silent mode), suppress echoing of
# commands

ifneq ($(filter 4.%,$(MAKE_VERSION)),)	# make-4
ifneq ($(filter %s ,$(firstword x$(MAKEFLAGS))),)
  quiet=silent_
  tools_silent=s
endif
else					# make-3.8x
ifneq ($(filter s% -s%,$(MAKEFLAGS)),)
  quiet=silent_
  tools_silent=-s
endif
endif

export quiet Q KBUILD_VERBOSE

# kbuild supports saving output files in a separate directory.
# To locate output files in a separate directory two syntaxes are supported.
# In both cases the working directory must be the root of the kernel src.
# 1) O=
# Use "make O=dir/to/store/output/files/"
#
# 2) Set KBUILD_OUTPUT
# Set the environment variable KBUILD_OUTPUT to point to the directory
# where the output files shall be placed.
# export KBUILD_OUTPUT=dir/to/store/output/files/
# make
#
# The O= assignment takes precedence over the KBUILD_OUTPUT environment
# variable.

# KBUILD_SRC is set on invocation of make in OBJ directory
# KBUILD_SRC is not intended to be used by the regular user (for now)
ifeq ($(KBUILD_SRC),)

# OK, Make called in directory where kernel src resides
# Do we want to locate output files in a separate directory?
ifeq ("$(origin O)", "command line")
  KBUILD_OUTPUT := $(O)
endif

# That's our default target when none is given on the command line
PHONY := _all
_all:

# Cancel implicit rules on top Makefile
$(CURDIR)/Makefile Makefile: ;

ifneq ($(words $(subst :, ,$(CURDIR))), 1)
  $(error main directory cannot contain spaces nor colons)
endif

ifneq ($(KBUILD_OUTPUT),)
# Invoke a second make in the output directory, passing relevant variables
# check that the output directory actually exists
saved-output := $(KBUILD_OUTPUT)
KBUILD_OUTPUT := $(shell mkdir -p $(KBUILD_OUTPUT) && cd $(KBUILD_OUTPUT) \
								&& /bin/pwd)
$(if $(KBUILD_OUTPUT),, \
     $(error failed to create output directory "$(saved-output)"))

PHONY += $(MAKECMDGOALS) sub-make

$(filter-out _all sub-make $(CURDIR)/Makefile, $(MAKECMDGOALS)) _all: sub-make
	@:

sub-make:
	$(Q)$(MAKE) -C $(KBUILD_OUTPUT) KBUILD_SRC=$(CURDIR) \
	-f $(CURDIR)/Makefile $(filter-out _all sub-make,$(MAKECMDGOALS))

# Leave processing to above invocation of make
skip-makefile := 1
endif # ifneq ($(KBUILD_OUTPUT),)
endif # ifeq ($(KBUILD_SRC),)

# We process the rest of the Makefile if this is the final invocation of make
ifeq ($(skip-makefile),)

# Do not print "Entering directory ...",
# but we want to display it when entering to the output directory
# so that IDEs/editors are able to understand relative filenames.
MAKEFLAGS += --no-print-directory

# Call a source code checker (by default, "sparse") as part of the
# C compilation.
#
# Use 'make C=1' to enable checking of only re-compiled files.
# Use 'make C=2' to enable checking of *all* source files, regardless
# of whether they are re-compiled or not.
#
# See the file "Documentation/sparse.txt" for more details, including
# where to get the "sparse" utility.

ifeq ("$(origin C)", "command line")
  KBUILD_CHECKSRC = $(C)
endif
ifndef KBUILD_CHECKSRC
  KBUILD_CHECKSRC = 0
endif

# Use make M=dir to specify directory of external module to build
# Old syntax make ... SUBDIRS=$PWD is still supported
# Setting the environment variable KBUILD_EXTMOD take precedence
ifdef SUBDIRS
  KBUILD_EXTMOD ?= $(SUBDIRS)
endif

ifeq ("$(origin M)", "command line")
  KBUILD_EXTMOD := $(M)
endif

# If building an external module we do not care about the all: rule
# but instead _all depend on modules
PHONY += all
ifeq ($(KBUILD_EXTMOD),)
_all: all
else
_all: modules
endif

ifeq ($(KBUILD_SRC),)
        # building in the source tree
        srctree := .
else
        ifeq ($(KBUILD_SRC)/,$(dir $(CURDIR)))
                # building in a subdirectory of the source tree
                srctree := ..
        else
                srctree := $(KBUILD_SRC)
        endif
endif
objtree		:= .
src		:= $(srctree)
obj		:= $(objtree)

VPATH		:= $(srctree)$(if $(KBUILD_EXTMOD),:$(KBUILD_EXTMOD))

export srctree objtree VPATH

# SUBARCH tells the usermode build what the underlying arch is.  That is set
# first, and if a usermode build is happening, the "ARCH=um" on the command
# line overrides the setting of ARCH below.  If a native build is happening,
# then ARCH is assigned, getting whatever value it gets normally, and
# SUBARCH is subsequently ignored.

SUBARCH := $(shell uname -m | sed -e s/i.86/x86/ -e s/x86_64/x86/ \
				  -e s/sun4u/sparc64/ \
				  -e s/arm.*/arm/ -e s/sa110/arm/ \
				  -e s/s390x/s390/ -e s/parisc64/parisc/ \
				  -e s/ppc.*/powerpc/ -e s/mips.*/mips/ \
				  -e s/sh[234].*/sh/ -e s/aarch64.*/arm64/ )

# Cross compiling and selecting different set of gcc/bin-utils
# ---------------------------------------------------------------------------
#
# When performing cross compilation for other architectures ARCH shall be set
# to the target architecture. (See arch/* for the possibilities).
# ARCH can be set during invocation of make:
# make ARCH=ia64
# Another way is to have ARCH set in the environment.
# The default ARCH is the host where make is executed.

# CROSS_COMPILE specify the prefix used for all executables used
# during compilation. Only gcc and related bin-utils executables
# are prefixed with $(CROSS_COMPILE).
# CROSS_COMPILE can be set on the command line
# make CROSS_COMPILE=ia64-linux-
# Alternatively CROSS_COMPILE can be set in the environment.
# A third alternative is to store a setting in .config so that plain
# "make" in the configured kernel build directory always uses that.
# Default value for CROSS_COMPILE is not to prefix executables
# Note: Some architectures assign CROSS_COMPILE in their arch/*/Makefile
ARCH		?= $(SUBARCH)
CROSS_COMPILE	?= $(CONFIG_CROSS_COMPILE:"%"=%)

# Architecture as present in compile.h
UTS_MACHINE 	:= $(ARCH)
SRCARCH 	:= $(ARCH)

# Additional ARCH settings for x86
ifeq ($(ARCH),i386)
        SRCARCH := x86
endif
ifeq ($(ARCH),x86_64)
        SRCARCH := x86
endif

# Additional ARCH settings for sparc
ifeq ($(ARCH),sparc32)
       SRCARCH := sparc
endif
ifeq ($(ARCH),sparc64)
       SRCARCH := sparc
endif

# Additional ARCH settings for sh
ifeq ($(ARCH),sh64)
       SRCARCH := sh
endif

# Additional ARCH settings for tile
ifeq ($(ARCH),tilepro)
       SRCARCH := tile
endif
ifeq ($(ARCH),tilegx)
       SRCARCH := tile
endif

# Where to locate arch specific headers
hdr-arch  := $(SRCARCH)

KCONFIG_CONFIG	?= .config
export KCONFIG_CONFIG

# SHELL used by kbuild
CONFIG_SHELL := $(shell if [ -x "$$BASH" ]; then echo $$BASH; \
	  else if [ -x /bin/bash ]; then echo /bin/bash; \
	  else echo sh; fi ; fi)

HOSTCC       = gcc
HOSTCXX      = g++
HOSTCFLAGS   = -Wall -Wmissing-prototypes -Wstrict-prototypes -O2 -fomit-frame-pointer -std=gnu89
HOSTCXXFLAGS = -O2

ifeq ($(shell $(HOSTCC) -v 2>&1 | grep -c "clang version"), 1)
HOSTCFLAGS  += -Wno-unused-value -Wno-unused-parameter \
		-Wno-missing-field-initializers -fno-delete-null-pointer-checks
endif

# Decide whether to build built-in, modular, or both.
# Normally, just do built-in.

KBUILD_MODULES :=
KBUILD_BUILTIN := 1

# If we have only "make modules", don't compile built-in objects.
# When we're building modules with modversions, we need to consider
# the built-in objects during the descend as well, in order to
# make sure the checksums are up to date before we record them.

ifeq ($(MAKECMDGOALS),modules)
  KBUILD_BUILTIN := $(if $(CONFIG_MODVERSIONS),1)
endif

# If we have "make <whatever> modules", compile modules
# in addition to whatever we do anyway.
# Just "make" or "make all" shall build modules as well

ifneq ($(filter all _all modules,$(MAKECMDGOALS)),)
  KBUILD_MODULES := 1
endif

ifeq ($(MAKECMDGOALS),)
  KBUILD_MODULES := 1
endif

export KBUILD_MODULES KBUILD_BUILTIN
export KBUILD_CHECKSRC KBUILD_SRC KBUILD_EXTMOD

# We need some generic definitions (do not try to remake the file).
scripts/Kbuild.include: ;
include scripts/Kbuild.include

# Make variables (CC, etc...)
AS		= $(CROSS_COMPILE)as
LD		= $(CROSS_COMPILE)ld
CC		= $(CROSS_COMPILE)gcc
CPP		= $(CC) -E
AR		= $(CROSS_COMPILE)ar
NM		= $(CROSS_COMPILE)nm
STRIP		= $(CROSS_COMPILE)strip
OBJCOPY		= $(CROSS_COMPILE)objcopy
OBJDUMP		= $(CROSS_COMPILE)objdump
AWK		= awk
GENKSYMS	= scripts/genksyms/genksyms
INSTALLKERNEL  := installkernel
DEPMOD		= /sbin/depmod
PERL		= perl
PYTHON		= python
CHECK		= sparse

CHECKFLAGS     := -D__linux__ -Dlinux -D__STDC__ -Dunix -D__unix__ \
		  -Wbitwise -Wno-return-void $(CF)
NOSTDINC_FLAGS  =
CFLAGS_MODULE   =
AFLAGS_MODULE   =
LDFLAGS_MODULE  =
CFLAGS_KERNEL	=
AFLAGS_KERNEL	=
LDFLAGS_vmlinux =
CFLAGS_GCOV	:= -fprofile-arcs -ftest-coverage -fno-tree-loop-im $(call cc-disable-warning,maybe-uninitialized,)
CFLAGS_KCOV	:= $(call cc-option,-fsanitize-coverage=trace-pc,)


# Use USERINCLUDE when you must reference the UAPI directories only.
USERINCLUDE    := \
		-I$(srctree)/arch/$(hdr-arch)/include/uapi \
		-I$(objtree)/arch/$(hdr-arch)/include/generated/uapi \
		-I$(srctree)/include/uapi \
		-I$(objtree)/include/generated/uapi \
                -include $(srctree)/include/linux/kconfig.h

# Use LINUXINCLUDE when you must reference the include/ directory.
# Needed to be compatible with the O= option
LINUXINCLUDE    := \
		-I$(srctree)/arch/$(hdr-arch)/include \
		-I$(objtree)/arch/$(hdr-arch)/include/generated/uapi \
		-I$(objtree)/arch/$(hdr-arch)/include/generated \
		$(if $(KBUILD_SRC), -I$(srctree)/include) \
		-I$(objtree)/include

LINUXINCLUDE	+= $(filter-out $(LINUXINCLUDE),$(USERINCLUDE))

KBUILD_CPPFLAGS := -D__KERNEL__

KBUILD_CFLAGS   := -Wall -Wundef -Wstrict-prototypes -Wno-trigraphs \
		   -fno-strict-aliasing -fno-common \
		   -Werror-implicit-function-declaration \
		   -Wno-format-security \
		   -std=gnu89 $(call cc-option,-fno-PIE)


KBUILD_AFLAGS_KERNEL :=
KBUILD_CFLAGS_KERNEL :=
KBUILD_AFLAGS   := -D__ASSEMBLY__ $(call cc-option,-fno-PIE)
KBUILD_AFLAGS_MODULE  := -DMODULE
KBUILD_CFLAGS_MODULE  := -DMODULE
KBUILD_LDFLAGS_MODULE := -T $(srctree)/scripts/module-common.lds

# Read KERNELRELEASE from include/config/kernel.release (if it exists)
KERNELRELEASE = $(shell cat include/config/kernel.release 2> /dev/null)
KERNELVERSION = $(VERSION)$(if $(PATCHLEVEL),.$(PATCHLEVEL)$(if $(SUBLEVEL),.$(SUBLEVEL)))$(EXTRAVERSION)

export VERSION PATCHLEVEL SUBLEVEL KERNELRELEASE KERNELVERSION
export ARCH SRCARCH CONFIG_SHELL HOSTCC HOSTCFLAGS CROSS_COMPILE AS LD CC
export CPP AR NM STRIP OBJCOPY OBJDUMP
export MAKE AWK GENKSYMS INSTALLKERNEL PERL PYTHON UTS_MACHINE
export HOSTCXX HOSTCXXFLAGS LDFLAGS_MODULE CHECK CHECKFLAGS

export KBUILD_CPPFLAGS NOSTDINC_FLAGS LINUXINCLUDE OBJCOPYFLAGS LDFLAGS
export KBUILD_CFLAGS CFLAGS_KERNEL CFLAGS_MODULE CFLAGS_GCOV CFLAGS_KCOV CFLAGS_KASAN CFLAGS_UBSAN
export KBUILD_AFLAGS AFLAGS_KERNEL AFLAGS_MODULE
export KBUILD_AFLAGS_MODULE KBUILD_CFLAGS_MODULE KBUILD_LDFLAGS_MODULE
export KBUILD_AFLAGS_KERNEL KBUILD_CFLAGS_KERNEL
export KBUILD_ARFLAGS

# When compiling out-of-tree modules, put MODVERDIR in the module
# tree rather than in the kernel tree. The kernel tree might
# even be read-only.
export MODVERDIR := $(if $(KBUILD_EXTMOD),$(firstword $(KBUILD_EXTMOD))/).tmp_versions

# Files to ignore in find ... statements

export RCS_FIND_IGNORE := \( -name SCCS -o -name BitKeeper -o -name .svn -o    \
			  -name CVS -o -name .pc -o -name .hg -o -name .git \) \
			  -prune -o
export RCS_TAR_IGNORE := --exclude SCCS --exclude BitKeeper --exclude .svn \
			 --exclude CVS --exclude .pc --exclude .hg --exclude .git

# ===========================================================================
# Rules shared between *config targets and build targets

# Basic helpers built in scripts/
PHONY += scripts_basic
scripts_basic:
	$(Q)$(MAKE) $(build)=scripts/basic
	$(Q)rm -f .tmp_quiet_recordmcount

# To avoid any implicit rule to kick in, define an empty command.
scripts/basic/%: scripts_basic ;

PHONY += outputmakefile
# outputmakefile generates a Makefile in the output directory, if using a
# separate output directory. This allows convenient use of make in the
# output directory.
outputmakefile:
ifneq ($(KBUILD_SRC),)
	$(Q)ln -fsn $(srctree) source
	$(Q)$(CONFIG_SHELL) $(srctree)/scripts/mkmakefile \
	    $(srctree) $(objtree) $(VERSION) $(PATCHLEVEL)
endif

# Support for using generic headers in asm-generic
PHONY += asm-generic
asm-generic:
	$(Q)$(MAKE) -f $(srctree)/scripts/Makefile.asm-generic \
	            src=asm obj=arch/$(SRCARCH)/include/generated/asm
	$(Q)$(MAKE) -f $(srctree)/scripts/Makefile.asm-generic \
	            src=uapi/asm obj=arch/$(SRCARCH)/include/generated/uapi/asm

# To make sure we do not include .config for any of the *config targets
# catch them early, and hand them over to scripts/kconfig/Makefile
# It is allowed to specify more targets when calling make, including
# mixing *config targets and build targets.
# For example 'make oldconfig all'.
# Detect when mixed targets is specified, and make a second invocation
# of make so .config is not included in this case either (for *config).

version_h := include/generated/uapi/linux/version.h
old_version_h := include/linux/version.h

no-dot-config-targets := clean mrproper distclean \
			 cscope gtags TAGS tags help% %docs check% coccicheck \
			 $(version_h) headers_% archheaders archscripts \
			 kernelversion %src-pkg

config-targets := 0
mixed-targets  := 0
dot-config     := 1

ifneq ($(filter $(no-dot-config-targets), $(MAKECMDGOALS)),)
	ifeq ($(filter-out $(no-dot-config-targets), $(MAKECMDGOALS)),)
		dot-config := 0
	endif
endif

ifeq ($(KBUILD_EXTMOD),)
        ifneq ($(filter config %config,$(MAKECMDGOALS)),)
                config-targets := 1
                ifneq ($(words $(MAKECMDGOALS)),1)
                        mixed-targets := 1
                endif
        endif
endif
# install and module_install need also be processed one by one
ifneq ($(filter install,$(MAKECMDGOALS)),)
        ifneq ($(filter modules_install,$(MAKECMDGOALS)),)
	        mixed-targets := 1
        endif
endif

ifeq ($(mixed-targets),1)
# ===========================================================================
# We're called with mixed targets (*config and build targets).
# Handle them one by one.

PHONY += $(MAKECMDGOALS) __build_one_by_one

$(filter-out __build_one_by_one, $(MAKECMDGOALS)): __build_one_by_one
	@:

__build_one_by_one:
	$(Q)set -e; \
	for i in $(MAKECMDGOALS); do \
		$(MAKE) -f $(srctree)/Makefile $$i; \
	done

else
ifeq ($(config-targets),1)
# ===========================================================================
# *config targets only - make sure prerequisites are updated, and descend
# in scripts/kconfig to make the *config target

# Read arch specific Makefile to set KBUILD_DEFCONFIG as needed.
# KBUILD_DEFCONFIG may point out an alternative default configuration
# used for 'make defconfig'
include arch/$(SRCARCH)/Makefile
export KBUILD_DEFCONFIG KBUILD_KCONFIG

config: scripts_basic outputmakefile FORCE
	$(Q)$(MAKE) $(build)=scripts/kconfig $@

%config: scripts_basic outputmakefile FORCE
	$(Q)$(MAKE) $(build)=scripts/kconfig $@

else
# ===========================================================================
# Build targets only - this includes vmlinux, arch specific targets, clean
# targets and others. In general all targets except *config targets.

ifeq ($(KBUILD_EXTMOD),)
# Additional helpers built in scripts/
# Carefully list dependencies so we do not try to build scripts twice
# in parallel
PHONY += scripts
scripts: scripts_basic include/config/auto.conf include/config/tristate.conf \
	 asm-generic gcc-plugins
	$(Q)$(MAKE) $(build)=$(@)

# Objects we will link into vmlinux / subdirs we need to visit
init-y		:= init/
drivers-y	:= drivers/ sound/ firmware/
net-y		:= net/
libs-y		:= lib/
core-y		:= usr/
virt-y		:= virt/
endif # KBUILD_EXTMOD

ifeq ($(dot-config),1)
# Read in config
-include include/config/auto.conf

ifeq ($(KBUILD_EXTMOD),)
# Read in dependencies to all Kconfig* files, make sure to run
# oldconfig if changes are detected.
-include include/config/auto.conf.cmd

# To avoid any implicit rule to kick in, define an empty command
$(KCONFIG_CONFIG) include/config/auto.conf.cmd: ;

# If .config is newer than include/config/auto.conf, someone tinkered
# with it and forgot to run make oldconfig.
# if auto.conf.cmd is missing then we are probably in a cleaned tree so
# we execute the config step to be sure to catch updated Kconfig files
include/config/%.conf: $(KCONFIG_CONFIG) include/config/auto.conf.cmd
	$(Q)$(MAKE) -f $(srctree)/Makefile silentoldconfig
else
# external modules needs include/generated/autoconf.h and include/config/auto.conf
# but do not care if they are up-to-date. Use auto.conf to trigger the test
PHONY += include/config/auto.conf

include/config/auto.conf:
	$(Q)test -e include/generated/autoconf.h -a -e $@ || (		\
	echo >&2;							\
	echo >&2 "  ERROR: Kernel configuration is invalid.";		\
	echo >&2 "         include/generated/autoconf.h or $@ are missing.";\
	echo >&2 "         Run 'make oldconfig && make prepare' on kernel src to fix it.";	\
	echo >&2 ;							\
	/bin/false)

endif # KBUILD_EXTMOD

else
# Dummy target needed, because used as prerequisite
include/config/auto.conf: ;
endif # $(dot-config)

# For the kernel to actually contain only the needed exported symbols,
# we have to build modules as well to determine what those symbols are.
# (this can be evaluated only once include/config/auto.conf has been included)
ifdef CONFIG_TRIM_UNUSED_KSYMS
  KBUILD_MODULES := 1
endif

# The all: target is the default when no target is given on the
# command line.
# This allow a user to issue only 'make' to build a kernel including modules
# Defaults to vmlinux, but the arch makefile usually adds further targets
all: vmlinux

# The arch Makefile can set ARCH_{CPP,A,C}FLAGS to override the default
# values of the respective KBUILD_* variables
ARCH_CPPFLAGS :=
ARCH_AFLAGS :=
ARCH_CFLAGS :=
include arch/$(SRCARCH)/Makefile

KBUILD_CFLAGS	+= $(call cc-option,-fno-delete-null-pointer-checks,)
KBUILD_CFLAGS	+= $(call cc-disable-warning,frame-address,)

ifdef CONFIG_LD_DEAD_CODE_DATA_ELIMINATION
KBUILD_CFLAGS	+= $(call cc-option,-ffunction-sections,)
KBUILD_CFLAGS	+= $(call cc-option,-fdata-sections,)
endif

ifdef CONFIG_CC_OPTIMIZE_FOR_SIZE
KBUILD_CFLAGS	+= -Os $(call cc-disable-warning,maybe-uninitialized,)
else
ifdef CONFIG_PROFILE_ALL_BRANCHES
KBUILD_CFLAGS	+= -O2 $(call cc-disable-warning,maybe-uninitialized,)
else
KBUILD_CFLAGS   += -O2
endif
endif

KBUILD_CFLAGS += $(call cc-ifversion, -lt, 0409, \
			$(call cc-disable-warning,maybe-uninitialized,))

# Tell gcc to never replace conditional load with a non-conditional one
KBUILD_CFLAGS	+= $(call cc-option,--param=allow-store-data-races=0)

# check for 'asm goto'
ifeq ($(shell $(CONFIG_SHELL) $(srctree)/scripts/gcc-goto.sh $(CC) $(KBUILD_CFLAGS)), y)
	KBUILD_CFLAGS += -DCC_HAVE_ASM_GOTO
	KBUILD_AFLAGS += -DCC_HAVE_ASM_GOTO
endif

include scripts/Makefile.gcc-plugins

ifdef CONFIG_READABLE_ASM
# Disable optimizations that make assembler listings hard to read.
# reorder blocks reorders the control in the function
# ipa clone creates specialized cloned functions
# partial inlining inlines only parts of functions
KBUILD_CFLAGS += $(call cc-option,-fno-reorder-blocks,) \
                 $(call cc-option,-fno-ipa-cp-clone,) \
                 $(call cc-option,-fno-partial-inlining)
endif

ifneq ($(CONFIG_FRAME_WARN),0)
KBUILD_CFLAGS += $(call cc-option,-Wframe-larger-than=${CONFIG_FRAME_WARN})
endif

# This selects the stack protector compiler flag. Testing it is delayed
# until after .config has been reprocessed, in the prepare-compiler-check
# target.
ifdef CONFIG_CC_STACKPROTECTOR_REGULAR
  stackp-flag := -fstack-protector
  stackp-name := REGULAR
else
ifdef CONFIG_CC_STACKPROTECTOR_STRONG
  stackp-flag := -fstack-protector-strong
  stackp-name := STRONG
else
  # Force off for distro compilers that enable stack protector by default.
  stackp-flag := $(call cc-option, -fno-stack-protector)
endif
endif
# Find arch-specific stack protector compiler sanity-checking script.
ifdef CONFIG_CC_STACKPROTECTOR
  stackp-path := $(srctree)/scripts/gcc-$(SRCARCH)_$(BITS)-has-stack-protector.sh
  stackp-check := $(wildcard $(stackp-path))
endif
KBUILD_CFLAGS += $(stackp-flag)

ifeq ($(cc-name),clang)
KBUILD_CPPFLAGS += $(call cc-option,-Qunused-arguments,)
KBUILD_CPPFLAGS += $(call cc-option,-Wno-unknown-warning-option,)
KBUILD_CFLAGS += $(call cc-disable-warning, unused-variable)
KBUILD_CFLAGS += $(call cc-disable-warning, format-invalid-specifier)
KBUILD_CFLAGS += $(call cc-disable-warning, gnu)
# Quiet clang warning: comparison of unsigned expression < 0 is always false
KBUILD_CFLAGS += $(call cc-disable-warning, tautological-compare)
# CLANG uses a _MergedGlobals as optimization, but this breaks modpost, as the
# source of a reference will be _MergedGlobals and not on of the whitelisted names.
# See modpost pattern 2
KBUILD_CFLAGS += $(call cc-option, -mno-global-merge,)
KBUILD_CFLAGS += $(call cc-option, -fcatch-undefined-behavior)
else

# These warnings generated too much noise in a regular build.
# Use make W=1 to enable them (see scripts/Makefile.build)
KBUILD_CFLAGS += $(call cc-disable-warning, unused-but-set-variable)
KBUILD_CFLAGS += $(call cc-disable-warning, unused-const-variable)
endif

ifdef CONFIG_FRAME_POINTER
KBUILD_CFLAGS	+= -fno-omit-frame-pointer -fno-optimize-sibling-calls
else
# Some targets (ARM with Thumb2, for example), can't be built with frame
# pointers.  For those, we don't have FUNCTION_TRACER automatically
# select FRAME_POINTER.  However, FUNCTION_TRACER adds -pg, and this is
# incompatible with -fomit-frame-pointer with current GCC, so we don't use
# -fomit-frame-pointer with FUNCTION_TRACER.
ifndef CONFIG_FUNCTION_TRACER
KBUILD_CFLAGS	+= -fomit-frame-pointer
endif
endif

KBUILD_CFLAGS   += $(call cc-option, -fno-var-tracking-assignments)

ifdef CONFIG_DEBUG_INFO
ifdef CONFIG_DEBUG_INFO_SPLIT
KBUILD_CFLAGS   += $(call cc-option, -gsplit-dwarf, -g)
else
KBUILD_CFLAGS	+= -g
endif
KBUILD_AFLAGS	+= -Wa,-gdwarf-2
endif
ifdef CONFIG_DEBUG_INFO_DWARF4
KBUILD_CFLAGS	+= $(call cc-option, -gdwarf-4,)
endif

ifdef CONFIG_DEBUG_INFO_REDUCED
KBUILD_CFLAGS 	+= $(call cc-option, -femit-struct-debug-baseonly) \
		   $(call cc-option,-fno-var-tracking)
endif

ifdef CONFIG_FUNCTION_TRACER
ifndef CC_FLAGS_FTRACE
CC_FLAGS_FTRACE := -pg
endif
export CC_FLAGS_FTRACE
ifdef CONFIG_HAVE_FENTRY
CC_USING_FENTRY	:= $(call cc-option, -mfentry -DCC_USING_FENTRY)
endif
KBUILD_CFLAGS	+= $(CC_FLAGS_FTRACE) $(CC_USING_FENTRY)
KBUILD_AFLAGS	+= $(CC_USING_FENTRY)
ifdef CONFIG_DYNAMIC_FTRACE
	ifdef CONFIG_HAVE_C_RECORDMCOUNT
		BUILD_C_RECORDMCOUNT := y
		export BUILD_C_RECORDMCOUNT
	endif
endif
endif

# We trigger additional mismatches with less inlining
ifdef CONFIG_DEBUG_SECTION_MISMATCH
KBUILD_CFLAGS += $(call cc-option, -fno-inline-functions-called-once)
endif

# arch Makefile may override CC so keep this after arch Makefile is included
NOSTDINC_FLAGS += -nostdinc -isystem $(shell $(CC) -print-file-name=include)
CHECKFLAGS     += $(NOSTDINC_FLAGS)

# warn about C99 declaration after statement
KBUILD_CFLAGS += $(call cc-option,-Wdeclaration-after-statement,)

# disable pointer signed / unsigned warnings in gcc 4.0
KBUILD_CFLAGS += $(call cc-disable-warning, pointer-sign)

# disable invalid "can't wrap" optimizations for signed / pointers
KBUILD_CFLAGS	+= $(call cc-option,-fno-strict-overflow)

# conserve stack if available
KBUILD_CFLAGS   += $(call cc-option,-fconserve-stack)

# disallow errors like 'EXPORT_GPL(foo);' with missing header
KBUILD_CFLAGS   += $(call cc-option,-Werror=implicit-int)

# require functions to have arguments in prototypes, not empty 'int foo()'
KBUILD_CFLAGS   += $(call cc-option,-Werror=strict-prototypes)

# Prohibit date/time macros, which would make the build non-deterministic
KBUILD_CFLAGS   += $(call cc-option,-Werror=date-time)

# enforce correct pointer usage
KBUILD_CFLAGS   += $(call cc-option,-Werror=incompatible-pointer-types)

# use the deterministic mode of AR if available
KBUILD_ARFLAGS := $(call ar-option,D)

include scripts/Makefile.kasan
include scripts/Makefile.extrawarn
include scripts/Makefile.ubsan

# Add any arch overrides and user supplied CPPFLAGS, AFLAGS and CFLAGS as the
# last assignments
KBUILD_CPPFLAGS += $(ARCH_CPPFLAGS) $(KCPPFLAGS)
KBUILD_AFLAGS   += $(ARCH_AFLAGS)   $(KAFLAGS)
KBUILD_CFLAGS   += $(ARCH_CFLAGS)   $(KCFLAGS)

# Use --build-id when available.
LDFLAGS_BUILD_ID = $(patsubst -Wl$(comma)%,%,\
			      $(call cc-ldoption, -Wl$(comma)--build-id,))
KBUILD_LDFLAGS_MODULE += $(LDFLAGS_BUILD_ID)
LDFLAGS_vmlinux += $(LDFLAGS_BUILD_ID)

ifdef CONFIG_LD_DEAD_CODE_DATA_ELIMINATION
LDFLAGS_vmlinux	+= $(call ld-option, --gc-sections,)
endif

ifeq ($(CONFIG_STRIP_ASM_SYMS),y)
LDFLAGS_vmlinux	+= $(call ld-option, -X,)
endif

# Default kernel image to build when no specific target is given.
# KBUILD_IMAGE may be overruled on the command line or
# set in the environment
# Also any assignments in arch/$(ARCH)/Makefile take precedence over
# this default value
export KBUILD_IMAGE ?= vmlinux

#
# INSTALL_PATH specifies where to place the updated kernel and system map
# images. Default is /boot, but you can set it to other values
export	INSTALL_PATH ?= /boot

#
# INSTALL_DTBS_PATH specifies a prefix for relocations required by build roots.
# Like INSTALL_MOD_PATH, it isn't defined in the Makefile, but can be passed as
# an argument if needed. Otherwise it defaults to the kernel install path
#
export INSTALL_DTBS_PATH ?= $(INSTALL_PATH)/dtbs/$(KERNELRELEASE)

#
# INSTALL_MOD_PATH specifies a prefix to MODLIB for module directory
# relocations required by build roots.  This is not defined in the
# makefile but the argument can be passed to make if needed.
#

MODLIB	= $(INSTALL_MOD_PATH)/lib/modules/$(KERNELRELEASE)
export MODLIB

#
# INSTALL_MOD_STRIP, if defined, will cause modules to be
# stripped after they are installed.  If INSTALL_MOD_STRIP is '1', then
# the default option --strip-debug will be used.  Otherwise,
# INSTALL_MOD_STRIP value will be used as the options to the strip command.

ifdef INSTALL_MOD_STRIP
ifeq ($(INSTALL_MOD_STRIP),1)
mod_strip_cmd = $(STRIP) --strip-debug
else
mod_strip_cmd = $(STRIP) $(INSTALL_MOD_STRIP)
endif # INSTALL_MOD_STRIP=1
else
mod_strip_cmd = true
endif # INSTALL_MOD_STRIP
export mod_strip_cmd

# CONFIG_MODULE_COMPRESS, if defined, will cause module to be compressed
# after they are installed in agreement with CONFIG_MODULE_COMPRESS_GZIP
# or CONFIG_MODULE_COMPRESS_XZ.

mod_compress_cmd = true
ifdef CONFIG_MODULE_COMPRESS
  ifdef CONFIG_MODULE_COMPRESS_GZIP
    mod_compress_cmd = gzip -n -f
  endif # CONFIG_MODULE_COMPRESS_GZIP
  ifdef CONFIG_MODULE_COMPRESS_XZ
    mod_compress_cmd = xz -f
  endif # CONFIG_MODULE_COMPRESS_XZ
endif # CONFIG_MODULE_COMPRESS
export mod_compress_cmd

# Select initial ramdisk compression format, default is gzip(1).
# This shall be used by the dracut(8) tool while creating an initramfs image.
#
INITRD_COMPRESS-y                  := gzip
INITRD_COMPRESS-$(CONFIG_RD_BZIP2) := bzip2
INITRD_COMPRESS-$(CONFIG_RD_LZMA)  := lzma
INITRD_COMPRESS-$(CONFIG_RD_XZ)    := xz
INITRD_COMPRESS-$(CONFIG_RD_LZO)   := lzo
INITRD_COMPRESS-$(CONFIG_RD_LZ4)   := lz4
# do not export INITRD_COMPRESS, since we didn't actually
# choose a sane default compression above.
# export INITRD_COMPRESS := $(INITRD_COMPRESS-y)

ifdef CONFIG_MODULE_SIG_ALL
$(eval $(call config_filename,MODULE_SIG_KEY))

mod_sign_cmd = scripts/sign-file $(CONFIG_MODULE_SIG_HASH) $(MODULE_SIG_KEY_SRCPREFIX)$(CONFIG_MODULE_SIG_KEY) certs/signing_key.x509
else
mod_sign_cmd = true
endif
export mod_sign_cmd

ifdef CONFIG_STACK_VALIDATION
  has_libelf := $(call try-run,\
		echo "int main() {}" | $(HOSTCC) -xc -o /dev/null -lelf -,1,0)
  ifeq ($(has_libelf),1)
    objtool_target := tools/objtool FORCE
  else
    $(warning "Cannot use CONFIG_STACK_VALIDATION, please install libelf-dev, libelf-devel or elfutils-libelf-devel")
    SKIP_STACK_VALIDATION := 1
    export SKIP_STACK_VALIDATION
  endif
endif


ifeq ($(KBUILD_EXTMOD),)
core-y		+= kernel/ certs/ mm/ fs/ ipc/ security/ crypto/ block/

vmlinux-dirs	:= $(patsubst %/,%,$(filter %/, $(init-y) $(init-m) \
		     $(core-y) $(core-m) $(drivers-y) $(drivers-m) \
		     $(net-y) $(net-m) $(libs-y) $(libs-m) $(virt-y)))

vmlinux-alldirs	:= $(sort $(vmlinux-dirs) $(patsubst %/,%,$(filter %/, \
		     $(init-) $(core-) $(drivers-) $(net-) $(libs-) $(virt-))))

init-y		:= $(patsubst %/, %/built-in.o, $(init-y))
core-y		:= $(patsubst %/, %/built-in.o, $(core-y))
drivers-y	:= $(patsubst %/, %/built-in.o, $(drivers-y))
net-y		:= $(patsubst %/, %/built-in.o, $(net-y))
libs-y1		:= $(patsubst %/, %/lib.a, $(libs-y))
libs-y2		:= $(patsubst %/, %/built-in.o, $(libs-y))
libs-y		:= $(libs-y1) $(libs-y2)
virt-y		:= $(patsubst %/, %/built-in.o, $(virt-y))

# Externally visible symbols (used by link-vmlinux.sh)
export KBUILD_VMLINUX_INIT := $(head-y) $(init-y)
export KBUILD_VMLINUX_MAIN := $(core-y) $(libs-y) $(drivers-y) $(net-y) $(virt-y)
export KBUILD_LDS          := arch/$(SRCARCH)/kernel/vmlinux.lds
export LDFLAGS_vmlinux
# used by scripts/pacmage/Makefile
export KBUILD_ALLDIRS := $(sort $(filter-out arch/%,$(vmlinux-alldirs)) arch Documentation include samples scripts tools)

vmlinux-deps := $(KBUILD_LDS) $(KBUILD_VMLINUX_INIT) $(KBUILD_VMLINUX_MAIN)

# Include targets which we want to execute sequentially if the rest of the
# kernel build went well. If CONFIG_TRIM_UNUSED_KSYMS is set, this might be
# evaluated more than once.
PHONY += vmlinux_prereq
vmlinux_prereq: $(vmlinux-deps) FORCE
ifdef CONFIG_HEADERS_CHECK
	$(Q)$(MAKE) -f $(srctree)/Makefile headers_check
endif
ifdef CONFIG_GDB_SCRIPTS
	$(Q)ln -fsn `cd $(srctree) && /bin/pwd`/scripts/gdb/vmlinux-gdb.py
endif
ifdef CONFIG_TRIM_UNUSED_KSYMS
	$(Q)$(CONFIG_SHELL) $(srctree)/scripts/adjust_autoksyms.sh \
	  "$(MAKE) -f $(srctree)/Makefile vmlinux"
endif

# standalone target for easier testing
include/generated/autoksyms.h: FORCE
	$(Q)$(CONFIG_SHELL) $(srctree)/scripts/adjust_autoksyms.sh true

ARCH_POSTLINK := $(wildcard $(srctree)/arch/$(SRCARCH)/Makefile.postlink)

# Final link of vmlinux with optional arch pass after final link
    cmd_link-vmlinux =                                                 \
	$(CONFIG_SHELL) $< $(LD) $(LDFLAGS) $(LDFLAGS_vmlinux) ;       \
	$(if $(ARCH_POSTLINK), $(MAKE) -f $(ARCH_POSTLINK) $@, true)

vmlinux: scripts/link-vmlinux.sh vmlinux_prereq $(vmlinux-deps) FORCE
	+$(call if_changed,link-vmlinux)

# Build samples along the rest of the kernel
ifdef CONFIG_SAMPLES
vmlinux-dirs += samples
endif

# The actual objects are generated when descending,
# make sure no implicit rule kicks in
$(sort $(vmlinux-deps)): $(vmlinux-dirs) ;

# Handle descending into subdirectories listed in $(vmlinux-dirs)
# Preset locale variables to speed up the build process. Limit locale
# tweaks to this spot to avoid wrong language settings when running
# make menuconfig etc.
# Error messages still appears in the original language

PHONY += $(vmlinux-dirs)
$(vmlinux-dirs): prepare scripts
	$(Q)$(MAKE) $(build)=$@

define filechk_kernel.release
	echo "$(KERNELVERSION)$$($(CONFIG_SHELL) $(srctree)/scripts/setlocalversion $(srctree))"
endef

# Store (new) KERNELRELEASE string in include/config/kernel.release
include/config/kernel.release: include/config/auto.conf FORCE
	$(call filechk,kernel.release)


# Things we need to do before we recursively start building the kernel
# or the modules are listed in "prepare".
# A multi level approach is used. prepareN is processed before prepareN-1.
# archprepare is used in arch Makefiles and when processed asm symlink,
# version.h and scripts_basic is processed / created.

# Listed in dependency order
PHONY += prepare archprepare prepare0 prepare1 prepare2 prepare3

# prepare3 is used to check if we are building in a separate output directory,
# and if so do:
# 1) Check that make has not been executed in the kernel src $(srctree)
prepare3: include/config/kernel.release
ifneq ($(KBUILD_SRC),)
	@$(kecho) '  Using $(srctree) as source for kernel'
	$(Q)if [ -f $(srctree)/.config -o -d $(srctree)/include/config ]; then \
		echo >&2 "  $(srctree) is not clean, please run 'make mrproper'"; \
		echo >&2 "  in the '$(srctree)' directory.";\
		/bin/false; \
	fi;
endif

# prepare2 creates a makefile if using a separate output directory.
# From this point forward, .config has been reprocessed, so any rules
# that need to depend on updated CONFIG_* values can be checked here.
prepare2: prepare3 prepare-compiler-check outputmakefile asm-generic

prepare1: prepare2 $(version_h) include/generated/utsrelease.h \
                   include/config/auto.conf
	$(cmd_crmodverdir)

archprepare: archheaders archscripts prepare1 scripts_basic

prepare0: archprepare gcc-plugins
	$(Q)$(MAKE) $(build)=.

# All the preparing..
prepare: prepare0 prepare-objtool

PHONY += prepare-objtool
prepare-objtool: $(objtool_target)

# Check for CONFIG flags that require compiler support. Abort the build
# after .config has been processed, but before the kernel build starts.
#
# For security-sensitive CONFIG options, we don't want to fallback and/or
# silently change which compiler flags will be used, since that leads to
# producing kernels with different security feature characteristics
# depending on the compiler used. (For example, "But I selected
# CC_STACKPROTECTOR_STRONG! Why did it build with _REGULAR?!")
PHONY += prepare-compiler-check
prepare-compiler-check: FORCE
# Make sure compiler supports requested stack protector flag.
ifdef stackp-name
  ifeq ($(call cc-option, $(stackp-flag)),)
	@echo Cannot use CONFIG_CC_STACKPROTECTOR_$(stackp-name): \
		  $(stackp-flag) not supported by compiler >&2 && exit 1
  endif
endif
# Make sure compiler does not have buggy stack-protector support.
ifdef stackp-check
  ifneq ($(shell $(CONFIG_SHELL) $(stackp-check) $(CC) $(KBUILD_CPPFLAGS) $(biarch)),y)
	@echo Cannot use CONFIG_CC_STACKPROTECTOR_$(stackp-name): \
                  $(stackp-flag) available but compiler is broken >&2 && exit 1
  endif
endif
	@:

# Generate some files
# ---------------------------------------------------------------------------

# KERNELRELEASE can change from a few different places, meaning version.h
# needs to be updated, so this check is forced on all builds

uts_len := 64
define filechk_utsrelease.h
	if [ `echo -n "$(KERNELRELEASE)" | wc -c ` -gt $(uts_len) ]; then \
	  echo '"$(KERNELRELEASE)" exceeds $(uts_len) characters' >&2;    \
	  exit 1;                                                         \
	fi;                                                               \
	(echo \#define UTS_RELEASE \"$(KERNELRELEASE)\";)
endef

define filechk_version.h
	(echo \#define LINUX_VERSION_CODE $(shell                         \
	expr $(VERSION) \* 65536 + 0$(PATCHLEVEL) \* 256 + 0$(SUBLEVEL)); \
	echo '#define KERNEL_VERSION(a,b,c) (((a) << 16) + ((b) << 8) + (c))';)
endef

$(version_h): $(srctree)/Makefile FORCE
	$(call filechk,version.h)
	$(Q)rm -f $(old_version_h)

include/generated/utsrelease.h: include/config/kernel.release FORCE
	$(call filechk,utsrelease.h)

PHONY += headerdep
headerdep:
	$(Q)find $(srctree)/include/ -name '*.h' | xargs --max-args 1 \
	$(srctree)/scripts/headerdep.pl -I$(srctree)/include

# ---------------------------------------------------------------------------
# Firmware install
INSTALL_FW_PATH=$(INSTALL_MOD_PATH)/lib/firmware
export INSTALL_FW_PATH

PHONY += firmware_install
firmware_install:
	@mkdir -p $(objtree)/firmware
	$(Q)$(MAKE) -f $(srctree)/scripts/Makefile.fwinst obj=firmware __fw_install

# ---------------------------------------------------------------------------
# Kernel headers

#Default location for installed headers
export INSTALL_HDR_PATH = $(objtree)/usr

# If we do an all arch process set dst to asm-$(hdr-arch)
hdr-dst = $(if $(KBUILD_HEADERS), dst=include/asm-$(hdr-arch), dst=include/asm)

PHONY += archheaders
archheaders:

PHONY += archscripts
archscripts:

PHONY += __headers
__headers: $(version_h) scripts_basic asm-generic archheaders archscripts
	$(Q)$(MAKE) $(build)=scripts build_unifdef

PHONY += headers_install_all
headers_install_all:
	$(Q)$(CONFIG_SHELL) $(srctree)/scripts/headers.sh install

PHONY += headers_install
headers_install: __headers
	$(if $(wildcard $(srctree)/arch/$(hdr-arch)/include/uapi/asm/Kbuild),, \
	  $(error Headers not exportable for the $(SRCARCH) architecture))
	$(Q)$(MAKE) $(hdr-inst)=include/uapi
	$(Q)$(MAKE) $(hdr-inst)=arch/$(hdr-arch)/include/uapi/asm $(hdr-dst)

PHONY += headers_check_all
headers_check_all: headers_install_all
	$(Q)$(CONFIG_SHELL) $(srctree)/scripts/headers.sh check

PHONY += headers_check
headers_check: headers_install
	$(Q)$(MAKE) $(hdr-inst)=include/uapi HDRCHECK=1
	$(Q)$(MAKE) $(hdr-inst)=arch/$(hdr-arch)/include/uapi/asm $(hdr-dst) HDRCHECK=1

# ---------------------------------------------------------------------------
# Kernel selftest

PHONY += kselftest
kselftest:
	$(Q)$(MAKE) -C tools/testing/selftests run_tests

kselftest-clean:
	$(Q)$(MAKE) -C tools/testing/selftests clean

PHONY += kselftest-merge
kselftest-merge:
	$(if $(wildcard $(objtree)/.config),, $(error No .config exists, config your kernel first!))
	$(Q)$(CONFIG_SHELL) $(srctree)/scripts/kconfig/merge_config.sh \
		-m $(objtree)/.config \
		$(srctree)/tools/testing/selftests/*/config
	+$(Q)$(MAKE) -f $(srctree)/Makefile olddefconfig

# ---------------------------------------------------------------------------
# Modules

ifdef CONFIG_MODULES

# By default, build modules as well

all: modules

# Build modules
#
# A module can be listed more than once in obj-m resulting in
# duplicate lines in modules.order files.  Those are removed
# using awk while concatenating to the final file.

PHONY += modules
modules: $(vmlinux-dirs) $(if $(KBUILD_BUILTIN),vmlinux) modules.builtin
	$(Q)$(AWK) '!x[$$0]++' $(vmlinux-dirs:%=$(objtree)/%/modules.order) > $(objtree)/modules.order
	@$(kecho) '  Building modules, stage 2.';
	$(Q)$(MAKE) -f $(srctree)/scripts/Makefile.modpost
	$(Q)$(MAKE) -f $(srctree)/scripts/Makefile.fwinst obj=firmware __fw_modbuild

modules.builtin: $(vmlinux-dirs:%=%/modules.builtin)
	$(Q)$(AWK) '!x[$$0]++' $^ > $(objtree)/modules.builtin

%/modules.builtin: include/config/auto.conf
	$(Q)$(MAKE) $(modbuiltin)=$*


# Target to prepare building external modules
PHONY += modules_prepare
modules_prepare: prepare scripts

# Target to install modules
PHONY += modules_install
modules_install: _modinst_ _modinst_post

PHONY += _modinst_
_modinst_:
	@rm -rf $(MODLIB)/kernel
	@rm -f $(MODLIB)/source
	@mkdir -p $(MODLIB)/kernel
	@ln -s `cd $(srctree) && /bin/pwd` $(MODLIB)/source
	@if [ ! $(objtree) -ef  $(MODLIB)/build ]; then \
		rm -f $(MODLIB)/build ; \
		ln -s $(CURDIR) $(MODLIB)/build ; \
	fi
	@cp -f $(objtree)/modules.order $(MODLIB)/
	@cp -f $(objtree)/modules.builtin $(MODLIB)/
	$(Q)$(MAKE) -f $(srctree)/scripts/Makefile.modinst

# This depmod is only for convenience to give the initial
# boot a modules.dep even before / is mounted read-write.  However the
# boot script depmod is the master version.
PHONY += _modinst_post
_modinst_post: _modinst_
	$(Q)$(MAKE) -f $(srctree)/scripts/Makefile.fwinst obj=firmware __fw_modinst
	$(call cmd,depmod)

ifeq ($(CONFIG_MODULE_SIG), y)
PHONY += modules_sign
modules_sign:
	$(Q)$(MAKE) -f $(srctree)/scripts/Makefile.modsign
endif

else # CONFIG_MODULES

# Modules not configured
# ---------------------------------------------------------------------------

PHONY += modules modules_install
modules modules_install:
	@echo >&2
	@echo >&2 "The present kernel configuration has modules disabled."
	@echo >&2 "Type 'make config' and enable loadable module support."
	@echo >&2 "Then build a kernel with module support enabled."
	@echo >&2
	@exit 1

endif # CONFIG_MODULES

###
# Cleaning is done on three levels.
# make clean     Delete most generated files
#                Leave enough to build external modules
# make mrproper  Delete the current configuration, and all generated files
# make distclean Remove editor backup files, patch leftover files and the like

# Directories & files removed with 'make clean'
CLEAN_DIRS  += $(MODVERDIR)

# Directories & files removed with 'make mrproper'
MRPROPER_DIRS  += include/config usr/include include/generated          \
		  arch/*/include/generated .tmp_objdiff
MRPROPER_FILES += .config .config.old .version .old_version \
		  Module.symvers tags TAGS cscope* GPATH GTAGS GRTAGS GSYMS \
		  signing_key.pem signing_key.priv signing_key.x509	\
		  x509.genkey extra_certificates signing_key.x509.keyid	\
		  signing_key.x509.signer vmlinux-gdb.py

# clean - Delete most, but leave enough to build external modules
#
clean: rm-dirs  := $(CLEAN_DIRS)
clean: rm-files := $(CLEAN_FILES)
clean-dirs      := $(addprefix _clean_, . $(vmlinux-alldirs) Documentation samples)

PHONY += $(clean-dirs) clean archclean vmlinuxclean
$(clean-dirs):
	$(Q)$(MAKE) $(clean)=$(patsubst _clean_%,%,$@)

vmlinuxclean:
	$(Q)$(CONFIG_SHELL) $(srctree)/scripts/link-vmlinux.sh clean
	$(Q)$(if $(ARCH_POSTLINK), $(MAKE) -f $(ARCH_POSTLINK) clean)

clean: archclean vmlinuxclean

# mrproper - Delete all generated files, including .config
#
mrproper: rm-dirs  := $(wildcard $(MRPROPER_DIRS))
mrproper: rm-files := $(wildcard $(MRPROPER_FILES))
mrproper-dirs      := $(addprefix _mrproper_,Documentation/DocBook scripts)

PHONY += $(mrproper-dirs) mrproper archmrproper
$(mrproper-dirs):
	$(Q)$(MAKE) $(clean)=$(patsubst _mrproper_%,%,$@)

mrproper: clean archmrproper $(mrproper-dirs)
	$(call cmd,rmdirs)
	$(call cmd,rmfiles)

# distclean
#
PHONY += distclean

distclean: mrproper
	@find $(srctree) $(RCS_FIND_IGNORE) \
		\( -name '*.orig' -o -name '*.rej' -o -name '*~' \
		-o -name '*.bak' -o -name '#*#' -o -name '.*.orig' \
		-o -name '.*.rej' -o -name '*%'  -o -name 'core' \) \
		-type f -print | xargs rm -f


# Packaging of the kernel to various formats
# ---------------------------------------------------------------------------
# rpm target kept for backward compatibility
package-dir	:= scripts/package

%src-pkg: FORCE
	$(Q)$(MAKE) $(build)=$(package-dir) $@
%pkg: include/config/kernel.release FORCE
	$(Q)$(MAKE) $(build)=$(package-dir) $@
rpm: include/config/kernel.release FORCE
	$(Q)$(MAKE) $(build)=$(package-dir) $@


# Brief documentation of the typical targets used
# ---------------------------------------------------------------------------

boards := $(wildcard $(srctree)/arch/$(SRCARCH)/configs/*_defconfig)
boards := $(sort $(notdir $(boards)))
board-dirs := $(dir $(wildcard $(srctree)/arch/$(SRCARCH)/configs/*/*_defconfig))
board-dirs := $(sort $(notdir $(board-dirs:/=)))

PHONY += help
help:
	@echo  'Cleaning targets:'
	@echo  '  clean		  - Remove most generated files but keep the config and'
	@echo  '                    enough build support to build external modules'
	@echo  '  mrproper	  - Remove all generated files + config + various backup files'
	@echo  '  distclean	  - mrproper + remove editor backup and patch files'
	@echo  ''
	@echo  'Configuration targets:'
	@$(MAKE) -f $(srctree)/scripts/kconfig/Makefile help
	@echo  ''
	@echo  'Other generic targets:'
	@echo  '  all		  - Build all targets marked with [*]'
	@echo  '* vmlinux	  - Build the bare kernel'
	@echo  '* modules	  - Build all modules'
	@echo  '  modules_install - Install all modules to INSTALL_MOD_PATH (default: /)'
	@echo  '  firmware_install- Install all firmware to INSTALL_FW_PATH'
	@echo  '                    (default: $$(INSTALL_MOD_PATH)/lib/firmware)'
	@echo  '  dir/            - Build all files in dir and below'
	@echo  '  dir/file.[ois]  - Build specified target only'
	@echo  '  dir/file.lst    - Build specified mixed source/assembly target only'
	@echo  '                    (requires a recent binutils and recent build (System.map))'
	@echo  '  dir/file.ko     - Build module including final link'
	@echo  '  modules_prepare - Set up for building external modules'
	@echo  '  tags/TAGS	  - Generate tags file for editors'
	@echo  '  cscope	  - Generate cscope index'
	@echo  '  gtags           - Generate GNU GLOBAL index'
	@echo  '  kernelrelease	  - Output the release version string (use with make -s)'
	@echo  '  kernelversion	  - Output the version stored in Makefile (use with make -s)'
	@echo  '  image_name	  - Output the image name (use with make -s)'
	@echo  '  headers_install - Install sanitised kernel headers to INSTALL_HDR_PATH'; \
	 echo  '                    (default: $(INSTALL_HDR_PATH))'; \
	 echo  ''
	@echo  'Static analysers'
	@echo  '  checkstack      - Generate a list of stack hogs'
	@echo  '  namespacecheck  - Name space analysis on compiled kernel'
	@echo  '  versioncheck    - Sanity check on version.h usage'
	@echo  '  includecheck    - Check for duplicate included header files'
	@echo  '  export_report   - List the usages of all exported symbols'
	@echo  '  headers_check   - Sanity check on exported headers'
	@echo  '  headerdep       - Detect inclusion cycles in headers'
	@$(MAKE) -f $(srctree)/scripts/Makefile.help checker-help
	@echo  ''
	@echo  'Kernel selftest'
	@echo  '  kselftest       - Build and run kernel selftest (run as root)'
	@echo  '                    Build, install, and boot kernel before'
	@echo  '                    running kselftest on it'
	@echo  '  kselftest-clean - Remove all generated kselftest files'
	@echo  '  kselftest-merge - Merge all the config dependencies of kselftest to existed'
	@echo  '                    .config.'
	@echo  ''
	@echo  'Kernel packaging:'
	@$(MAKE) $(build)=$(package-dir) help
	@echo  ''
	@echo  'Documentation targets:'
	@$(MAKE) -f $(srctree)/Documentation/Makefile.sphinx dochelp
	@echo  ''
	@$(MAKE) -f $(srctree)/Documentation/DocBook/Makefile dochelp
	@echo  ''
	@echo  'Architecture specific targets ($(SRCARCH)):'
	@$(if $(archhelp),$(archhelp),\
		echo '  No architecture specific help defined for $(SRCARCH)')
	@echo  ''
	@$(if $(boards), \
		$(foreach b, $(boards), \
		printf "  %-24s - Build for %s\\n" $(b) $(subst _defconfig,,$(b));) \
		echo '')
	@$(if $(board-dirs), \
		$(foreach b, $(board-dirs), \
		printf "  %-16s - Show %s-specific targets\\n" help-$(b) $(b);) \
		printf "  %-16s - Show all of the above\\n" help-boards; \
		echo '')

	@echo  '  make V=0|1 [targets] 0 => quiet build (default), 1 => verbose build'
	@echo  '  make V=2   [targets] 2 => give reason for rebuild of target'
	@echo  '  make O=dir [targets] Locate all output files in "dir", including .config'
	@echo  '  make C=1   [targets] Check all c source with $$CHECK (sparse by default)'
	@echo  '  make C=2   [targets] Force check of all c source with $$CHECK'
	@echo  '  make RECORDMCOUNT_WARN=1 [targets] Warn about ignored mcount sections'
	@echo  '  make W=n   [targets] Enable extra gcc checks, n=1,2,3 where'
	@echo  '		1: warnings which may be relevant and do not occur too often'
	@echo  '		2: warnings which occur quite often but may still be relevant'
	@echo  '		3: more obscure warnings, can most likely be ignored'
	@echo  '		Multiple levels can be combined with W=12 or W=123'
	@echo  ''
	@echo  'Execute "make" or "make all" to build all targets marked with [*] '
	@echo  'For further info see the ./README file'


help-board-dirs := $(addprefix help-,$(board-dirs))

help-boards: $(help-board-dirs)

boards-per-dir = $(sort $(notdir $(wildcard $(srctree)/arch/$(SRCARCH)/configs/$*/*_defconfig)))

$(help-board-dirs): help-%:
	@echo  'Architecture specific targets ($(SRCARCH) $*):'
	@$(if $(boards-per-dir), \
		$(foreach b, $(boards-per-dir), \
		printf "  %-24s - Build for %s\\n" $*/$(b) $(subst _defconfig,,$(b));) \
		echo '')


# Documentation targets
# ---------------------------------------------------------------------------
DOC_TARGETS := xmldocs sgmldocs psdocs latexdocs pdfdocs htmldocs mandocs installmandocs epubdocs cleandocs linkcheckdocs
PHONY += $(DOC_TARGETS)
$(DOC_TARGETS): scripts_basic FORCE
	$(Q)$(MAKE) $(build)=scripts build_docproc build_check-lc_ctype
	$(Q)$(MAKE) $(build)=Documentation -f $(srctree)/Documentation/Makefile.sphinx $@
	$(Q)$(MAKE) $(build)=Documentation/DocBook $@

else # KBUILD_EXTMOD

###
# External module support.
# When building external modules the kernel used as basis is considered
# read-only, and no consistency checks are made and the make
# system is not used on the basis kernel. If updates are required
# in the basis kernel ordinary make commands (without M=...) must
# be used.
#
# The following are the only valid targets when building external
# modules.
# make M=dir clean     Delete all automatically generated files
# make M=dir modules   Make all modules in specified dir
# make M=dir	       Same as 'make M=dir modules'
# make M=dir modules_install
#                      Install the modules built in the module directory
#                      Assumes install directory is already created

# We are always building modules
KBUILD_MODULES := 1
PHONY += crmodverdir
crmodverdir:
	$(cmd_crmodverdir)

PHONY += $(objtree)/Module.symvers
$(objtree)/Module.symvers:
	@test -e $(objtree)/Module.symvers || ( \
	echo; \
	echo "  WARNING: Symbol version dump $(objtree)/Module.symvers"; \
	echo "           is missing; modules will have no dependencies and modversions."; \
	echo )

module-dirs := $(addprefix _module_,$(KBUILD_EXTMOD))
PHONY += $(module-dirs) modules
$(module-dirs): crmodverdir $(objtree)/Module.symvers
	$(Q)$(MAKE) $(build)=$(patsubst _module_%,%,$@)

modules: $(module-dirs)
	@$(kecho) '  Building modules, stage 2.';
	$(Q)$(MAKE) -f $(srctree)/scripts/Makefile.modpost

PHONY += modules_install
modules_install: _emodinst_ _emodinst_post

install-dir := $(if $(INSTALL_MOD_DIR),$(INSTALL_MOD_DIR),extra)
PHONY += _emodinst_
_emodinst_:
	$(Q)mkdir -p $(MODLIB)/$(install-dir)
	$(Q)$(MAKE) -f $(srctree)/scripts/Makefile.modinst

PHONY += _emodinst_post
_emodinst_post: _emodinst_
	$(call cmd,depmod)

clean-dirs := $(addprefix _clean_,$(KBUILD_EXTMOD))

PHONY += $(clean-dirs) clean
$(clean-dirs):
	$(Q)$(MAKE) $(clean)=$(patsubst _clean_%,%,$@)

clean:	rm-dirs := $(MODVERDIR)
clean: rm-files := $(KBUILD_EXTMOD)/Module.symvers

PHONY += help
help:
	@echo  '  Building external modules.'
	@echo  '  Syntax: make -C path/to/kernel/src M=$$PWD target'
	@echo  ''
	@echo  '  modules         - default target, build the module(s)'
	@echo  '  modules_install - install the module'
	@echo  '  clean           - remove generated files in module directory only'
	@echo  ''

# Dummies...
PHONY += prepare scripts
prepare: ;
scripts: ;
endif # KBUILD_EXTMOD

clean: $(clean-dirs)
	$(call cmd,rmdirs)
	$(call cmd,rmfiles)
	@find $(if $(KBUILD_EXTMOD), $(KBUILD_EXTMOD), .) $(RCS_FIND_IGNORE) \
		\( -name '*.[oas]' -o -name '*.ko' -o -name '.*.cmd' \
		-o -name '*.ko.*' \
		-o -name '*.dwo'  \
		-o -name '*.su'  \
		-o -name '.*.d' -o -name '.*.tmp' -o -name '*.mod.c' \
		-o -name '*.symtypes' -o -name 'modules.order' \
		-o -name modules.builtin -o -name '.tmp_*.o.*' \
		-o -name '*.c.[012]*.*' \
		-o -name '*.gcno' \) -type f -print | xargs rm -f

# Generate tags for editors
# ---------------------------------------------------------------------------
quiet_cmd_tags = GEN     $@
      cmd_tags = $(CONFIG_SHELL) $(srctree)/scripts/tags.sh $@

tags TAGS cscope gtags: FORCE
	$(call cmd,tags)

# Scripts to check various things for consistency
# ---------------------------------------------------------------------------

PHONY += includecheck versioncheck coccicheck namespacecheck export_report

includecheck:
	find $(srctree)/* $(RCS_FIND_IGNORE) \
		-name '*.[hcS]' -type f -print | sort \
		| xargs $(PERL) -w $(srctree)/scripts/checkincludes.pl

versioncheck:
	find $(srctree)/* $(RCS_FIND_IGNORE) \
		-name '*.[hcS]' -type f -print | sort \
		| xargs $(PERL) -w $(srctree)/scripts/checkversion.pl

coccicheck:
	$(Q)$(CONFIG_SHELL) $(srctree)/scripts/$@

namespacecheck:
	$(PERL) $(srctree)/scripts/namespace.pl

export_report:
	$(PERL) $(srctree)/scripts/export_report.pl

endif #ifeq ($(config-targets),1)
endif #ifeq ($(mixed-targets),1)

PHONY += checkstack kernelrelease kernelversion image_name

# UML needs a little special treatment here.  It wants to use the host
# toolchain, so needs $(SUBARCH) passed to checkstack.pl.  Everyone
# else wants $(ARCH), including people doing cross-builds, which means
# that $(SUBARCH) doesn't work here.
ifeq ($(ARCH), um)
CHECKSTACK_ARCH := $(SUBARCH)
else
CHECKSTACK_ARCH := $(ARCH)
endif
checkstack:
	$(OBJDUMP) -d vmlinux $$(find . -name '*.ko') | \
	$(PERL) $(src)/scripts/checkstack.pl $(CHECKSTACK_ARCH)

kernelrelease:
	@echo "$(KERNELVERSION)$$($(CONFIG_SHELL) $(srctree)/scripts/setlocalversion $(srctree))"

kernelversion:
	@echo $(KERNELVERSION)

image_name:
	@echo $(KBUILD_IMAGE)

# Clear a bunch of variables before executing the submake
tools/: FORCE
	$(Q)mkdir -p $(objtree)/tools
	$(Q)$(MAKE) LDFLAGS= MAKEFLAGS="$(tools_silent) $(filter --j% -j,$(MAKEFLAGS))" O=$(shell cd $(objtree) && /bin/pwd) subdir=tools -C $(src)/tools/

tools/%: FORCE
	$(Q)mkdir -p $(objtree)/tools
	$(Q)$(MAKE) LDFLAGS= MAKEFLAGS="$(tools_silent) $(filter --j% -j,$(MAKEFLAGS))" O=$(shell cd $(objtree) && /bin/pwd) subdir=tools -C $(src)/tools/ $*

# Single targets
# ---------------------------------------------------------------------------
# Single targets are compatible with:
# - build with mixed source and output
# - build with separate output dir 'make O=...'
# - external modules
#
#  target-dir => where to store outputfile
#  build-dir  => directory in kernel source tree to use

ifeq ($(KBUILD_EXTMOD),)
        build-dir  = $(patsubst %/,%,$(dir $@))
        target-dir = $(dir $@)
else
        zap-slash=$(filter-out .,$(patsubst %/,%,$(dir $@)))
        build-dir  = $(KBUILD_EXTMOD)$(if $(zap-slash),/$(zap-slash))
        target-dir = $(if $(KBUILD_EXTMOD),$(dir $<),$(dir $@))
endif

%.s: %.c prepare scripts FORCE
	$(Q)$(MAKE) $(build)=$(build-dir) $(target-dir)$(notdir $@)
%.i: %.c prepare scripts FORCE
	$(Q)$(MAKE) $(build)=$(build-dir) $(target-dir)$(notdir $@)
%.o: %.c prepare scripts FORCE
	$(Q)$(MAKE) $(build)=$(build-dir) $(target-dir)$(notdir $@)
%.lst: %.c prepare scripts FORCE
	$(Q)$(MAKE) $(build)=$(build-dir) $(target-dir)$(notdir $@)
%.s: %.S prepare scripts FORCE
	$(Q)$(MAKE) $(build)=$(build-dir) $(target-dir)$(notdir $@)
%.o: %.S prepare scripts FORCE
	$(Q)$(MAKE) $(build)=$(build-dir) $(target-dir)$(notdir $@)
%.symtypes: %.c prepare scripts FORCE
	$(Q)$(MAKE) $(build)=$(build-dir) $(target-dir)$(notdir $@)

# Modules
/: prepare scripts FORCE
	$(cmd_crmodverdir)
	$(Q)$(MAKE) KBUILD_MODULES=$(if $(CONFIG_MODULES),1) \
	$(build)=$(build-dir)
# Make sure the latest headers are built for Documentation
Documentation/ samples/: headers_install
%/: prepare scripts FORCE
	$(cmd_crmodverdir)
	$(Q)$(MAKE) KBUILD_MODULES=$(if $(CONFIG_MODULES),1) \
	$(build)=$(build-dir)
%.ko: prepare scripts FORCE
	$(cmd_crmodverdir)
	$(Q)$(MAKE) KBUILD_MODULES=$(if $(CONFIG_MODULES),1)   \
	$(build)=$(build-dir) $(@:.ko=.o)
	$(Q)$(MAKE) -f $(srctree)/scripts/Makefile.modpost

# FIXME Should go into a make.lib or something
# ===========================================================================

quiet_cmd_rmdirs = $(if $(wildcard $(rm-dirs)),CLEAN   $(wildcard $(rm-dirs)))
      cmd_rmdirs = rm -rf $(rm-dirs)

quiet_cmd_rmfiles = $(if $(wildcard $(rm-files)),CLEAN   $(wildcard $(rm-files)))
      cmd_rmfiles = rm -f $(rm-files)

# Run depmod only if we have System.map and depmod is executable
quiet_cmd_depmod = DEPMOD  $(KERNELRELEASE)
      cmd_depmod = $(CONFIG_SHELL) $(srctree)/scripts/depmod.sh $(DEPMOD) \
                   $(KERNELRELEASE) "$(patsubst y,_,$(CONFIG_HAVE_UNDERSCORE_SYMBOL_PREFIX))"

# Create temporary dir for module support files
# clean it up only when building all modules
cmd_crmodverdir = $(Q)mkdir -p $(MODVERDIR) \
                  $(if $(KBUILD_MODULES),; rm -f $(MODVERDIR)/*)

# read all saved command lines

targets := $(wildcard $(sort $(targets)))
cmd_files := $(wildcard .*.cmd $(foreach f,$(targets),$(dir $(f)).$(notdir $(f)).cmd))

ifneq ($(cmd_files),)
  $(cmd_files): ;	# Do not try to update included dependency files
  include $(cmd_files)
endif

endif	# skip-makefile

PHONY += FORCE
FORCE:

# Declare the contents of the .PHONY variable as phony.  We keep that
# information in a variable so we can use it in if_changed and friends.
.PHONY: $(PHONY)<|MERGE_RESOLUTION|>--- conflicted
+++ resolved
@@ -1,11 +1,7 @@
 VERSION = 4
 PATCHLEVEL = 11
 SUBLEVEL = 0
-<<<<<<< HEAD
-EXTRAVERSION = -rc6
-=======
 EXTRAVERSION = -rc7
->>>>>>> c2a9c7ab
 NAME = Fearless Coyote
 
 # *DOCUMENTATION*
