--- conflicted
+++ resolved
@@ -73,8 +73,6 @@
 					bool optional)
 {
 	return optional ? NULL : ERR_PTR(-ENOTSUPP);
-<<<<<<< HEAD
-=======
 }
 
 static inline struct reset_control *__reset_control_get(
@@ -82,7 +80,6 @@
 					int index, bool shared, bool optional)
 {
 	return optional ? NULL : ERR_PTR(-ENOTSUPP);
->>>>>>> 85128b2b
 }
 
 static inline struct reset_control *__devm_reset_control_get(
